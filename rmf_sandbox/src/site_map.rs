use std::collections::HashMap;

use crate::despawn::{DespawnBlocker, PendingDespawn};
use crate::door::Door;
use crate::floor::Floor;
use crate::interaction::{
    Bobbing, DefaultVisualCue, FloorVisualCue, Hovering, InteractionAssets, LaneVisualCue,
    Selected, Spinning, VertexVisualCue, WallVisualCue,
};
use crate::lane::{Lane, LANE_WIDTH, PASSIVE_LANE_HEIGHT};
use crate::lift::Lift;
use crate::light::Light;
use crate::measurement::Measurement;
use crate::model::Model;
use crate::physical_camera::*;
use crate::settings::*;
use crate::spawner::{SiteMapRoot, VerticesManagers};
use crate::traffic_editor::EditableTag;
use crate::vertex::Vertex;
use crate::{building_map::BuildingMap, wall::Wall};

use bevy::{asset::LoadState, prelude::*};

#[derive(Clone, Eq, PartialEq, Debug, Hash)]
pub enum SiteMapState {
    Enabled,
    Disabled,
}

#[derive(Clone, Hash, Debug, PartialEq, Eq, SystemLabel)]
pub struct SiteMapLabel;

#[derive(Default)]
pub struct MaterialMap {
    pub materials: HashMap<String, Handle<StandardMaterial>>,
}

pub struct SiteAssets {
    pub default_floor_material: Handle<StandardMaterial>,
    pub lane_mid_mesh: Handle<Mesh>,
    pub lane_end_mesh: Handle<Mesh>,
    pub passive_lane_material: Handle<StandardMaterial>,
    pub passive_vertex_material: Handle<StandardMaterial>,
    pub hover_material: Handle<StandardMaterial>,
    pub select_material: Handle<StandardMaterial>,
    pub hover_select_material: Handle<StandardMaterial>,
    pub measurement_material: Handle<StandardMaterial>,
    pub vertex_mesh: Handle<Mesh>,
    pub wall_material: Handle<StandardMaterial>,
    pub door_material: Handle<StandardMaterial>,
    pub physical_camera_material: Handle<StandardMaterial>,
}

impl FromWorld for SiteAssets {
    fn from_world(world: &mut World) -> Self {
        let asset_server = world.get_resource::<AssetServer>().unwrap();
        let wall_texture = asset_server.load("sandbox://textures/default.png");

        let mut materials = world
            .get_resource_mut::<Assets<StandardMaterial>>()
            .unwrap();
        let passive_lane_material = materials.add(Color::rgb(1.0, 0.5, 0.3).into());
        let select_material = materials.add(Color::rgb(1., 0.3, 1.).into());
        let hover_material = materials.add(Color::rgb(0.3, 1., 1.).into());
        let hover_select_material = materials.add(Color::rgb(1., 0.6, 1.).into());
        let measurement_material = materials.add(Color::rgb_u8(250, 234, 72).into());
        let passive_vertex_material = materials.add(Color::rgb(0.4, 0.7, 0.6).into());
        let wall_material = materials.add(StandardMaterial {
            base_color_texture: Some(wall_texture),
            unlit: false,
            ..default()
        });
        let default_floor_material = materials.add(StandardMaterial {
            base_color: Color::rgb(0.3, 0.3, 0.3).into(),
            perceptual_roughness: 0.5,
            ..default()
        });
        let door_material = materials.add(StandardMaterial {
            base_color: Color::rgba(1., 1., 1., 0.8),
            alpha_mode: AlphaMode::Blend,
            ..default()
        });

        let mut meshes = world.get_resource_mut::<Assets<Mesh>>().unwrap();
        let vertex_mesh = meshes.add(Mesh::from(shape::Capsule {
            radius: 0.15, // TODO(MXG): Make the vertex radius configurable
            rings: 2,
            depth: 0.05,
            latitudes: 8,
            longitudes: 16,
            uv_profile: shape::CapsuleUvProfile::Fixed,
        }));
        let lane_mid_mesh = meshes.add(Mesh::from(shape::Quad::new(Vec2::from([1., 1.]))));
        let lane_end_mesh = meshes.add(Mesh::from(shape::Circle::new(LANE_WIDTH / 2.)));

        Self {
            vertex_mesh,
            default_floor_material,
            lane_mid_mesh,
            lane_end_mesh,
            passive_lane_material,
            hover_material,
            select_material,
            hover_select_material,
            measurement_material,
            passive_vertex_material,
            wall_material,
            door_material,
        }
    }
}

/// Used to keep track of the entity that represents the current level being rendered by the plugin.
pub struct SiteMapCurrentLevel(pub String);

/// Used to keep track of entities created by the site map system.
#[derive(Component)]
struct SiteMapTag;

#[derive(Default)]
struct LoadingModels(HashMap<Entity, (Model, Handle<Scene>)>);

#[derive(Default)]
struct SpawnedModels(Vec<Entity>);

<<<<<<< HEAD
pub fn init_site_map(sm: Res<BuildingMap>, mut commands: Commands, settings: Res<Settings>) {
=======
fn init_site_map(
    sm: Res<BuildingMap>,
    mut commands: Commands,
    mut meshes: ResMut<Assets<Mesh>>,
    mut materials: ResMut<Assets<StandardMaterial>>,
    asset_server: Res<AssetServer>,
    settings: Res<Settings>,
) {
    println!("Loading assets");
    let mut handles = Handles::default();
    handles.vertex_mesh = meshes.add(Mesh::from(shape::Capsule {
        radius: 0.15,
        rings: 2,
        depth: 0.05,
        latitudes: 8,
        longitudes: 16,
        uv_profile: shape::CapsuleUvProfile::Fixed,
    }));
    //handles.default_floor_material = materials.add(Color::rgb(0.3, 0.3, 0.3).into());
    handles.default_floor_material = materials.add(StandardMaterial {
        base_color: Color::rgb(0.3, 0.3, 0.3).into(),
        perceptual_roughness: 0.5,
        ..default()
    });
    handles.lane_material = materials.add(Color::rgb(1.0, 0.5, 0.3).into());
    handles.measurement_material = materials.add(Color::rgb(1.0, 0.5, 1.0).into());
    handles.vertex_material = materials.add(Color::rgb(0.4, 0.7, 0.6).into());
    let default_wall_material_texture = asset_server.load("sandbox://textures/default.png");
    //handles.wall_material = materials.add(Color::rgb(0.5, 0.5, 1.0).into());
    handles.wall_material = materials.add(StandardMaterial {
        base_color_texture: Some(default_wall_material_texture.clone()),
        unlit: false,
        ..default()
    });
    handles.door_material = materials.add(StandardMaterial {
        base_color: Color::rgba(1., 1., 1., 0.8),
        alpha_mode: AlphaMode::Blend,
        ..default()
    });
    handles.physical_camera_material = materials.add(Color::rgb(1.0, 1.0, 1.0).into());

>>>>>>> 1e763e20
    println!("Initializing site map: {}", sm.name);
    commands.insert_resource(AmbientLight {
        color: Color::WHITE,
        brightness: 0.001,
        // brightness: 1.0,
    });

    for level in sm.levels.values() {
        // spawn lights
        let bb = level.calc_bb();
        if settings.graphics_quality == GraphicsQuality::Ultra {
            // spawn a grid of lights for this level
            // todo: make UI controls for light spacing, intensity, range, shadows
            let light_spacing = 5.;
            let num_x_lights = ((bb.max_x - bb.min_x) / light_spacing).ceil() as i32;
            let num_y_lights = ((bb.max_y - bb.min_y) / light_spacing).ceil() as i32;
            for x_idx in 0..num_x_lights {
                for y_idx in 0..num_y_lights {
                    let x = bb.min_x + (x_idx as f64) * light_spacing;
                    let y = bb.min_y + (y_idx as f64) * light_spacing;
                    println!("Inserting light at {x}, {y}");
                    commands
                        .spawn_bundle(PointLightBundle {
                            transform: Transform::from_xyz(x as f32, y as f32, 3.0),
                            point_light: PointLight {
                                intensity: 300.,
                                range: 7.,
                                //shadows_enabled: true,
                                ..default()
                            },
                            ..default()
                        })
                        .insert(SiteMapTag);
                }
            }
        }
    }
    let current_level = sm.levels.keys().next().unwrap();
    commands.insert_resource(Some(SiteMapCurrentLevel(current_level.clone())));
    commands.insert_resource(LoadingModels::default());
    commands.insert_resource(SpawnedModels::default());
}

fn despawn_site_map(
    mut commands: Commands,
    site_map_entities: Query<Entity, With<SiteMapTag>>,
    map_root: Query<Entity, With<SiteMapRoot>>,
    mut level: ResMut<Option<SiteMapCurrentLevel>>,
) {
    // removing this causes bevy to panic, instead just replace it with the default.
    commands.init_resource::<AmbientLight>();

    println!("Despawn all entites");
    for entity in site_map_entities.iter() {
        commands.entity(entity).despawn_recursive();
    }

    *level = None;
    for e in map_root.iter() {
        commands.entity(e).insert(PendingDespawn);
    }
}

fn update_floor(
    mut commands: Commands,
    q_floors: Query<Entity, Added<Floor>>,
    mut meshes: ResMut<Assets<Mesh>>,
    handles: Res<SiteAssets>,
) {
    for e in q_floors.iter() {
        // spawn the floor plane
        commands
            .entity(e)
            .insert_bundle(PbrBundle {
                mesh: meshes.add(Mesh::from(shape::Plane { size: 100.0 })),
                material: handles.default_floor_material.clone(),
                transform: Transform {
                    rotation: Quat::from_rotation_x(std::f32::consts::PI / 2.),
                    ..default()
                },
                ..default()
            })
            .insert(FloorVisualCue)
            .insert(Hovering::default())
            .insert(Selected::default());
    }
}

fn update_vertices(
    mut commands: Commands,
    handles: Res<SiteAssets>,
    added_vertices: Query<(Entity, &Vertex), Added<Vertex>>,
    mut changed_vertices: Query<(&Vertex, &mut Transform), Changed<Vertex>>,
    interaction_assets: Res<InteractionAssets>,
) {
    // spawn new vertices
    for (e, v) in added_vertices.iter() {
        let mut commands = commands.entity(e);
        commands.insert_bundle(SpatialBundle {
            transform: v.transform(),
            ..default()
        });

        let (dagger, halo, body) = commands.add_children(|parent| {
            let dagger = parent
                .spawn_bundle(PbrBundle {
                    material: interaction_assets.dagger_material.clone(),
                    mesh: interaction_assets.dagger_mesh.clone(),
                    visibility: Visibility { is_visible: false },
                    ..default()
                })
                .insert(Bobbing::default())
                .insert(Spinning::default())
                .insert(EditableTag::Ignore)
                .id();

            let halo = parent
                .spawn_bundle(PbrBundle {
                    // Have the halo fit nicely around a vertex
                    transform: Transform::from_scale([0.2, 0.2, 1.].into()),
                    material: interaction_assets.halo_material.clone(),
                    mesh: interaction_assets.halo_mesh.clone(),
                    visibility: Visibility { is_visible: false },
                    ..default()
                })
                .insert(Spinning::default())
                .insert(EditableTag::Ignore)
                .id();

            let body = parent
                .spawn_bundle(PbrBundle {
                    mesh: handles.vertex_mesh.clone(),
                    material: handles.passive_vertex_material.clone(),
                    transform: Transform::from_rotation(Quat::from_rotation_x(90_f32.to_radians())),
                    ..default()
                })
                .id();

            (dagger, halo, body)
        });

        commands
            .insert(VertexVisualCue { dagger, halo, body })
            .insert(Hovering::default())
            .insert(Selected::default());
    }
    // update changed vertices
    for (v, mut t) in changed_vertices.iter_mut() {
        *t = v.transform();
    }
}

fn update_lights(
    mut commands: Commands,
    added_lights: Query<(Entity, &Light), Added<Light>>,
    mut changed_lights: Query<(&Light, &mut Transform), Changed<Light>>,
) {
    // spawn new lights
    for (e, light) in added_lights.iter() {
        println!("Updating light {e:?}");
        commands.entity(e).insert_bundle(PointLightBundle {
            transform: light.transform(),
            point_light: PointLight {
                intensity: light.intensity as f32,
                range: light.range as f32,
                ..default()
            },
            ..default()
        });
    }
    // update changed lights
    for (light, mut t) in changed_lights.iter_mut() {
        *t = light.transform();
    }
}

#[derive(Component, Debug, Clone, Copy)]
pub struct LanePieces {
    pub segments: [Entity; 3],
}

impl LanePieces {
    pub fn start(&self) -> Entity {
        self.segments[0]
    }

    pub fn mid(&self) -> Entity {
        self.segments[1]
    }

    pub fn end(&self) -> Entity {
        self.segments[2]
    }
}

fn update_lanes(
    mut commands: Commands,
    handles: Res<SiteAssets>,
    vertices_mgrs: Res<VerticesManagers>,
    level: Res<Option<SiteMapCurrentLevel>>,
    vertices: Query<(&Vertex, ChangeTrackers<Vertex>)>,
    mut lanes: Query<(Entity, &Lane, ChangeTrackers<Lane>, Option<&LanePieces>)>,
    mut transforms: Query<&mut Transform>,
) {
    let level = match level.as_ref() {
        Some(level) => level,
        None => {
            return;
        }
    };
    // spawn new lanes
    for (e, lane, change, pieces) in lanes.iter_mut() {
        let v1_entity = vertices_mgrs.0[&level.0].id_to_entity(lane.0).unwrap();
        let (v1, v1_change) = vertices.get(v1_entity).unwrap();
        let v2_entity = vertices_mgrs.0[&level.0].id_to_entity(lane.1).unwrap();
        let (v2, v2_change) = vertices.get(v2_entity).unwrap();

        if let Some(pieces) = pieces {
            if change.is_changed() || v1_change.is_changed() || v2_change.is_changed() {
                if let Some(mut tf) = transforms.get_mut(pieces.start()).ok() {
                    *tf = v1.transform();
                }
                if let Some(mut tf) = transforms.get_mut(pieces.mid()).ok() {
                    *tf = lane.transform(v1, v2);
                }
                if let Some(mut tf) = transforms.get_mut(pieces.end()).ok() {
                    *tf = v2.transform();
                }
            }
        } else {
            let mut commands = commands.entity(e);
            let (start, mid, end) = commands.add_children(|parent| {
                let start = parent
                    .spawn_bundle(PbrBundle {
                        mesh: handles.lane_end_mesh.clone(),
                        material: handles.passive_lane_material.clone(),
                        transform: v1.transform(),
                        ..default()
                    })
                    .id();

                let mid = parent
                    .spawn_bundle(PbrBundle {
                        mesh: handles.lane_mid_mesh.clone(),
                        material: handles.passive_lane_material.clone(),
                        transform: lane.transform(v1, v2),
                        ..default()
                    })
                    .id();

                let end = parent
                    .spawn_bundle(PbrBundle {
                        mesh: handles.lane_end_mesh.clone(),
                        material: handles.passive_lane_material.clone(),
                        transform: v2.transform(),
                        ..default()
                    })
                    .id();

                (start, mid, end)
            });

            commands
                .insert(LanePieces {
                    segments: [start, mid, end],
                })
                .insert(LaneVisualCue::default())
                .insert(Hovering::default())
                .insert(Selected::default())
                .insert_bundle(SpatialBundle {
                    transform: Transform::from_translation([0., 0., PASSIVE_LANE_HEIGHT].into()),
                    ..default()
                });
        }
    }
}

fn update_measurements(
    mut commands: Commands,
    mut meshes: ResMut<Assets<Mesh>>,
    handles: Res<SiteAssets>,
    level: Res<Option<SiteMapCurrentLevel>>,
    vertices_mgrs: Res<VerticesManagers>,
    vertices: Query<(&Vertex, ChangeTrackers<Vertex>)>,
    mut measurements: Query<(
        Entity,
        &Measurement,
        ChangeTrackers<Measurement>,
        Option<&mut Transform>,
    )>,
) {
    let level = match level.as_ref() {
        Some(level) => level,
        None => {
            return;
        }
    };
    // spawn new measurements
    for (e, measurement, change, t) in measurements.iter_mut() {
        let v1_entity = vertices_mgrs.0[&level.0]
            .id_to_entity(measurement.0)
            .unwrap();
        let (v1, v1_change) = vertices.get(v1_entity).unwrap();
        let v2_entity = vertices_mgrs.0[&level.0]
            .id_to_entity(measurement.1)
            .unwrap();
        let (v2, v2_change) = vertices.get(v2_entity).unwrap();

        if change.is_added() {
            commands.entity(e).insert_bundle(PbrBundle {
                mesh: meshes.add(Mesh::from(shape::Quad::new(Vec2::from([1., 1.])))),
                material: handles.measurement_material.clone(),
                transform: measurement.transform(v1, v2),
                ..Default::default()
            });
        } else if change.is_changed() || v1_change.is_changed() || v2_change.is_changed() {
            *t.unwrap() = measurement.transform(v1, v2);
        }
    }
}

fn update_walls(
    mut commands: Commands,
    mut meshes: ResMut<Assets<Mesh>>,
    handles: Res<SiteAssets>,
    level: Res<Option<SiteMapCurrentLevel>>,
    vertices_mgrs: Res<VerticesManagers>,
    vertices: Query<(&Vertex, ChangeTrackers<Vertex>)>,
    mut walls: Query<(Entity, &Wall, ChangeTrackers<Wall>)>,
) {
    let level = match level.as_ref() {
        Some(level) => level,
        None => {
            return;
        }
    };
    // spawn new walls
    for (e, wall, change) in walls.iter_mut() {
        let v1_entity = vertices_mgrs.0[&level.0].id_to_entity(wall.0).unwrap();
        let (v1, v1_change) = vertices.get(v1_entity).unwrap();
        let v2_entity = vertices_mgrs.0[&level.0].id_to_entity(wall.1).unwrap();
        let (v2, v2_change) = vertices.get(v2_entity).unwrap();

        if change.is_changed() || v1_change.is_changed() || v2_change.is_changed() {
            commands
                .entity(e)
                .insert_bundle(PbrBundle {
                    mesh: meshes.add(wall.mesh(v1, v2)),
                    material: handles.wall_material.clone(),
                    transform: wall.transform(v1, v2),
                    ..default()
                })
                .insert(WallVisualCue)
                .insert(Hovering::default())
                .insert(Selected::default());
        }
    }
}

#[derive(Component)]
struct ModelCurrentScene(String);

fn update_models(
    mut commands: Commands,
    added_models: Query<(Entity, &Model), Added<Model>>,
    mut changed_models: Query<(Entity, &Model, &mut Transform), (Changed<Model>, With<Model>)>,
    asset_server: Res<AssetServer>,
    mut loading_models: ResMut<LoadingModels>,
    mut spawned_models: ResMut<SpawnedModels>,
    q_current_scene: Query<&ModelCurrentScene>,
) {
    fn spawn_model(
        e: Entity,
        model: &Model,
        asset_server: &AssetServer,
        commands: &mut Commands,
        loading_models: &mut LoadingModels,
    ) {
        let bundle_path =
            String::from("sandbox://") + &model.model_name + &String::from(".glb#Scene0");
        let glb: Handle<Scene> = asset_server.load(&bundle_path);
        commands
            .entity(e)
            .insert(DespawnBlocker)
            .insert(ModelCurrentScene(model.model_name.clone()))
            .insert(Hovering::default())
            .insert(Selected::default())
            .insert(DefaultVisualCue);
        loading_models.0.insert(e, (model.clone(), glb.clone()));
    }

    // spawn new models

    // There is a bug(?) in bevy scenes, which causes panic when a scene is despawned
    // immediately after it is spawned.
    // Work around it by checking the `spawned` container BEFORE updating it so that
    // entities are only despawned at the next frame. This also ensures that entities are
    // "fully spawned" before despawning.
    for e in spawned_models.0.iter() {
        commands.entity(*e).remove::<DespawnBlocker>();
    }
    spawned_models.0.clear();

    for (e, (model, h)) in loading_models.0.iter() {
        if asset_server.get_load_state(h) == LoadState::Loaded {
            commands
                .entity(*e)
                .insert_bundle(SpatialBundle {
                    transform: model.transform(),
                    ..default()
                })
                .with_children(|parent| {
                    parent.spawn_bundle(SceneBundle {
                        scene: h.clone(),
                        ..default()
                    });
                });
            spawned_models.0.push(*e);
        }
    }
    for e in spawned_models.0.iter() {
        loading_models.0.remove(e);
    }

    for (e, model) in added_models.iter() {
        spawn_model(e, model, &asset_server, &mut commands, &mut loading_models);
    }
    // update changed models
    for (e, model, mut t) in changed_models.iter_mut() {
        *t = model.transform();
        if let Ok(current_scene) = q_current_scene.get(e) {
            if current_scene.0 != model.model_name {
                // is this safe since we are also doing the spawning?
                // aside from possibly despawning children created by other plugins.
                commands.entity(e).despawn_descendants();
                spawn_model(e, model, &asset_server, &mut commands, &mut loading_models);
            }
        }
    }
}

fn update_doors(
    mut commands: Commands,
    mut meshes: ResMut<Assets<Mesh>>,
    handles: Res<SiteAssets>,
    level: Res<Option<SiteMapCurrentLevel>>,
    vertices_mgrs: Res<VerticesManagers>,
    vertices: Query<(&Vertex, ChangeTrackers<Vertex>)>,
    mut q_doors: Query<(Entity, &Door, Option<&mut Transform>, ChangeTrackers<Door>)>,
) {
    let level = match level.as_ref() {
        Some(level) => level,
        None => {
            return;
        }
    };
    for (e, door, t, door_changed) in q_doors.iter_mut() {
        let v1_entity = vertices_mgrs.0[&level.0].id_to_entity(door.0).unwrap();
        let (v1, v1_change) = vertices.get(v1_entity).unwrap();
        let v2_entity = vertices_mgrs.0[&level.0].id_to_entity(door.1).unwrap();
        let (v2, v2_change) = vertices.get(v2_entity).unwrap();

        if !door_changed.is_changed() && !v1_change.is_changed() && !v2_change.is_changed() {
            continue;
        }

        let p1 = Vec3::new(v1.0 as f32, v1.1 as f32, 0.);
        let p2 = Vec3::new(v2.0 as f32, v2.1 as f32, 0.);
        let dist = p1.distance(p2);
        let mid = (p1 + p2) / 2.;
        let rot = f32::atan2(p2.y - p1.y, p2.x - p1.x);
        // width and height is not available from the building file so we use a fixed height.
        let width = 0.1 as f32;
        let height = 4. as f32;

        let transform = Transform {
            translation: mid,
            rotation: Quat::from_rotation_z(rot),
            scale: Vec3::new(dist, width, height),
        };

        if door_changed.is_added() {
            commands
                .entity(e)
                .insert_bundle(PbrBundle {
                    mesh: meshes.add(Mesh::from(shape::Box::new(1., 1., 1.))),
                    material: handles.door_material.clone(),
                    transform,
                    ..default()
                })
                .insert(Hovering::default())
                .insert(Selected::default())
                .insert(DefaultVisualCue);
        }

        if door_changed.is_changed() {
            if let Some(mut t) = t {
                *t = transform;
            }
        }
    }
}

fn update_lifts(
    mut commands: Commands,
    mut meshes: ResMut<Assets<Mesh>>,
    handles: Res<SiteAssets>,
    mut q_lifts: Query<
        (Entity, &Lift, Option<&mut Transform>, ChangeTrackers<Lift>),
        Changed<Lift>,
    >,
) {
    for (e, lift, t, lift_changes) in q_lifts.iter_mut() {
        let center = Vec3::new(lift.x as f32, lift.y as f32, 0.);
        // height is not available from the building file so we use a fixed height.
        let height = 4. as f32;

        let transform = Transform {
            translation: center,
            rotation: Quat::from_rotation_z(lift.yaw as f32),
            scale: Vec3::new(lift.width as f32, lift.depth as f32, height),
        };

        if lift_changes.is_added() {
            commands
                .entity(e)
                .insert_bundle(PbrBundle {
                    mesh: meshes.add(Mesh::from(shape::Box::new(1., 1., 1.))),
                    material: handles.door_material.clone(),
                    transform,
                    ..default()
                })
                .insert(Hovering::default())
                .insert(Selected::default())
                .insert(DefaultVisualCue);
        }

        if lift_changes.is_changed() {
            if let Some(mut t) = t {
                *t = transform;
            }
        }
    }
}

fn update_cameras(
    mut commands: Commands,
    mut meshes: ResMut<Assets<Mesh>>,
    handles: Res<Handles>,
    mut q_physical_cameras: Query<
        (
            Entity,
            &PhysicalCamera,
            Option<&mut Transform>,
            ChangeTrackers<PhysicalCamera>,
        ),
        Changed<PhysicalCamera>,
    >,
) {
    for (e, physical_camera, t, changes) in q_physical_cameras.iter_mut() {
        if changes.is_added() {
            commands.entity(e).insert_bundle(PbrBundle {
                mesh: meshes.add(Mesh::from(Pyramid::new(1., 1.))),
                material: handles.physical_camera_material.clone(),
                transform: physical_camera.transform(),
                ..default()
            });
        } else if changes.is_changed() {
            if let Some(mut t) = t {
                *t = physical_camera.transform();
            }
        }
    }
}

#[derive(Default)]
pub struct SiteMapPlugin;

impl Plugin for SiteMapPlugin {
    fn build(&self, app: &mut App) {
        app.add_state(SiteMapState::Disabled)
            .init_resource::<Vec<Vertex>>()
            .insert_resource(ClearColor(Color::rgb(0.0, 0.0, 0.0)))
            .init_resource::<SiteAssets>()
            .init_resource::<Option<SiteMapCurrentLevel>>()
            .init_resource::<MaterialMap>()
            .add_system_set(
                SystemSet::on_enter(SiteMapState::Enabled)
                    .label(SiteMapLabel)
                    .with_system(init_site_map),
            )
            .add_system_set(
                SystemSet::on_exit(SiteMapState::Enabled)
                    .label(SiteMapLabel)
                    .with_system(despawn_site_map),
            )
            .add_system_set(
                SystemSet::on_update(SiteMapState::Enabled)
                    .label(SiteMapLabel)
                    .with_system(update_floor)
                    .with_system(update_vertices.after(init_site_map))
                    .with_system(update_lanes.after(update_vertices))
                    .with_system(update_walls.after(update_vertices))
                    .with_system(update_measurements.after(update_vertices))
                    .with_system(update_lights.after(init_site_map))
                    .with_system(update_models.after(init_site_map))
                    .with_system(update_doors.after(update_vertices))
                    .with_system(update_lifts.after(init_site_map))
                    .with_system(update_cameras.after(init_site_map)),
            );
    }
}<|MERGE_RESOLUTION|>--- conflicted
+++ resolved
@@ -80,7 +80,7 @@
             alpha_mode: AlphaMode::Blend,
             ..default()
         });
-
+        let physical_camera_material = materials.add(Color::rgb(0.6, 0.7, 0.8).into());
         let mut meshes = world.get_resource_mut::<Assets<Mesh>>().unwrap();
         let vertex_mesh = meshes.add(Mesh::from(shape::Capsule {
             radius: 0.15, // TODO(MXG): Make the vertex radius configurable
@@ -106,6 +106,7 @@
             passive_vertex_material,
             wall_material,
             door_material,
+            physical_camera_material,
         }
     }
 }
@@ -123,51 +124,7 @@
 #[derive(Default)]
 struct SpawnedModels(Vec<Entity>);
 
-<<<<<<< HEAD
 pub fn init_site_map(sm: Res<BuildingMap>, mut commands: Commands, settings: Res<Settings>) {
-=======
-fn init_site_map(
-    sm: Res<BuildingMap>,
-    mut commands: Commands,
-    mut meshes: ResMut<Assets<Mesh>>,
-    mut materials: ResMut<Assets<StandardMaterial>>,
-    asset_server: Res<AssetServer>,
-    settings: Res<Settings>,
-) {
-    println!("Loading assets");
-    let mut handles = Handles::default();
-    handles.vertex_mesh = meshes.add(Mesh::from(shape::Capsule {
-        radius: 0.15,
-        rings: 2,
-        depth: 0.05,
-        latitudes: 8,
-        longitudes: 16,
-        uv_profile: shape::CapsuleUvProfile::Fixed,
-    }));
-    //handles.default_floor_material = materials.add(Color::rgb(0.3, 0.3, 0.3).into());
-    handles.default_floor_material = materials.add(StandardMaterial {
-        base_color: Color::rgb(0.3, 0.3, 0.3).into(),
-        perceptual_roughness: 0.5,
-        ..default()
-    });
-    handles.lane_material = materials.add(Color::rgb(1.0, 0.5, 0.3).into());
-    handles.measurement_material = materials.add(Color::rgb(1.0, 0.5, 1.0).into());
-    handles.vertex_material = materials.add(Color::rgb(0.4, 0.7, 0.6).into());
-    let default_wall_material_texture = asset_server.load("sandbox://textures/default.png");
-    //handles.wall_material = materials.add(Color::rgb(0.5, 0.5, 1.0).into());
-    handles.wall_material = materials.add(StandardMaterial {
-        base_color_texture: Some(default_wall_material_texture.clone()),
-        unlit: false,
-        ..default()
-    });
-    handles.door_material = materials.add(StandardMaterial {
-        base_color: Color::rgba(1., 1., 1., 0.8),
-        alpha_mode: AlphaMode::Blend,
-        ..default()
-    });
-    handles.physical_camera_material = materials.add(Color::rgb(1.0, 1.0, 1.0).into());
-
->>>>>>> 1e763e20
     println!("Initializing site map: {}", sm.name);
     commands.insert_resource(AmbientLight {
         color: Color::WHITE,
@@ -716,7 +673,7 @@
 fn update_cameras(
     mut commands: Commands,
     mut meshes: ResMut<Assets<Mesh>>,
-    handles: Res<Handles>,
+    handles: Res<SiteAssets>,
     mut q_physical_cameras: Query<
         (
             Entity,
@@ -735,7 +692,9 @@
                 transform: physical_camera.transform(),
                 ..default()
             });
-        } else if changes.is_changed() {
+        }
+
+        if changes.is_changed() {
             if let Some(mut t) = t {
                 *t = physical_camera.transform();
             }
