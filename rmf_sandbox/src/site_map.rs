--- conflicted
+++ resolved
@@ -81,6 +81,7 @@
             ..default()
         });
         let physical_camera_material = materials.add(Color::rgb(0.6, 0.7, 0.8).into());
+
         let mut meshes = world.get_resource_mut::<Assets<Mesh>>().unwrap();
         let vertex_mesh = meshes.add(Mesh::from(shape::Capsule {
             radius: 0.15, // TODO(MXG): Make the vertex radius configurable
@@ -107,65 +108,6 @@
             wall_material,
             door_material,
             physical_camera_material,
-        }
-    }
-}
-
-impl FromWorld for SiteAssets {
-    fn from_world(world: &mut World) -> Self {
-        let asset_server = world.get_resource::<AssetServer>().unwrap();
-        let wall_texture = asset_server.load("sandbox://textures/default.png");
-
-        let mut materials = world
-            .get_resource_mut::<Assets<StandardMaterial>>()
-            .unwrap();
-        let passive_lane_material = materials.add(Color::rgb(1.0, 0.5, 0.3).into());
-        let select_material = materials.add(Color::rgb(1., 0.3, 1.).into());
-        let hover_material = materials.add(Color::rgb(0.3, 1., 1.).into());
-        let hover_select_material = materials.add(Color::rgb(1., 0.6, 1.).into());
-        let measurement_material = materials.add(Color::rgb_u8(250, 234, 72).into());
-        let passive_vertex_material = materials.add(Color::rgb(0.4, 0.7, 0.6).into());
-        let wall_material = materials.add(StandardMaterial {
-            base_color_texture: Some(wall_texture),
-            unlit: false,
-            ..default()
-        });
-        let default_floor_material = materials.add(StandardMaterial {
-            base_color: Color::rgb(0.3, 0.3, 0.3).into(),
-            perceptual_roughness: 0.5,
-            ..default()
-        });
-        let door_material = materials.add(StandardMaterial {
-            base_color: Color::rgba(1., 1., 1., 0.8),
-            alpha_mode: AlphaMode::Blend,
-            ..default()
-        });
-
-        let mut meshes = world.get_resource_mut::<Assets<Mesh>>().unwrap();
-        let vertex_mesh = meshes.add(Mesh::from(shape::Capsule {
-            radius: 0.15, // TODO(MXG): Make the vertex radius configurable
-            rings: 2,
-            depth: 0.05,
-            latitudes: 8,
-            longitudes: 16,
-            uv_profile: shape::CapsuleUvProfile::Fixed,
-        }));
-        let lane_mid_mesh = meshes.add(Mesh::from(shape::Quad::new(Vec2::from([1., 1.]))));
-        let lane_end_mesh = meshes.add(Mesh::from(shape::Circle::new(LANE_WIDTH / 2.)));
-
-        Self {
-            vertex_mesh,
-            default_floor_material,
-            lane_mid_mesh,
-            lane_end_mesh,
-            passive_lane_material,
-            hover_material,
-            select_material,
-            hover_select_material,
-            measurement_material,
-            passive_vertex_material,
-            wall_material,
-            door_material,
         }
     }
 }
@@ -285,7 +227,6 @@
         commands.insert_bundle(SpatialBundle {
             transform: v.transform(),
             ..default()
-<<<<<<< HEAD
         });
 
         let (dagger, halo, body) = commands.add_children(|parent| {
@@ -326,48 +267,6 @@
             (dagger, halo, body)
         });
 
-=======
-        });
-
-        let (dagger, halo, body) = commands.add_children(|parent| {
-            let dagger = parent
-                .spawn_bundle(PbrBundle {
-                    material: interaction_assets.dagger_material.clone(),
-                    mesh: interaction_assets.dagger_mesh.clone(),
-                    visibility: Visibility { is_visible: false },
-                    ..default()
-                })
-                .insert(Bobbing::default())
-                .insert(Spinning::default())
-                .insert(EditableTag::Ignore)
-                .id();
-
-            let halo = parent
-                .spawn_bundle(PbrBundle {
-                    // Have the halo fit nicely around a vertex
-                    transform: Transform::from_scale([0.2, 0.2, 1.].into()),
-                    material: interaction_assets.halo_material.clone(),
-                    mesh: interaction_assets.halo_mesh.clone(),
-                    visibility: Visibility { is_visible: false },
-                    ..default()
-                })
-                .insert(Spinning::default())
-                .insert(EditableTag::Ignore)
-                .id();
-
-            let body = parent
-                .spawn_bundle(PbrBundle {
-                    mesh: handles.vertex_mesh.clone(),
-                    material: handles.passive_vertex_material.clone(),
-                    transform: Transform::from_rotation(Quat::from_rotation_x(90_f32.to_radians())),
-                    ..default()
-                })
-                .id();
-
-            (dagger, halo, body)
-        });
-
->>>>>>> 520dc8bb
         commands
             .insert(VertexVisualCue { dagger, halo, body })
             .insert(Hovering::default())
@@ -762,8 +661,6 @@
                 .insert(Hovering::default())
                 .insert(Selected::default())
                 .insert(DefaultVisualCue);
-<<<<<<< HEAD
-=======
         }
 
         if lift_changes.is_changed() {
@@ -796,7 +693,6 @@
                 transform: physical_camera.transform(),
                 ..default()
             });
->>>>>>> 520dc8bb
         }
 
         if changes.is_changed() {
