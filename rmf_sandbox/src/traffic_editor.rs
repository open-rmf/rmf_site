use std::path::PathBuf;

use crate::basic_components;
use crate::building_map::BuildingMap;
use crate::camera_controls::{CameraControls, ProjectionMode};
use crate::door::{Door, DoorType, DOOR_TYPES};
use crate::floor::Floor;
use crate::interaction::{Hovering, InteractionPlugin, Selected};
use crate::lane::Lane;
use crate::lift::Lift;
use crate::measurement::Measurement;
use crate::model::Model;
use crate::physical_camera::PhysicalCamera;
use crate::save_load::SaveMap;
use crate::site_map::{SiteMapCurrentLevel, SiteMapLabel, SiteMapState};
use crate::spawner::{Spawner, VerticesManagers};
use crate::vertex::Vertex;
use crate::wall::Wall;
use crate::widgets::TextEditJson;
use crate::{AppState, OpenedMapFile};
use bevy::ecs::system::SystemParam;
use bevy::{ecs::schedule::ShouldRun, prelude::*};
use bevy_egui::{egui, EguiContext};
use bevy_mod_picking::{
    mesh_focus, pause_for_picking_blockers, PausedForBlockers, PickableBundle, PickableMesh,
    PickingBlocker, PickingCamera, PickingCameraBundle, PickingPlugin, PickingPluginsState,
    PickingSystem,
};

#[derive(Debug)]
pub struct ElementDeleted(pub Entity);

trait Editable {
    fn draw(&mut self, ui: &mut egui::Ui) -> bool;
}

impl Editable for Vertex {
    fn draw(&mut self, ui: &mut egui::Ui) -> bool {
        let mut changed = false;

        egui::Grid::new("vertex").num_columns(2).show(ui, |ui| {
            ui.label("Name");
            changed = ui.text_edit_singleline(&mut self.3).changed() || changed;
            ui.end_row();

            ui.label("x");
            changed = ui
                .add(egui::DragValue::new(&mut self.0).speed(0.1))
                .changed()
                || changed;
            ui.end_row();

            ui.label("y");
            changed = ui
                .add(egui::DragValue::new(&mut self.1).speed(0.1))
                .changed()
                || changed;
            ui.end_row();

            ui.label("z");
            changed = ui
                .add(egui::DragValue::new(&mut self.2).speed(0.1))
                .changed()
                || changed;
            ui.end_row();

            ui.label("Charger");
            changed = ui.checkbox(&mut self.4.is_charger, "").changed() || changed;
            ui.end_row();

            ui.label("Holding Point");
            changed = ui.checkbox(&mut self.4.is_holding_point, "").changed() || changed;
            ui.end_row();

            ui.label("Parking Spot");
            changed = ui.checkbox(&mut self.4.is_parking_spot, "").changed() || changed;
            ui.end_row();

            ui.label("Spawn Robot");
            changed = ui
                .text_edit_singleline(&mut *self.4.spawn_robot_name)
                .changed()
                || changed;
            ui.end_row();

            ui.label("Spawn Robot Type");
            changed = ui
                .text_edit_singleline(&mut *self.4.spawn_robot_type)
                .changed()
                || changed;
            ui.end_row();

            ui.label("Dropoff Ingestor");
            changed = ui
                .text_edit_singleline(&mut *self.4.dropoff_ingestor)
                .changed()
                || changed;
            ui.end_row();

            ui.label("Pickup Dispenser");
            changed = ui
                .text_edit_singleline(&mut *self.4.pickup_dispenser)
                .changed()
                || changed;
            ui.end_row();
        });

        changed
    }
}

impl Editable for Lane {
    fn draw(&mut self, ui: &mut egui::Ui) -> bool {
        let mut changed = false;

        egui::Grid::new("lane").num_columns(2).show(ui, |ui| {
            ui.label("Start Vertex");
            ui.label(format!("{}", self.0));
            ui.end_row();

            ui.label("End Vertex");
            ui.label(format!("{}", self.1));
            ui.end_row();

            ui.label("Bidirectional");
            changed = ui.checkbox(&mut self.2.bidirectional, "").changed() || changed;
            ui.end_row();

            ui.label("Graph");
            changed = ui
                .add(egui::DragValue::new(&mut self.2.graph_idx))
                .changed()
                || changed;
            ui.end_row();

            ui.label("Orientation");
            changed = ui.text_edit_singleline(&mut *self.2.orientation).changed() || changed;
            ui.end_row();
        });

        changed
    }
}

impl Editable for Measurement {
    fn draw(&mut self, ui: &mut egui::Ui) -> bool {
        let mut changed = false;

        egui::Grid::new("measurement")
            .num_columns(2)
            .show(ui, |ui| {
                ui.label("Start Vertex");
                ui.label(format!("{}", self.0));
                ui.end_row();

                ui.label("End Vertex");
                ui.label(format!("{}", self.1));
                ui.end_row();

                // TODO: Remove this field once we support new cartesian format. Doing so removes
                // the ambiguity between the actual distance (from calculations) and the distance defined
                // in the file.
                ui.label("Distance");
                changed = ui
                    .add(egui::DragValue::new(&mut self.2.distance).speed(0.1))
                    .changed()
                    || changed;
                ui.end_row();
            });

        changed
    }
}

impl Editable for Wall {
    fn draw(&mut self, ui: &mut egui::Ui) -> bool {
        let mut changed = false;

        egui::Grid::new("wall").num_columns(2).show(ui, |ui| {
            ui.label("Start Vertex");
            ui.label(format!("{}", self.0));
            ui.end_row();

            ui.label("End Vertex");
            ui.label(format!("{}", self.1));
            ui.end_row();

            ui.label("Height");
            changed = ui
                .add(egui::DragValue::new(&mut self.2.texture_height).speed(0.1))
                .changed()
                || changed;
            ui.end_row();

            ui.label("Texture");
            changed = ui.text_edit_singleline(&mut *self.2.texture_name).changed() || changed;
            ui.end_row();

            ui.label("Alpha");
            changed = ui
                .add(egui::DragValue::new(&mut self.2.alpha).speed(0.01))
                .changed()
                || changed;
            ui.end_row();
        });

        changed
    }
}

impl Editable for Model {
    fn draw(&mut self, ui: &mut egui::Ui) -> bool {
        let mut changed = false;

        egui::Grid::new("model").num_columns(2).show(ui, |ui| {
            ui.label("X");
            changed = ui
                .add(egui::DragValue::new(&mut self.x).speed(0.1))
                .changed()
                || changed;
            ui.end_row();

            ui.label("Y");
            changed = ui
                .add(egui::DragValue::new(&mut self.y).speed(0.1))
                .changed()
                || changed;
            ui.end_row();

            ui.label("Yaw");
            changed = ui
                .add(egui::DragValue::new(&mut self.yaw).speed(0.1))
                .changed()
                || changed;
            ui.end_row();

            ui.label("Z Offset");
            changed = ui
                .add(egui::DragValue::new(&mut self.z_offset).speed(0.1))
                .changed()
                || changed;
            ui.end_row();

            ui.label("Name");
            changed = ui.text_edit_singleline(&mut self.instance_name).changed() || changed;
            ui.end_row();

            ui.label("Model");
            changed = ui.text_edit_singleline(&mut self.model_name).lost_focus() || changed;
            ui.end_row();
        });

        changed
    }
}

#[derive(Clone)]
struct EditableFloor {
    floor: Floor,
    vertices_str: String,
}

impl From<Floor> for EditableFloor {
    fn from(floor: Floor) -> Self {
        let vertices_str = floor
            .vertices
            .iter()
            .map(|v| v.to_string())
            .collect::<Vec<_>>()
            .join(",");
        Self {
            floor,
            vertices_str,
        }
    }
}

impl Editable for EditableFloor {
    fn draw(&mut self, ui: &mut egui::Ui) -> bool {
        let mut changed = false;

        egui::Grid::new("floor").num_columns(2).show(ui, |ui| {
            ui.label("Texture");
            changed = ui
                .text_edit_singleline(&mut *self.floor.parameters.texture_name)
                .changed()
                || changed;
            ui.end_row();

            ui.label("Texture Rotation");
            changed = ui
                .add(egui::DragValue::new(&mut self.floor.parameters.texture_rotation).speed(0.1))
                .changed()
                || changed;
            ui.end_row();

            ui.label("Texture Scale");
            changed = ui
                .add(egui::DragValue::new(&mut self.floor.parameters.texture_scale).speed(0.1))
                .changed()
                || changed;
            ui.end_row();

            ui.label("Vertices");
            if ui.text_edit_singleline(&mut self.vertices_str).lost_focus() {
                let mut parts = self.vertices_str.split(',');
                let vertices: Vec<usize> = parts
                    .by_ref()
                    .map_while(|s| s.parse::<usize>().ok())
                    .collect();
                if parts.next().is_none() {
                    self.floor.vertices = vertices;
                    changed = true;
                }
            }
            ui.end_row();
        });

        changed
    }
}

impl Editable for Door {
    fn draw(&mut self, ui: &mut egui::Ui) -> bool {
        let mut changed = false;

        egui::Grid::new("door").num_columns(2).show(ui, |ui| {
            ui.label("Name");
            changed = ui.text_edit_singleline(&mut *self.2.name).changed() || changed;
            ui.end_row();

            ui.label("Start Vertex");
            ui.label(format!("{}", self.0));
            ui.end_row();

            ui.label("End Vertex");
            ui.label(format!("{}", self.1));
            ui.end_row();

            ui.label("Type");
            egui::ComboBox::from_label("")
                .selected_text(DoorType::from(self.2.type_.as_str()).to_string())
                .show_ui(ui, |ui| {
                    for t in DOOR_TYPES {
                        changed = ui
                            .selectable_value(&mut *self.2.type_, t.to_value(), t.to_string())
                            .changed()
                            || changed;
                    }
                });
            ui.end_row();

            ui.label("Right Left Ratio");
            changed = ui
                .add(egui::DragValue::new(&mut self.2.right_left_ratio).speed(0.1))
                .changed()
                || changed;
            ui.end_row();

            ui.label("Motion Axis");
            changed = ui.text_edit_singleline(&mut *self.2.motion_axis).changed() || changed;
            ui.end_row();

            ui.label("Motion Degrees");
            changed = ui
                .add(egui::DragValue::new(&mut self.2.motion_degrees))
                .changed()
                || changed;
            ui.end_row();

            ui.label("Motion Direction");
            changed = ui
                .add(egui::DragValue::new(&mut self.2.motion_direction))
                .changed()
                || changed;
            ui.end_row();

            ui.label("Plugin");
            changed = ui.text_edit_singleline(&mut *self.2.plugin).changed() || changed;
            ui.end_row();
        });

        changed
    }
}

#[derive(Clone)]
struct EditableLift {
    name: String,
    lift: Lift,
    doors_json: String,
    valid_doors: bool,
    level_doors_json: String,
    valid_level_doors: bool,
}

impl EditableLift {
    pub fn from_lift(name: &str, lift: &Lift) -> serde_json::Result<Self> {
        Ok(Self {
            name: name.to_string(),
            lift: lift.clone(),
            doors_json: serde_json::to_string_pretty(&lift.doors)?,
            valid_doors: true,
            level_doors_json: serde_json::to_string_pretty(&lift.level_doors)?,
            valid_level_doors: true,
        })
    }
}

impl Editable for EditableLift {
    fn draw(&mut self, ui: &mut egui::Ui) -> bool {
        let mut changed = false;

        egui::Grid::new("lift").num_columns(2).show(ui, |ui| {
            ui.label("Name");
            changed = ui.text_edit_singleline(&mut self.name).changed() || changed;
            ui.end_row();

            ui.label("X");
            changed = ui
                .add(egui::DragValue::new(&mut self.lift.x).speed(0.1))
                .changed()
                || changed;
            ui.end_row();

            ui.label("Y");
            changed = ui
                .add(egui::DragValue::new(&mut self.lift.y).speed(0.1))
                .changed()
                || changed;
            ui.end_row();

            ui.label("Yaw");
            changed = ui
                .add(egui::DragValue::new(&mut self.lift.yaw).speed(0.1))
                .changed()
                || changed;
            ui.end_row();

            ui.label("Width");
            changed = ui
                .add(egui::DragValue::new(&mut self.lift.width).speed(0.1))
                .changed()
                || changed;
            ui.end_row();

            ui.label("Depth");
            changed = ui
                .add(egui::DragValue::new(&mut self.lift.depth).speed(0.1))
                .changed()
                || changed;
            ui.end_row();

            ui.label("Lowest Floor");
            changed = ui
                .text_edit_singleline(&mut self.lift.lowest_floor)
                .changed()
                || changed;
            ui.end_row();

            ui.label("Highest Floor");
            changed = ui
                .text_edit_singleline(&mut self.lift.highest_floor)
                .changed()
                || changed;
            ui.end_row();

            ui.label("Initial Floor");
            changed = ui
                .text_edit_singleline(&mut self.lift.initial_floor_name)
                .changed()
                || changed;
            ui.end_row();

            ui.label("Reference Floor");
            changed = ui
                .text_edit_singleline(&mut self.lift.reference_floor_name)
                .changed()
                || changed;
            ui.end_row();

            ui.label("Plugins");
            changed = ui.checkbox(&mut self.lift.plugins, "").changed() || changed;
            ui.end_row();

            ui.label("Doors");
            changed = ui
                .add(TextEditJson::new(
                    &mut self.lift.doors,
                    &mut self.doors_json,
                    &mut self.valid_doors,
                ))
                .changed()
                || changed;
            ui.end_row();

            ui.label("Level Doors");
            changed = ui
                .add(TextEditJson::new(
                    &mut self.lift.level_doors,
                    &mut self.level_doors_json,
                    &mut self.valid_level_doors,
                ))
                .changed()
                || changed;
            ui.end_row();
        });

        changed
    }
}

<<<<<<< HEAD
#[derive(Component, Debug, Clone, Copy, PartialEq, Eq)]
pub enum EditableTag {
    Lane(Entity),
    Vertex(Entity),
    Measurement(Entity),
    Wall(Entity),
    Model(Entity),
    Floor(Entity),
    Door(Entity),
    Lift(Entity),
    /// Apply this tag to entities which may be a child of an editable item
    /// but should be ignored by the picker
    Ignore,
}

impl EditableTag {
    fn unwrap_entity(&self) -> Entity {
        self.entity().unwrap()
    }

    pub fn entity(&self) -> Option<Entity> {
        match self {
            Self::Lane(e) => Some(*e),
            Self::Vertex(e) => Some(*e),
            Self::Measurement(e) => Some(*e),
            Self::Wall(e) => Some(*e),
            Self::Model(e) => Some(*e),
            Self::Floor(e) => Some(*e),
            Self::Door(e) => Some(*e),
            Self::Lift(e) => Some(*e),
            Self::Ignore => None,
        }
    }

    pub fn ignore(&self) -> bool {
        match self {
            Self::Ignore => true,
            _ => false,
        }
    }
=======
impl Editable for PhysicalCamera {
    fn draw(&mut self, ui: &mut egui::Ui) -> bool {
        let mut changed = false;

        egui::Grid::new("camera").num_columns(2).show(ui, |ui| {
            ui.label("Name");
            changed = ui.text_edit_singleline(&mut self.name).changed() || changed;
            ui.end_row();

            ui.label("X");
            changed = ui
                .add(egui::DragValue::new(&mut self.x).speed(0.1))
                .changed()
                || changed;
            ui.end_row();

            ui.label("Y");
            changed = ui
                .add(egui::DragValue::new(&mut self.y).speed(0.1))
                .changed()
                || changed;
            ui.end_row();

            ui.label("Z");
            changed = ui
                .add(egui::DragValue::new(&mut self.z).speed(0.1))
                .changed()
                || changed;
            ui.end_row();

            ui.label("Pitch");
            changed = ui
                .add(egui::DragValue::new(&mut self.pitch).speed(0.05))
                .changed()
                || changed;
            ui.end_row();

            ui.label("Yaw");
            changed = ui
                .add(egui::DragValue::new(&mut self.yaw).speed(0.1))
                .changed()
                || changed;
            ui.end_row();

            ui.label("Image Fov");
            changed = ui
                .add(egui::DragValue::new(&mut self.image_fov).speed(0.1))
                .changed()
                || changed;
            ui.end_row();

            ui.label("Image Width");
            changed = ui
                .add(egui::DragValue::new(&mut self.image_width).speed(10))
                .changed()
                || changed;
            ui.end_row();

            ui.label("Image Height");
            changed = ui
                .add(egui::DragValue::new(&mut self.image_height).speed(10))
                .changed()
                || changed;
            ui.end_row();

            ui.label("Update Rate");
            changed = ui
                .add(egui::DragValue::new(&mut self.update_rate))
                .changed()
                || changed;
            ui.end_row();
        });

        changed
    }
}

#[derive(Component)]
enum EditableTag {
    Lane,
    Vertex,
    Measurement,
    Wall,
    Model(Entity),
    Floor,
    Door,
    Lift,
    PhysicalCamera,
>>>>>>> 1e763e20
}

enum EditorData {
    Lane(Lane),
    Vertex(Vertex),
    Measurement(Measurement),
    Wall(Wall),
    Model(Model),
    Floor(EditableFloor),
    Door(Door),
    Lift(EditableLift),
    PhysicalCamera(PhysicalCamera),
}

struct SelectedEditable(pub EditableTag, pub EditorData);

#[derive(Clone, Copy, PartialEq, Eq, Debug)]
struct HoveredEditable(pub Entity);

#[derive(Default)]
struct HasChanges(bool);

#[derive(SystemParam)]
struct EditorPanel<'w, 's> {
    q_lane: Query<'w, 's, &'static mut Lane>,
    q_vertex: Query<'w, 's, &'static mut Vertex>,
    q_measurement: Query<'w, 's, &'static mut Measurement>,
    q_wall: Query<'w, 's, &'static mut Wall>,
    q_model: Query<'w, 's, &'static mut Model>,
    q_floor: Query<'w, 's, &'static mut Floor>,
    q_door: Query<'w, 's, &'static mut Door>,
    q_lift: Query<'w, 's, &'static mut Lift>,
    q_physical_camera: Query<'w, 's, &'static mut PhysicalCamera>,
}

impl<'w, 's> EditorPanel<'w, 's> {
    fn draw(
        &mut self,
        ui: &mut egui::Ui,
        vm: &VerticesManagers,
        level: &SiteMapCurrentLevel,
        has_changes: &mut bool,
        mut selected: ResMut<Option<SelectedEditable>>,
    ) {
        fn commit_changes<E: Component + Clone>(
            q: &mut Query<&mut E>,
            target_entity: Entity,
            updated: &E,
        ) {
            match q.get_mut(target_entity) {
                Ok(mut e) => {
                    *e = updated.clone();
                }
                Err(err) => {
                    println!("ERROR: {err}");
                }
            }
        }

        let selected = match *selected {
            Some(ref mut selected) => selected,
            None => {
                ui.add_sized(ui.available_size(), egui::Label::new("No object selected"));
                return;
            }
        };

        // INVARIANT: We should never have Some(selected) with an EditableTag::Ignore
        // value in it.
        let e = selected.0.unwrap_entity();
        let title = match &selected.1 {
<<<<<<< HEAD
            EditorData::Vertex(_) => {
                if let Some(vm) = vm.0.get(&level.0) {
                    if let Some(v_id) = vm.entity_to_id(e) {
                        format!("Vertex #{v_id}")
                    } else {
                        format!("Vertex <Unknown Entity: {:?}>", e)
                    }
                } else {
                    format!("Vertex <Unknown level: {}>", level.0)
                }
            }
            EditorData::Lane(_) => "Lane".to_string(),
            EditorData::Measurement(_) => "Measurement".to_string(),
            EditorData::Wall(_) => "Wall".to_string(),
            EditorData::Model(_) => "Model".to_string(),
            EditorData::Floor(_) => "Floor".to_string(),
            EditorData::Door(_) => "Door".to_string(),
            EditorData::Lift(_) => "Lift".to_string(),
=======
            EditorData::Lane(_) => "Lane",
            EditorData::Vertex(_) => "Vertex",
            EditorData::Measurement(_) => "Measurement",
            EditorData::Wall(_) => "Wall",
            EditorData::Model(_) => "Model",
            EditorData::Floor(_) => "Floor",
            EditorData::Door(_) => "Door",
            EditorData::Lift(_) => "Lift",
            EditorData::PhysicalCamera(_) => "Camera",
>>>>>>> 1e763e20
        };

        ui.heading(title);
        ui.separator();

        match &mut selected.1 {
            EditorData::Lane(lane) => {
                if lane.draw(ui) {
                    commit_changes(&mut self.q_lane, e, lane);
                    *has_changes = true;
                }
            }
            EditorData::Vertex(vertex) => {
                if vertex.draw(ui) {
                    commit_changes(&mut self.q_vertex, e, vertex);
                    *has_changes = true;
                }
            }
            EditorData::Measurement(measurement) => {
                if measurement.draw(ui) {
                    commit_changes(&mut self.q_measurement, e, measurement);
                    *has_changes = true;
                }
            }
            EditorData::Wall(wall) => {
                if wall.draw(ui) {
                    commit_changes(&mut self.q_wall, e, wall);
                    *has_changes = true;
                }
            }
            EditorData::Model(model) => {
                if model.draw(ui) {
                    commit_changes(&mut self.q_model, e, model);
                    *has_changes = true;
                }
            }
            EditorData::Floor(floor) => {
                if floor.draw(ui) {
                    commit_changes(&mut self.q_floor, e, &floor.floor);
                    *has_changes = true;
                }
            }
            EditorData::Door(door) => {
                if door.draw(ui) {
                    commit_changes(&mut self.q_door, e, door);
                    *has_changes = true;
                }
            }
            EditorData::Lift(editable_lift) => {
                if editable_lift.draw(ui) {
                    commit_changes(&mut self.q_lift, e, &editable_lift.lift);
                    *has_changes = true;
                }
            }
            EditorData::PhysicalCamera(physical_camera) => {
                if physical_camera.draw(ui) {
                    commit_changes(&mut self.q_physical_camera, selected.0, physical_camera);
                    *has_changes = true;
                }
            }
        };
    }
}

fn egui_ui(
    mut egui_context: ResMut<EguiContext>,
    mut q_camera_controls: Query<&mut CameraControls>,
    mut cameras: Query<(&mut Camera, &mut Visibility)>,
    mut app_state: ResMut<State<AppState>>,
    mut editor: EditorPanel,
    opened_map_file: Option<Res<OpenedMapFile>>,
    map: Res<BuildingMap>,
    mut save_map: EventWriter<SaveMap>,
    mut has_changes: ResMut<HasChanges>,
    mut spawner: Spawner,
    current_level: Res<Option<SiteMapCurrentLevel>>,
    mut selected: ResMut<Option<SelectedEditable>>,
) {
    let mut controls = q_camera_controls.single_mut();
    egui::TopBottomPanel::top("top").show(egui_context.ctx_mut(), |ui| {
        ui.vertical(|ui| {
            ui.horizontal(|ui| {
                if ui.button("Return to main menu").clicked() {
                    println!("Returning to main menu");
                    app_state.set(AppState::MainMenu).unwrap();
                }
                ui.separator();
                if ui
                    .add(egui::SelectableLabel::new(
                        controls.mode() == ProjectionMode::Orthographic,
                        "2D",
                    ))
                    .clicked()
                {
                    controls.use_orthographic(true, &mut cameras);
                }
                if ui
                    .add(egui::SelectableLabel::new(
                        controls.mode() == ProjectionMode::Perspective,
                        "3D",
                    ))
                    .clicked()
                {
                    controls.use_perspective(true, &mut cameras);
                }
                #[cfg(not(target_arch = "wasm32"))]
                {
                    if ui
                        .add(egui::SelectableLabel::new(has_changes.0, "Save"))
                        .clicked()
                    {
                        if let Some(opened_file) = opened_map_file {
                            save_map.send(SaveMap(opened_file.0.clone()));
                        } else {
                            let path = rfd::FileDialog::new()
                                .set_file_name(&format!("{}.yaml", map.name))
                                .save_file();
                            if let Some(path) = path {
                                save_map.send(SaveMap(PathBuf::from(path)));
                            }
                        }
                        has_changes.0 = false;
                    }
                }
            });
        });
    });

    egui::SidePanel::right("editor_panel")
        .resizable(false)
        .default_width(250.)
        .max_width(250.)
        .show(egui_context.ctx_mut(), |ui| {
            ui.vertical_centered_justified(|ui| {
<<<<<<< HEAD
                if let Some(current_level) = current_level.as_ref() {
                    ui.group(|ui| {
                        if ui.button("Add Vertex").clicked() {
                            let new_vertex = Vertex::default();
                            let new_entity = spawner
                                .spawn_vertex(&current_level.0, new_vertex.clone())
                                .unwrap()
                                .id();
                            *selected = Some(SelectedEditable(
                                EditableTag::Vertex(new_entity),
                                EditorData::Vertex(new_vertex),
                            ));
                        }
                        if ui.button("Add Lane").clicked() {
                            let new_lane = Lane::default();
                            let new_entity = spawner
                                .spawn_in_level(&current_level.0, new_lane.clone())
                                .unwrap()
                                .id();
                            *selected = Some(SelectedEditable(
                                EditableTag::Lane(new_entity),
                                EditorData::Lane(new_lane),
                            ));
                        }
                        if ui.button("Add Measurement").clicked() {
                            let new_measurement = Measurement::default();
                            let new_entity = spawner
                                .spawn_in_level(&current_level.0, new_measurement.clone())
                                .unwrap()
                                .id();
                            *selected = Some(SelectedEditable(
                                EditableTag::Measurement(new_entity),
                                EditorData::Measurement(new_measurement),
                            ));
                        }
                        if ui.button("Add Wall").clicked() {
                            let new_wall = Wall::default();
                            let new_entity = spawner
                                .spawn_in_level(&current_level.0, new_wall.clone())
                                .unwrap()
                                .id();
                            *selected = Some(SelectedEditable(
                                EditableTag::Wall(new_entity),
                                EditorData::Wall(new_wall),
                            ));
                        }
                        if ui.button("Add Model").clicked() {
                            let new_model = Model::default();
                            let new_entity = spawner
                                .spawn_in_level(&current_level.0, new_model.clone())
                                .unwrap()
                                .id();
                            *selected = Some(SelectedEditable(
                                EditableTag::Model(new_entity),
                                EditorData::Model(new_model),
                            ));
                        }
                        if ui.button("Add Door").clicked() {
                            let new_door = Door::default();
                            let new_entity = spawner
                                .spawn_in_level(&current_level.0, new_door.clone())
                                .unwrap()
                                .id();
                            *selected = Some(SelectedEditable(
                                EditableTag::Door(new_entity),
                                EditorData::Door(new_door),
                            ));
                        }
                        if ui.button("Add Lift").clicked() {
                            let cur_level = &current_level.0;
                            let new_lift = Lift {
                                initial_floor_name: cur_level.clone(),
                                ..default()
                            };
                            let new_entity = spawner
                                .spawn_in_level(&cur_level, new_lift.clone())
                                .unwrap()
                                .id();
                            *selected = Some(SelectedEditable(
                                EditableTag::Lift(new_entity),
                                EditorData::Lift(
                                    EditableLift::from_lift("new_lift", &new_lift).unwrap(),
                                ),
                            ));
                        }
                    });
                    ui.group(|ui| {
                        editor.draw(
                            ui,
                            spawner.vertex_mgrs.as_ref(),
                            current_level,
                            &mut has_changes.0,
                            selected,
                        );
                    });
                }
=======
                ui.group(|ui| {
                    if ui.button("Add Vertex").clicked() {
                        let new_vertex = Vertex::default();
                        let new_entity = spawner
                            .spawn_vertex(&current_level.as_ref().unwrap().0, new_vertex.clone())
                            .unwrap()
                            .id();
                        *selected =
                            Some(SelectedEditable(new_entity, EditorData::Vertex(new_vertex)));
                    }
                    if ui.button("Add Lane").clicked() {
                        let new_lane = Lane::default();
                        let new_entity = spawner
                            .spawn_in_level(&current_level.as_ref().unwrap().0, new_lane.clone())
                            .unwrap()
                            .id();
                        *selected = Some(SelectedEditable(new_entity, EditorData::Lane(new_lane)));
                    }
                    if ui.button("Add Measurement").clicked() {
                        let new_measurement = Measurement::default();
                        let new_entity = spawner
                            .spawn_in_level(
                                &current_level.as_ref().unwrap().0,
                                new_measurement.clone(),
                            )
                            .unwrap()
                            .id();
                        *selected = Some(SelectedEditable(
                            new_entity,
                            EditorData::Measurement(new_measurement),
                        ));
                    }
                    if ui.button("Add Wall").clicked() {
                        let new_wall = Wall::default();
                        let new_entity = spawner
                            .spawn_in_level(&current_level.as_ref().unwrap().0, new_wall.clone())
                            .unwrap()
                            .id();
                        *selected = Some(SelectedEditable(new_entity, EditorData::Wall(new_wall)));
                    }
                    if ui.button("Add Model").clicked() {
                        let new_model = Model::default();
                        let new_entity = spawner
                            .spawn_in_level(&current_level.as_ref().unwrap().0, new_model.clone())
                            .unwrap()
                            .id();
                        *selected =
                            Some(SelectedEditable(new_entity, EditorData::Model(new_model)));
                    }
                    if ui.button("Add Door").clicked() {
                        let new_door = Door::default();
                        let new_entity = spawner
                            .spawn_in_level(&current_level.as_ref().unwrap().0, new_door.clone())
                            .unwrap()
                            .id();
                        *selected = Some(SelectedEditable(new_entity, EditorData::Door(new_door)));
                    }
                    if ui.button("Add Lift").clicked() {
                        let cur_level = &current_level.as_ref().unwrap().0;
                        let new_lift = Lift {
                            initial_floor_name: cur_level.clone(),
                            ..default()
                        };
                        let new_entity = spawner
                            .spawn_in_level(&cur_level, new_lift.clone())
                            .unwrap()
                            .id();
                        *selected = Some(SelectedEditable(
                            new_entity,
                            EditorData::Lift(
                                EditableLift::from_lift("new_lift", &new_lift).unwrap(),
                            ),
                        ));
                    }
                    if ui.button("Add Camera").clicked() {
                        let new_physical_camera = PhysicalCamera::default();
                        let new_entity = spawner
                            .spawn_in_level(
                                &current_level.as_ref().unwrap().0,
                                new_physical_camera.clone(),
                            )
                            .unwrap()
                            .id();
                        *selected = Some(SelectedEditable(
                            new_entity,
                            EditorData::PhysicalCamera(new_physical_camera),
                        ));
                    }
                });
                ui.group(|ui| {
                    editor.draw(ui, &mut has_changes.0, selected);
                });
>>>>>>> 1e763e20
            });
        });
}

fn on_startup(mut commands: Commands) {
    commands
        .spawn()
        .insert(PickingBlocker)
        .insert(Interaction::default());
}

fn on_enter(
    mut commands: Commands,
    mut spawner: Spawner,
    building_map: Res<BuildingMap>,
    mut sitemap_state: ResMut<State<SiteMapState>>,
) {
    commands.insert_resource(HasChanges(false));
    spawner.spawn_map(&building_map);
    sitemap_state.set(SiteMapState::Enabled).unwrap();
}

fn on_exit(mut commands: Commands, mut sitemap_state: ResMut<State<SiteMapState>>) {
    commands.remove_resource::<BuildingMap>();
    commands.init_resource::<Option<SelectedEditable>>();
    sitemap_state.set(SiteMapState::Disabled).unwrap();
}

fn check_and_delete_vertex(
    entity: Entity,
    lanes: Query<&Lane>,
    walls: Query<&Wall>,
    measurements: Query<&Measurement>,
    mut vertices_mgrs: ResMut<VerticesManagers>,
) -> bool {
    // Find its vertex id from the vertices_mgrs
    for mgr in vertices_mgrs.0.iter_mut() {
        match mgr.1.entity_to_id(entity) {
            Some(id) => {
                // Now go through all edges
                for lane in lanes.iter() {
                    if lane.0 == id || lane.1 == id {
                        println!("Cannot delete vertex, used in a lane");
                        return false;
                    }
                }
                for wall in walls.iter() {
                    if wall.0 == id || wall.1 == id {
                        println!("Cannot delete vertex, used in a wall");
                        return false;
                    }
                }
                for meas in measurements.iter() {
                    if meas.0 == id || meas.1 == id {
                        println!("Cannot delete vertex, used in a measurement");
                        return false;
                    }
                }
                // Bookkeeping with the vertices manager
                mgr.1.remove(id);
                return true;
            }
            None => {}
        }
    }
    // This should never happen
    println!("Vertex not found in manager, please report this bug");
    return false;
}

fn handle_keyboard_events(
    mut selected: ResMut<Option<SelectedEditable>>,
    mut commands: Commands,
    lanes: Query<&Lane>,
    walls: Query<&Wall>,
    measurements: Query<&Measurement>,
    vertices: Query<Entity, With<Vertex>>,
    vertices_mgrs: ResMut<VerticesManagers>,
    keys: Res<Input<KeyCode>>,
    mut has_changes: ResMut<HasChanges>,
    mut delete_events: EventWriter<ElementDeleted>,
) {
    // Delete model if selected and delete was pressed
    if keys.just_pressed(KeyCode::Delete) {
        // We need to clear selection regardless, hence take the option
        match &*selected {
            Some(sel) => {
                let entity = sel.0.unwrap_entity();
                let mut safe_to_delete = true;
                // We can't delete vertices that are still in use
                if vertices.get(entity).is_ok() {
                    safe_to_delete =
                        check_and_delete_vertex(entity, lanes, walls, measurements, vertices_mgrs);
                }
                if safe_to_delete {
                    delete_events.send(ElementDeleted(entity));
                    commands.entity(entity).despawn_recursive();
                    *selected = None;
                    has_changes.0 = true;
                }
            }
            None => println!("Nothing selected"),
        }
    } else if keys.just_pressed(KeyCode::Escape) {
        // TODO Picking highlighting is not cleared, fix
        *selected = None;
    }
}

impl<'w, 's> EditableQuery<'w, 's> {
    fn get_selected_data(&self, tag: &EditableTag) -> Option<SelectedEditable> {
        let result = match tag {
            // Clone and draw an inspectable so as to avoid change detection in bevy.
            // This also allows us to commit changes only when needed, e.g. commit only
            // when the user press "enter" when editing a text field.
            //
            // Bevy change detection works by implementing the dereference operator to mark something
            // as changed, this cause the change detection to trigger even if there are no writes to
            // it. Egui on the other hand requires data to be mutable, so passing a component directly
            // to egui will cause change detection to trigger every frame.
            EditableTag::Lane(entity) => self
                .q_lane
                .get(*entity)
                .map(|lane| Some(SelectedEditable(*tag, EditorData::Lane(lane.clone())))),
            EditableTag::Vertex(entity) => self
                .q_vertex
                .get(*entity)
                .map(|vertex| Some(SelectedEditable(*tag, EditorData::Vertex(vertex.clone())))),
            EditableTag::Measurement(entity) => self
                .q_measurement
                .get(*entity)
                .map(|m| Some(SelectedEditable(*tag, EditorData::Measurement(m.clone())))),
            EditableTag::Wall(entity) => self
                .q_wall
                .get(*entity)
                .map(|w| Some(SelectedEditable(*tag, EditorData::Wall(w.clone())))),
            EditableTag::Model(entity) => self
                .q_model
                .get(*entity)
                .map(|m| Some(SelectedEditable(*tag, EditorData::Model(m.clone())))),
            EditableTag::Floor(entity) => self
                .q_floor
                .get(*entity)
                .map(|f| Some(SelectedEditable(*tag, EditorData::Floor(f.clone().into())))),
            EditableTag::Door(entity) => self
                .q_door
                .get(*entity)
                .map(|d| Some(SelectedEditable(*tag, EditorData::Door(d.clone())))),
            EditableTag::Lift(entity) => self.q_lift.get(*entity).map(|l| {
                Some(SelectedEditable(
                    *tag,
                    EditorData::Lift(
                        EditableLift::from_lift(&self.q_name.get(*entity).unwrap().0, l).unwrap(),
                    ),
                ))
            }),
            EditableTag::Ignore => Ok(None),
        };

        match result {
            Ok(selected) => selected,
            Err(err) => {
                println!("{err}");
                None
            }
        }
    }
}

fn maintain_inspected_entities(
    interactions: Query<(&Interaction, &EditableTag), Changed<Interaction>>,
    paused: Option<Res<PausedForBlockers>>,
    editables: EditableQuery,
    mut cues: Query<(&mut Hovering, &mut Selected)>,
    mut selected: ResMut<Option<SelectedEditable>>,
<<<<<<< HEAD
    mut hovered: ResMut<Option<HoveredEditable>>,
=======
    q_lane: Query<&Lane>,
    q_vertex: Query<&Vertex>,
    q_measurement: Query<&Measurement>,
    q_wall: Query<&Wall>,
    q_model: Query<&Model>,
    q_floor: Query<&Floor>,
    q_door: Query<&Door>,
    q_lift: Query<&Lift>,
    q_physical_camera: Query<&PhysicalCamera>,
    q_name: Query<&basic_components::Name>,
>>>>>>> 1e763e20
) {
    if let Some(paused) = paused {
        if paused.is_paused() {
            return;
        }
    }

    let previous_selected = selected.as_ref().as_ref().map(|s| s.0.clone());
    let clicked = interactions.iter().find(|(i, _)| match i {
        Interaction::Clicked => true,
        _ => false,
    });
<<<<<<< HEAD
    if let Some((_, tag)) = clicked {
        *selected = editables.get_selected_data(tag);
        let selected_tag = selected.as_ref().as_ref().map(|s| s.0.clone());
        if previous_selected != selected_tag {
            if let Some(previous) = previous_selected {
                if let Some((_, mut selected)) = cues.get_mut(previous.unwrap_entity()).ok() {
                    selected.is_selected = false;
                }
            }

            if let Some(current) = selected_tag {
                if let Some((_, mut selected)) = cues.get_mut(current.unwrap_entity()).ok() {
                    selected.is_selected = true;
                }
            }
        }
    }

    let previous_hovered = *hovered;
    let new_hovered = interactions
        .iter()
        .find(|(i, _)| match i {
            Interaction::Hovered => true,
            _ => false,
        })
        .filter(|(_, tag)| !tag.ignore())
        .map(|(_, tag)| HoveredEditable(tag.unwrap_entity().clone()));
    if let Some(current) = new_hovered {
        if previous_hovered != Some(current) {
            *hovered = Some(current);
            if let Some(previous) = previous_hovered {
                if let Some((mut hovered, _)) = cues.get_mut(previous.0).ok() {
                    hovered.is_hovering = false;
                }
            }

            if let Some((mut hovered, _)) = cues.get_mut(current.0).ok() {
                hovered.is_hovering = true;
            }
=======
    let (e, _, tag) = match clicked {
        Some(clicked) => clicked,
        None => return,
    };
    let try_selected = match tag {
        // Clone and draw an inspectable so as to avoid change detection in bevy.
        // This also allows us to commit changes only when needed, e.g. commit only
        // when the user press "enter" when editing a text field.
        //
        // Bevy change detection works by implementing the dereference operator to mark something
        // as changed, this cause the change detection to trigger even if there are no writes to
        // it. Egui on the other hand requires data to be mutable, so passing a component directly
        // to egui will cause change detection to trigger every frame.
        EditableTag::Lane => match q_lane.get(e) {
            Ok(lane) => Ok(SelectedEditable(e, EditorData::Lane(lane.clone()))),
            Err(err) => Err(err),
        },
        EditableTag::Vertex => match q_vertex.get(e) {
            Ok(vertex) => Ok(SelectedEditable(e, EditorData::Vertex(vertex.clone()))),
            Err(err) => Err(err),
        },
        EditableTag::Measurement => match q_measurement.get(e) {
            Ok(measurement) => Ok(SelectedEditable(
                e,
                EditorData::Measurement(measurement.clone()),
            )),
            Err(err) => Err(err),
        },
        EditableTag::Wall => match q_wall.get(e) {
            Ok(wall) => Ok(SelectedEditable(e, EditorData::Wall(wall.clone()))),
            Err(err) => Err(err),
        },
        EditableTag::Model(model_entity) => match q_model.get(*model_entity) {
            Ok(model) => Ok(SelectedEditable(
                *model_entity,
                EditorData::Model(model.clone()),
            )),
            Err(err) => Err(err),
        },
        EditableTag::Floor => match q_floor.get(e) {
            Ok(floor) => Ok(SelectedEditable(
                e,
                EditorData::Floor(EditableFloor::from(floor.clone())),
            )),
            Err(err) => Err(err),
        },
        EditableTag::Door => match q_door.get(e) {
            Ok(door) => Ok(SelectedEditable(e, EditorData::Door(door.clone()))),
            Err(err) => Err(err),
        },
        EditableTag::Lift => match q_lift.get(e) {
            Ok(lift) => Ok(SelectedEditable(
                e,
                EditorData::Lift(EditableLift::from_lift(&q_name.get(e).unwrap().0, lift).unwrap()),
            )),
            Err(err) => Err(err),
        },
        EditableTag::PhysicalCamera => match q_physical_camera.get(e) {
            Ok(physical_camera) => Ok(SelectedEditable(
                e,
                EditorData::PhysicalCamera(physical_camera.clone()),
            )),
            Err(err) => Err(err),
        },
    };

    *selected = match try_selected {
        Ok(selected) => Some(selected),
        Err(err) => {
            println!("{err}");
            None
>>>>>>> 1e763e20
        }
    }
}

fn update_picking_cam(
    mut commands: Commands,
    camera_controls: Query<(&CameraControls, ChangeTrackers<CameraControls>)>,
    picking_cams: Query<Entity, With<PickingCamera>>,
) {
    let (controls, changed) = camera_controls.single();
    if changed.is_changed() {
        let active_camera = controls.active_camera();
        if picking_cams
            .get_single()
            .ok()
            .filter(|current| *current == active_camera)
            .is_none()
        {
            for cam in picking_cams.iter() {
                commands.entity(cam).remove_bundle::<PickingCameraBundle>();
            }

            commands
                .entity(controls.active_camera())
                .insert_bundle(PickingCameraBundle::default());
        }
    }
}

fn add_editable_tags(
    mut commands: Commands,
<<<<<<< HEAD
    lanes: Query<Entity, Added<Lane>>,
    vertices: Query<Entity, Added<Vertex>>,
    measurements: Query<Entity, Added<Measurement>>,
    walls: Query<Entity, Added<Wall>>,
    models: Query<Entity, Added<Model>>,
    floors: Query<Entity, Added<Floor>>,
    doors: Query<Entity, Added<Door>>,
    lifts: Query<Entity, Added<Lift>>,
    meshes: Query<Entity, With<Handle<Mesh>>>,
) {
    // TODO(MXG): Consider a macro to get rid of this boilerplate
    for e in &lanes {
        commands.entity(e).insert(EditableTag::Lane(e));
        if meshes.contains(e) {
            commands.entity(e).insert_bundle(PickableBundle::default());
        }
    }
=======
    lanes: Query<Entity, With<Lane>>,
    vertices: Query<Entity, With<Vertex>>,
    measurements: Query<Entity, With<Measurement>>,
    walls: Query<Entity, With<Wall>>,
    models: Query<Entity, With<Model>>,
    floors: Query<Entity, With<Floor>>,
    doors: Query<Entity, With<Door>>,
    lifts: Query<Entity, With<Lift>>,
    physical_cameras: Query<Entity, With<PhysicalCamera>>,
    meshes: Query<Entity, Changed<Handle<Mesh>>>,
    parent: Query<&Parent>,
    selected: Res<Option<SelectedEditable>>,
    mut egui_context: ResMut<EguiContext>,
    mut picking_blocker: Query<&mut Interaction, With<PickingBlocker>>,
) {
    // bevy_mod_picking only works on entities with meshes, the models are spawned with
    // child scenes so making the model entity pickable will not work. We need to check
    // all meshes added and go up the hierarchy to find if the mesh is part of a model.
    //
    // As of bevy_mod_picking 0.7, highlighting no longer works if an entity is made pickable
    // before it has a mesh (likely for performance reasons), so we loop through added meshes
    // instead of added lanes/vertices etc.
    for mesh_entity in meshes.iter() {
        // go up the hierarchy tree until the root, trying to find if a mesh is part of a model.
        let mut e = Some(mesh_entity);
        let mut tag: Option<EditableTag> = None;
        while let Some(cur) = e {
            if lanes.contains(cur) {
                tag = Some(EditableTag::Lane);
            }
            if vertices.contains(cur) {
                tag = Some(EditableTag::Vertex);
            }
            if walls.contains(cur) {
                tag = Some(EditableTag::Wall);
            }
            if measurements.contains(cur) {
                tag = Some(EditableTag::Measurement);
            }
            if floors.contains(cur) {
                tag = Some(EditableTag::Floor);
            }
            if doors.contains(cur) {
                tag = Some(EditableTag::Door);
            }
            if lifts.contains(cur) {
                tag = Some(EditableTag::Lift);
            }
            if physical_cameras.contains(cur) {
                tag = Some(EditableTag::PhysicalCamera);
            }
>>>>>>> 1e763e20

    for e in &vertices {
        commands.entity(e).insert(EditableTag::Vertex(e));
        if meshes.contains(e) {
            commands.entity(e).insert_bundle(PickableBundle::default());
        }
    }

    for e in &measurements {
        commands.entity(e).insert(EditableTag::Measurement(e));
        if meshes.contains(e) {
            commands.entity(e).insert_bundle(PickableBundle::default());
        }
    }

    for e in &walls {
        commands.entity(e).insert(EditableTag::Wall(e));
        if meshes.contains(e) {
            commands.entity(e).insert_bundle(PickableBundle::default());
        }
    }

    for e in &models {
        commands.entity(e).insert(EditableTag::Model(e));
        if meshes.contains(e) {
            commands.entity(e).insert_bundle(PickableBundle::default());
        }
    }

    for e in &floors {
        commands.entity(e).insert(EditableTag::Floor(e));
        if meshes.contains(e) {
            commands.entity(e).insert_bundle(PickableBundle::default());
        }
    }

    for e in &doors {
        commands.entity(e).insert(EditableTag::Door(e));
        if meshes.contains(e) {
            commands.entity(e).insert_bundle(PickableBundle::default());
        }
    }

    for e in &lifts {
        commands.entity(e).insert(EditableTag::Lift(e));
        if meshes.contains(e) {
            commands.entity(e).insert_bundle(PickableBundle::default());
        }
    }
}

fn enable_picking_editables(
    mut commands: Commands,
    editables: Query<(Entity, &EditableTag), (Added<Handle<Mesh>>, Without<PickableMesh>)>,
) {
    // If any editable item gets a new mesh, make it pickable
    for (entity, tag) in &editables {
        if *tag != EditableTag::Ignore {
            commands
                .entity(entity)
                .insert_bundle(PickableBundle::default());
        }
    }
}

fn propagate_editable_tags(
    mut commands: Commands,
    // All entities with an editable tag whose children have changed
    needs_to_propagate_tag: Query<(&Children, &EditableTag), Changed<Children>>,
    // All entities that have a parent but do not currently have an editable tag
    might_need_to_receive_tag: Query<
        (Entity, Option<&Children>),
        (With<Parent>, Without<EditableTag>),
    >,
    meshes: Query<Entity, With<Handle<Mesh>>>,
) {
    for parent in &needs_to_propagate_tag {
        recursive_propagate_editable_tags(
            &mut commands,
            parent,
            &might_need_to_receive_tag,
            &meshes,
        );
    }
}

fn recursive_propagate_editable_tags(
    commands: &mut Commands,
    (children, tag): (&Children, &EditableTag),
    might_need_to_receive_tag: &Query<
        (Entity, Option<&Children>),
        (With<Parent>, Without<EditableTag>),
    >,
    meshes: &Query<Entity, With<Handle<Mesh>>>,
) {
    if *tag == EditableTag::Ignore {
        return;
    }

    for child in children {
        if let Some((child, grandchildren)) = might_need_to_receive_tag.get(*child).ok() {
            commands.entity(child).insert(*tag);
            if meshes.contains(child) {
                commands
                    .entity(child)
                    .insert_bundle(PickableBundle::default());
            }

            if let Some(grandchildren) = grandchildren {
                recursive_propagate_editable_tags(
                    commands,
                    (grandchildren, tag),
                    might_need_to_receive_tag,
                    meshes,
                );
            }
        }
    }
}

fn egui_picking_blocker(
    mut egui_context: ResMut<EguiContext>,
    mut picking_blocker: Query<&mut Interaction, With<PickingBlocker>>,
) {
    // Stops picking when egui is in focus.
    // This creates a dummy PickingBlocker and make it "Clicked" whenever egui is in focus.
    //
    // Normally bevy_mod_picking automatically stops when
    // a bevy ui node is in focus, but bevy_egui does not use bevy ui node.
    let egui_ctx = egui_context.ctx_mut();
    let enable = !egui_ctx.wants_pointer_input()
        && !egui_ctx.wants_keyboard_input()
        && !egui_ctx.is_pointer_over_area();

    if enable {
        // Check if we need to actually change the state of the component before
        // we do a mutable borrow. Otherwise it will needlessly trigger systems
        // that are tracking changes for the component.
        if *picking_blocker.single() != Interaction::None {
            *picking_blocker.single_mut() = Interaction::None;
        }
    } else {
        if *picking_blocker.single() != Interaction::Clicked {
            *picking_blocker.single_mut() = Interaction::Clicked;
        }
    }
}

#[derive(SystemParam)]
pub struct EditableQuery<'w, 's> {
    q_lane: Query<'w, 's, &'static Lane>,
    q_vertex: Query<'w, 's, &'static Vertex>,
    q_measurement: Query<'w, 's, &'static Measurement>,
    q_wall: Query<'w, 's, &'static Wall>,
    q_model: Query<'w, 's, &'static Model>,
    q_floor: Query<'w, 's, &'static Floor>,
    q_door: Query<'w, 's, &'static Door>,
    q_lift: Query<'w, 's, &'static Lift>,
    q_name: Query<'w, 's, &'static basic_components::Name>,
}

#[derive(Default)]
pub struct TrafficEditorPlugin;

impl Plugin for TrafficEditorPlugin {
    fn build(&self, app: &mut App) {
        app.add_plugin(InteractionPlugin::new(AppState::TrafficEditor))
            .init_resource::<Option<SelectedEditable>>()
            .init_resource::<Option<HoveredEditable>>()
            .init_resource::<HasChanges>()
            .add_event::<ElementDeleted>()
            .add_startup_system(on_startup)
            .add_system_set(SystemSet::on_enter(AppState::TrafficEditor).with_system(on_enter))
            .add_system_set(SystemSet::on_exit(AppState::TrafficEditor).with_system(on_exit))
            .add_system_set(
                SystemSet::on_update(AppState::TrafficEditor)
                    .after(SiteMapLabel)
                    .with_system(egui_ui)
                    .with_system(egui_picking_blocker.after(egui_ui))
                    .with_system(update_picking_cam)
                    .with_system(handle_keyboard_events)
                    // must be after egui_ui so that the picking blocker knows about all the ui elements
                    .with_system(add_editable_tags.after(egui_ui))
                    .with_system(propagate_editable_tags.after(add_editable_tags))
                    .with_system(enable_picking_editables),
            )
            .add_plugin(PickingPlugin)
            .init_resource::<PausedForBlockers>()
            .add_system_set_to_stage(
                CoreStage::First,
                SystemSet::new()
                    .with_run_criteria(
                        |state: (Res<PickingPluginsState>, Res<Option<SiteMapCurrentLevel>>)| {
                            if state.1.is_none() {
                                return ShouldRun::No;
                            }

                            if state.0.enable_interacting {
                                ShouldRun::Yes
                            } else {
                                ShouldRun::No
                            }
                        },
                    )
                    .with_system(
                        pause_for_picking_blockers
                            .label(PickingSystem::PauseForBlockers)
                            .after(PickingSystem::UpdateIntersections),
                    )
                    .with_system(
                        mesh_focus
                            .label(PickingSystem::Focus)
                            .after(PickingSystem::PauseForBlockers),
                    )
                    .with_system(
                        maintain_inspected_entities
                            .label(PickingSystem::Selection)
                            .after(PickingSystem::Focus),
                    ),
            );
    }
}<|MERGE_RESOLUTION|>--- conflicted
+++ resolved
@@ -510,7 +510,83 @@
     }
 }
 
-<<<<<<< HEAD
+impl Editable for PhysicalCamera {
+    fn draw(&mut self, ui: &mut egui::Ui) -> bool {
+        let mut changed = false;
+
+        egui::Grid::new("camera").num_columns(2).show(ui, |ui| {
+            ui.label("Name");
+            changed = ui.text_edit_singleline(&mut self.name).changed() || changed;
+            ui.end_row();
+
+            ui.label("X");
+            changed = ui
+                .add(egui::DragValue::new(&mut self.x).speed(0.1))
+                .changed()
+                || changed;
+            ui.end_row();
+
+            ui.label("Y");
+            changed = ui
+                .add(egui::DragValue::new(&mut self.y).speed(0.1))
+                .changed()
+                || changed;
+            ui.end_row();
+
+            ui.label("Z");
+            changed = ui
+                .add(egui::DragValue::new(&mut self.z).speed(0.1))
+                .changed()
+                || changed;
+            ui.end_row();
+
+            ui.label("Pitch");
+            changed = ui
+                .add(egui::DragValue::new(&mut self.pitch).speed(0.05))
+                .changed()
+                || changed;
+            ui.end_row();
+
+            ui.label("Yaw");
+            changed = ui
+                .add(egui::DragValue::new(&mut self.yaw).speed(0.1))
+                .changed()
+                || changed;
+            ui.end_row();
+
+            ui.label("Image Fov");
+            changed = ui
+                .add(egui::DragValue::new(&mut self.image_fov).speed(0.1))
+                .changed()
+                || changed;
+            ui.end_row();
+
+            ui.label("Image Width");
+            changed = ui
+                .add(egui::DragValue::new(&mut self.image_width).speed(10))
+                .changed()
+                || changed;
+            ui.end_row();
+
+            ui.label("Image Height");
+            changed = ui
+                .add(egui::DragValue::new(&mut self.image_height).speed(10))
+                .changed()
+                || changed;
+            ui.end_row();
+
+            ui.label("Update Rate");
+            changed = ui
+                .add(egui::DragValue::new(&mut self.update_rate))
+                .changed()
+                || changed;
+            ui.end_row();
+        });
+
+        changed
+    }
+}
+
 #[derive(Component, Debug, Clone, Copy, PartialEq, Eq)]
 pub enum EditableTag {
     Lane(Entity),
@@ -521,6 +597,7 @@
     Floor(Entity),
     Door(Entity),
     Lift(Entity),
+    PhysicalCamera(Entity),
     /// Apply this tag to entities which may be a child of an editable item
     /// but should be ignored by the picker
     Ignore,
@@ -541,6 +618,7 @@
             Self::Floor(e) => Some(*e),
             Self::Door(e) => Some(*e),
             Self::Lift(e) => Some(*e),
+            Self::PhysicalCamera(e) => Some(*e),
             Self::Ignore => None,
         }
     }
@@ -551,96 +629,6 @@
             _ => false,
         }
     }
-=======
-impl Editable for PhysicalCamera {
-    fn draw(&mut self, ui: &mut egui::Ui) -> bool {
-        let mut changed = false;
-
-        egui::Grid::new("camera").num_columns(2).show(ui, |ui| {
-            ui.label("Name");
-            changed = ui.text_edit_singleline(&mut self.name).changed() || changed;
-            ui.end_row();
-
-            ui.label("X");
-            changed = ui
-                .add(egui::DragValue::new(&mut self.x).speed(0.1))
-                .changed()
-                || changed;
-            ui.end_row();
-
-            ui.label("Y");
-            changed = ui
-                .add(egui::DragValue::new(&mut self.y).speed(0.1))
-                .changed()
-                || changed;
-            ui.end_row();
-
-            ui.label("Z");
-            changed = ui
-                .add(egui::DragValue::new(&mut self.z).speed(0.1))
-                .changed()
-                || changed;
-            ui.end_row();
-
-            ui.label("Pitch");
-            changed = ui
-                .add(egui::DragValue::new(&mut self.pitch).speed(0.05))
-                .changed()
-                || changed;
-            ui.end_row();
-
-            ui.label("Yaw");
-            changed = ui
-                .add(egui::DragValue::new(&mut self.yaw).speed(0.1))
-                .changed()
-                || changed;
-            ui.end_row();
-
-            ui.label("Image Fov");
-            changed = ui
-                .add(egui::DragValue::new(&mut self.image_fov).speed(0.1))
-                .changed()
-                || changed;
-            ui.end_row();
-
-            ui.label("Image Width");
-            changed = ui
-                .add(egui::DragValue::new(&mut self.image_width).speed(10))
-                .changed()
-                || changed;
-            ui.end_row();
-
-            ui.label("Image Height");
-            changed = ui
-                .add(egui::DragValue::new(&mut self.image_height).speed(10))
-                .changed()
-                || changed;
-            ui.end_row();
-
-            ui.label("Update Rate");
-            changed = ui
-                .add(egui::DragValue::new(&mut self.update_rate))
-                .changed()
-                || changed;
-            ui.end_row();
-        });
-
-        changed
-    }
-}
-
-#[derive(Component)]
-enum EditableTag {
-    Lane,
-    Vertex,
-    Measurement,
-    Wall,
-    Model(Entity),
-    Floor,
-    Door,
-    Lift,
-    PhysicalCamera,
->>>>>>> 1e763e20
 }
 
 enum EditorData {
@@ -712,7 +700,6 @@
         // value in it.
         let e = selected.0.unwrap_entity();
         let title = match &selected.1 {
-<<<<<<< HEAD
             EditorData::Vertex(_) => {
                 if let Some(vm) = vm.0.get(&level.0) {
                     if let Some(v_id) = vm.entity_to_id(e) {
@@ -731,17 +718,7 @@
             EditorData::Floor(_) => "Floor".to_string(),
             EditorData::Door(_) => "Door".to_string(),
             EditorData::Lift(_) => "Lift".to_string(),
-=======
-            EditorData::Lane(_) => "Lane",
-            EditorData::Vertex(_) => "Vertex",
-            EditorData::Measurement(_) => "Measurement",
-            EditorData::Wall(_) => "Wall",
-            EditorData::Model(_) => "Model",
-            EditorData::Floor(_) => "Floor",
-            EditorData::Door(_) => "Door",
-            EditorData::Lift(_) => "Lift",
-            EditorData::PhysicalCamera(_) => "Camera",
->>>>>>> 1e763e20
+            EditorData::PhysicalCamera(_) => "PhysicalCamera".to_string(),
         };
 
         ui.heading(title);
@@ -798,7 +775,7 @@
             }
             EditorData::PhysicalCamera(physical_camera) => {
                 if physical_camera.draw(ui) {
-                    commit_changes(&mut self.q_physical_camera, selected.0, physical_camera);
+                    commit_changes(&mut self.q_physical_camera, e, physical_camera);
                     *has_changes = true;
                 }
             }
@@ -876,7 +853,6 @@
         .max_width(250.)
         .show(egui_context.ctx_mut(), |ui| {
             ui.vertical_centered_justified(|ui| {
-<<<<<<< HEAD
                 if let Some(current_level) = current_level.as_ref() {
                     ui.group(|ui| {
                         if ui.button("Add Vertex").clicked() {
@@ -962,6 +938,17 @@
                                 ),
                             ));
                         }
+                        if ui.button("Add Camera").clicked() {
+                            let new_physical_camera = PhysicalCamera::default();
+                            let new_entity = spawner
+                                .spawn_in_level(&current_level.0, new_physical_camera.clone())
+                                .unwrap()
+                                .id();
+                            *selected = Some(SelectedEditable(
+                                EditableTag::PhysicalCamera(new_entity),
+                                EditorData::PhysicalCamera(new_physical_camera),
+                            ));
+                        }
                     });
                     ui.group(|ui| {
                         editor.draw(
@@ -973,100 +960,6 @@
                         );
                     });
                 }
-=======
-                ui.group(|ui| {
-                    if ui.button("Add Vertex").clicked() {
-                        let new_vertex = Vertex::default();
-                        let new_entity = spawner
-                            .spawn_vertex(&current_level.as_ref().unwrap().0, new_vertex.clone())
-                            .unwrap()
-                            .id();
-                        *selected =
-                            Some(SelectedEditable(new_entity, EditorData::Vertex(new_vertex)));
-                    }
-                    if ui.button("Add Lane").clicked() {
-                        let new_lane = Lane::default();
-                        let new_entity = spawner
-                            .spawn_in_level(&current_level.as_ref().unwrap().0, new_lane.clone())
-                            .unwrap()
-                            .id();
-                        *selected = Some(SelectedEditable(new_entity, EditorData::Lane(new_lane)));
-                    }
-                    if ui.button("Add Measurement").clicked() {
-                        let new_measurement = Measurement::default();
-                        let new_entity = spawner
-                            .spawn_in_level(
-                                &current_level.as_ref().unwrap().0,
-                                new_measurement.clone(),
-                            )
-                            .unwrap()
-                            .id();
-                        *selected = Some(SelectedEditable(
-                            new_entity,
-                            EditorData::Measurement(new_measurement),
-                        ));
-                    }
-                    if ui.button("Add Wall").clicked() {
-                        let new_wall = Wall::default();
-                        let new_entity = spawner
-                            .spawn_in_level(&current_level.as_ref().unwrap().0, new_wall.clone())
-                            .unwrap()
-                            .id();
-                        *selected = Some(SelectedEditable(new_entity, EditorData::Wall(new_wall)));
-                    }
-                    if ui.button("Add Model").clicked() {
-                        let new_model = Model::default();
-                        let new_entity = spawner
-                            .spawn_in_level(&current_level.as_ref().unwrap().0, new_model.clone())
-                            .unwrap()
-                            .id();
-                        *selected =
-                            Some(SelectedEditable(new_entity, EditorData::Model(new_model)));
-                    }
-                    if ui.button("Add Door").clicked() {
-                        let new_door = Door::default();
-                        let new_entity = spawner
-                            .spawn_in_level(&current_level.as_ref().unwrap().0, new_door.clone())
-                            .unwrap()
-                            .id();
-                        *selected = Some(SelectedEditable(new_entity, EditorData::Door(new_door)));
-                    }
-                    if ui.button("Add Lift").clicked() {
-                        let cur_level = &current_level.as_ref().unwrap().0;
-                        let new_lift = Lift {
-                            initial_floor_name: cur_level.clone(),
-                            ..default()
-                        };
-                        let new_entity = spawner
-                            .spawn_in_level(&cur_level, new_lift.clone())
-                            .unwrap()
-                            .id();
-                        *selected = Some(SelectedEditable(
-                            new_entity,
-                            EditorData::Lift(
-                                EditableLift::from_lift("new_lift", &new_lift).unwrap(),
-                            ),
-                        ));
-                    }
-                    if ui.button("Add Camera").clicked() {
-                        let new_physical_camera = PhysicalCamera::default();
-                        let new_entity = spawner
-                            .spawn_in_level(
-                                &current_level.as_ref().unwrap().0,
-                                new_physical_camera.clone(),
-                            )
-                            .unwrap()
-                            .id();
-                        *selected = Some(SelectedEditable(
-                            new_entity,
-                            EditorData::PhysicalCamera(new_physical_camera),
-                        ));
-                    }
-                });
-                ui.group(|ui| {
-                    editor.draw(ui, &mut has_changes.0, selected);
-                });
->>>>>>> 1e763e20
             });
         });
 }
@@ -1223,6 +1116,10 @@
                     ),
                 ))
             }),
+            EditableTag::PhysicalCamera(entity) => self
+                .q_physical_camera
+                .get(*entity)
+                .map(|c| Some(SelectedEditable(*tag, EditorData::PhysicalCamera(c.clone())))),
             EditableTag::Ignore => Ok(None),
         };
 
@@ -1242,20 +1139,7 @@
     editables: EditableQuery,
     mut cues: Query<(&mut Hovering, &mut Selected)>,
     mut selected: ResMut<Option<SelectedEditable>>,
-<<<<<<< HEAD
     mut hovered: ResMut<Option<HoveredEditable>>,
-=======
-    q_lane: Query<&Lane>,
-    q_vertex: Query<&Vertex>,
-    q_measurement: Query<&Measurement>,
-    q_wall: Query<&Wall>,
-    q_model: Query<&Model>,
-    q_floor: Query<&Floor>,
-    q_door: Query<&Door>,
-    q_lift: Query<&Lift>,
-    q_physical_camera: Query<&PhysicalCamera>,
-    q_name: Query<&basic_components::Name>,
->>>>>>> 1e763e20
 ) {
     if let Some(paused) = paused {
         if paused.is_paused() {
@@ -1268,7 +1152,6 @@
         Interaction::Clicked => true,
         _ => false,
     });
-<<<<<<< HEAD
     if let Some((_, tag)) = clicked {
         *selected = editables.get_selected_data(tag);
         let selected_tag = selected.as_ref().as_ref().map(|s| s.0.clone());
@@ -1308,79 +1191,6 @@
             if let Some((mut hovered, _)) = cues.get_mut(current.0).ok() {
                 hovered.is_hovering = true;
             }
-=======
-    let (e, _, tag) = match clicked {
-        Some(clicked) => clicked,
-        None => return,
-    };
-    let try_selected = match tag {
-        // Clone and draw an inspectable so as to avoid change detection in bevy.
-        // This also allows us to commit changes only when needed, e.g. commit only
-        // when the user press "enter" when editing a text field.
-        //
-        // Bevy change detection works by implementing the dereference operator to mark something
-        // as changed, this cause the change detection to trigger even if there are no writes to
-        // it. Egui on the other hand requires data to be mutable, so passing a component directly
-        // to egui will cause change detection to trigger every frame.
-        EditableTag::Lane => match q_lane.get(e) {
-            Ok(lane) => Ok(SelectedEditable(e, EditorData::Lane(lane.clone()))),
-            Err(err) => Err(err),
-        },
-        EditableTag::Vertex => match q_vertex.get(e) {
-            Ok(vertex) => Ok(SelectedEditable(e, EditorData::Vertex(vertex.clone()))),
-            Err(err) => Err(err),
-        },
-        EditableTag::Measurement => match q_measurement.get(e) {
-            Ok(measurement) => Ok(SelectedEditable(
-                e,
-                EditorData::Measurement(measurement.clone()),
-            )),
-            Err(err) => Err(err),
-        },
-        EditableTag::Wall => match q_wall.get(e) {
-            Ok(wall) => Ok(SelectedEditable(e, EditorData::Wall(wall.clone()))),
-            Err(err) => Err(err),
-        },
-        EditableTag::Model(model_entity) => match q_model.get(*model_entity) {
-            Ok(model) => Ok(SelectedEditable(
-                *model_entity,
-                EditorData::Model(model.clone()),
-            )),
-            Err(err) => Err(err),
-        },
-        EditableTag::Floor => match q_floor.get(e) {
-            Ok(floor) => Ok(SelectedEditable(
-                e,
-                EditorData::Floor(EditableFloor::from(floor.clone())),
-            )),
-            Err(err) => Err(err),
-        },
-        EditableTag::Door => match q_door.get(e) {
-            Ok(door) => Ok(SelectedEditable(e, EditorData::Door(door.clone()))),
-            Err(err) => Err(err),
-        },
-        EditableTag::Lift => match q_lift.get(e) {
-            Ok(lift) => Ok(SelectedEditable(
-                e,
-                EditorData::Lift(EditableLift::from_lift(&q_name.get(e).unwrap().0, lift).unwrap()),
-            )),
-            Err(err) => Err(err),
-        },
-        EditableTag::PhysicalCamera => match q_physical_camera.get(e) {
-            Ok(physical_camera) => Ok(SelectedEditable(
-                e,
-                EditorData::PhysicalCamera(physical_camera.clone()),
-            )),
-            Err(err) => Err(err),
-        },
-    };
-
-    *selected = match try_selected {
-        Ok(selected) => Some(selected),
-        Err(err) => {
-            println!("{err}");
-            None
->>>>>>> 1e763e20
         }
     }
 }
@@ -1412,7 +1222,6 @@
 
 fn add_editable_tags(
     mut commands: Commands,
-<<<<<<< HEAD
     lanes: Query<Entity, Added<Lane>>,
     vertices: Query<Entity, Added<Vertex>>,
     measurements: Query<Entity, Added<Measurement>>,
@@ -1422,6 +1231,7 @@
     doors: Query<Entity, Added<Door>>,
     lifts: Query<Entity, Added<Lift>>,
     meshes: Query<Entity, With<Handle<Mesh>>>,
+    physical_cameras: Query<Entity, Added<PhysicalCamera>>,
 ) {
     // TODO(MXG): Consider a macro to get rid of this boilerplate
     for e in &lanes {
@@ -1430,59 +1240,6 @@
             commands.entity(e).insert_bundle(PickableBundle::default());
         }
     }
-=======
-    lanes: Query<Entity, With<Lane>>,
-    vertices: Query<Entity, With<Vertex>>,
-    measurements: Query<Entity, With<Measurement>>,
-    walls: Query<Entity, With<Wall>>,
-    models: Query<Entity, With<Model>>,
-    floors: Query<Entity, With<Floor>>,
-    doors: Query<Entity, With<Door>>,
-    lifts: Query<Entity, With<Lift>>,
-    physical_cameras: Query<Entity, With<PhysicalCamera>>,
-    meshes: Query<Entity, Changed<Handle<Mesh>>>,
-    parent: Query<&Parent>,
-    selected: Res<Option<SelectedEditable>>,
-    mut egui_context: ResMut<EguiContext>,
-    mut picking_blocker: Query<&mut Interaction, With<PickingBlocker>>,
-) {
-    // bevy_mod_picking only works on entities with meshes, the models are spawned with
-    // child scenes so making the model entity pickable will not work. We need to check
-    // all meshes added and go up the hierarchy to find if the mesh is part of a model.
-    //
-    // As of bevy_mod_picking 0.7, highlighting no longer works if an entity is made pickable
-    // before it has a mesh (likely for performance reasons), so we loop through added meshes
-    // instead of added lanes/vertices etc.
-    for mesh_entity in meshes.iter() {
-        // go up the hierarchy tree until the root, trying to find if a mesh is part of a model.
-        let mut e = Some(mesh_entity);
-        let mut tag: Option<EditableTag> = None;
-        while let Some(cur) = e {
-            if lanes.contains(cur) {
-                tag = Some(EditableTag::Lane);
-            }
-            if vertices.contains(cur) {
-                tag = Some(EditableTag::Vertex);
-            }
-            if walls.contains(cur) {
-                tag = Some(EditableTag::Wall);
-            }
-            if measurements.contains(cur) {
-                tag = Some(EditableTag::Measurement);
-            }
-            if floors.contains(cur) {
-                tag = Some(EditableTag::Floor);
-            }
-            if doors.contains(cur) {
-                tag = Some(EditableTag::Door);
-            }
-            if lifts.contains(cur) {
-                tag = Some(EditableTag::Lift);
-            }
-            if physical_cameras.contains(cur) {
-                tag = Some(EditableTag::PhysicalCamera);
-            }
->>>>>>> 1e763e20
 
     for e in &vertices {
         commands.entity(e).insert(EditableTag::Vertex(e));
@@ -1528,6 +1285,13 @@
 
     for e in &lifts {
         commands.entity(e).insert(EditableTag::Lift(e));
+        if meshes.contains(e) {
+            commands.entity(e).insert_bundle(PickableBundle::default());
+        }
+    }
+
+    for e in &physical_cameras {
+        commands.entity(e).insert(EditableTag::PhysicalCamera(e));
         if meshes.contains(e) {
             commands.entity(e).insert_bundle(PickableBundle::default());
         }
@@ -1642,6 +1406,7 @@
     q_door: Query<'w, 's, &'static Door>,
     q_lift: Query<'w, 's, &'static Lift>,
     q_name: Query<'w, 's, &'static basic_components::Name>,
+    q_physical_camera: Query<'w, 's, &'static PhysicalCamera>,
 }
 
 #[derive(Default)]
