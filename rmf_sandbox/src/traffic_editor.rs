--- conflicted
+++ resolved
@@ -1149,15 +1149,10 @@
                     .before(SiteMapLabel)
                     .with_system(egui_ui)
                     .with_system(update_picking_cam)
-<<<<<<< HEAD
-                    .with_system(enable_picking)
-                    .with_system(maintain_inspected_entities)
                     .with_system(handle_keyboard_events),
-=======
                     // must be after egui_ui so that the picking blocker knows about all the ui elements
                     .with_system(enable_picking.after(egui_ui))
                     .with_system(maintain_inspected_entities),
->>>>>>> 8c0b180d
             );
     }
 }