use std::path::PathBuf;

use crate::basic_components;
use crate::building_map::BuildingMap;
use crate::camera_controls::{CameraControls, ProjectionMode};
use crate::door::{Door, DoorType, DOOR_TYPES};
use crate::floor::Floor;
use crate::interaction::{Hovering, InteractionPlugin, Selected};
use crate::lane::Lane;
use crate::lift::Lift;
use crate::measurement::Measurement;
use crate::model::Model;
use crate::physical_camera::PhysicalCamera;
use crate::save_load::SaveMap;
use crate::simulation_state::SimulationState;
use crate::site_map::{SiteMapCurrentLevel, SiteMapLabel, SiteMapState};
use crate::spawner::{Spawner, VerticesManagers};
use crate::vertex::Vertex;
use crate::wall::Wall;
use crate::widgets::TextEditJson;
use crate::{AppState, OpenedMapFile};
use bevy::ecs::system::SystemParam;
use bevy::{ecs::schedule::ShouldRun, prelude::*};
use bevy_egui::{egui, EguiContext};
use bevy_mod_picking::{
    mesh_focus, pause_for_picking_blockers, PausedForBlockers, PickableBundle, PickableMesh,
    PickingBlocker, PickingCamera, PickingCameraBundle, PickingPlugin, PickingPluginsState,
    PickingSystem,
};

#[derive(Debug)]
pub struct ElementDeleted(pub Entity);

trait Editable {
    fn draw(&mut self, ui: &mut egui::Ui) -> bool;
}

impl Editable for Vertex {
    fn draw(&mut self, ui: &mut egui::Ui) -> bool {
        let mut changed = false;

        egui::Grid::new("vertex").num_columns(2).show(ui, |ui| {
            ui.label("Name");
            changed = ui.text_edit_singleline(&mut self.3).changed() || changed;
            ui.end_row();

            ui.label("x");
            changed = ui
                .add(egui::DragValue::new(&mut self.0).speed(0.1))
                .changed()
                || changed;
            ui.end_row();

            ui.label("y");
            changed = ui
                .add(egui::DragValue::new(&mut self.1).speed(0.1))
                .changed()
                || changed;
            ui.end_row();

            ui.label("z");
            changed = ui
                .add(egui::DragValue::new(&mut self.2).speed(0.1))
                .changed()
                || changed;
            ui.end_row();

            ui.label("Charger");
            changed = ui.checkbox(&mut self.4.is_charger, "").changed() || changed;
            ui.end_row();

            ui.label("Holding Point");
            changed = ui.checkbox(&mut self.4.is_holding_point, "").changed() || changed;
            ui.end_row();

            ui.label("Parking Spot");
            changed = ui.checkbox(&mut self.4.is_parking_spot, "").changed() || changed;
            ui.end_row();

            ui.label("Spawn Robot");
            changed = ui
                .text_edit_singleline(&mut *self.4.spawn_robot_name)
                .changed()
                || changed;
            ui.end_row();

            ui.label("Spawn Robot Type");
            changed = ui
                .text_edit_singleline(&mut *self.4.spawn_robot_type)
                .changed()
                || changed;
            ui.end_row();

            ui.label("Dropoff Ingestor");
            changed = ui
                .text_edit_singleline(&mut *self.4.dropoff_ingestor)
                .changed()
                || changed;
            ui.end_row();

            ui.label("Pickup Dispenser");
            changed = ui
                .text_edit_singleline(&mut *self.4.pickup_dispenser)
                .changed()
                || changed;
            ui.end_row();
        });

        changed
    }
}

impl Editable for Lane {
    fn draw(&mut self, ui: &mut egui::Ui) -> bool {
        let mut changed = false;

        egui::Grid::new("lane").num_columns(2).show(ui, |ui| {
            ui.label("Start Vertex");
            ui.label(format!("{}", self.0));
            ui.end_row();

            ui.label("End Vertex");
            ui.label(format!("{}", self.1));
            ui.end_row();

            ui.label("Bidirectional");
            changed = ui.checkbox(&mut self.2.bidirectional, "").changed() || changed;
            ui.end_row();

            ui.label("Graph");
            changed = ui
                .add(egui::DragValue::new(&mut self.2.graph_idx))
                .changed()
                || changed;
            ui.end_row();

            ui.label("Orientation");
            changed = ui.text_edit_singleline(&mut *self.2.orientation).changed() || changed;
            ui.end_row();
        });

        changed
    }
}

impl Editable for Measurement {
    fn draw(&mut self, ui: &mut egui::Ui) -> bool {
        let mut changed = false;

        egui::Grid::new("measurement")
            .num_columns(2)
            .show(ui, |ui| {
                ui.label("Start Vertex");
                ui.label(format!("{}", self.0));
                ui.end_row();

                ui.label("End Vertex");
                ui.label(format!("{}", self.1));
                ui.end_row();

                // TODO: Remove this field once we support new cartesian format. Doing so removes
                // the ambiguity between the actual distance (from calculations) and the distance defined
                // in the file.
                ui.label("Distance");
                changed = ui
                    .add(egui::DragValue::new(&mut self.2.distance).speed(0.1))
                    .changed()
                    || changed;
                ui.end_row();
            });

        changed
    }
}

impl Editable for Wall {
    fn draw(&mut self, ui: &mut egui::Ui) -> bool {
        let mut changed = false;

        egui::Grid::new("wall").num_columns(2).show(ui, |ui| {
            ui.label("Start Vertex");
            ui.label(format!("{}", self.0));
            ui.end_row();

            ui.label("End Vertex");
            ui.label(format!("{}", self.1));
            ui.end_row();

            ui.label("Height");
            changed = ui
                .add(egui::DragValue::new(&mut self.2.texture_height).speed(0.1))
                .changed()
                || changed;
            ui.end_row();

            ui.label("Texture");
            changed = ui.text_edit_singleline(&mut *self.2.texture_name).changed() || changed;
            ui.end_row();

            ui.label("Alpha");
            changed = ui
                .add(egui::DragValue::new(&mut self.2.alpha).speed(0.01))
                .changed()
                || changed;
            ui.end_row();
        });

        changed
    }
}

impl Editable for Model {
    fn draw(&mut self, ui: &mut egui::Ui) -> bool {
        let mut changed = false;

        egui::Grid::new("model").num_columns(2).show(ui, |ui| {
            ui.label("X");
            changed = ui
                .add(egui::DragValue::new(&mut self.x).speed(0.1))
                .changed()
                || changed;
            ui.end_row();

            ui.label("Y");
            changed = ui
                .add(egui::DragValue::new(&mut self.y).speed(0.1))
                .changed()
                || changed;
            ui.end_row();

            ui.label("Yaw");
            changed = ui
                .add(egui::DragValue::new(&mut self.yaw).speed(0.1))
                .changed()
                || changed;
            ui.end_row();

            ui.label("Z Offset");
            changed = ui
                .add(egui::DragValue::new(&mut self.z_offset).speed(0.1))
                .changed()
                || changed;
            ui.end_row();

            ui.label("Name");
            changed = ui.text_edit_singleline(&mut self.instance_name).changed() || changed;
            ui.end_row();

            ui.label("Model");
            changed = ui.text_edit_singleline(&mut self.model_name).lost_focus() || changed;
            ui.end_row();
        });

        changed
    }
}

#[derive(Clone)]
struct EditableFloor {
    floor: Floor,
    vertices_str: String,
}

impl From<Floor> for EditableFloor {
    fn from(floor: Floor) -> Self {
        let vertices_str = floor
            .vertices
            .iter()
            .map(|v| v.to_string())
            .collect::<Vec<_>>()
            .join(",");
        Self {
            floor,
            vertices_str,
        }
    }
}

impl Editable for EditableFloor {
    fn draw(&mut self, ui: &mut egui::Ui) -> bool {
        let mut changed = false;

        egui::Grid::new("floor").num_columns(2).show(ui, |ui| {
            ui.label("Texture");
            changed = ui
                .text_edit_singleline(&mut *self.floor.parameters.texture_name)
                .changed()
                || changed;
            ui.end_row();

            ui.label("Texture Rotation");
            changed = ui
                .add(egui::DragValue::new(&mut self.floor.parameters.texture_rotation).speed(0.1))
                .changed()
                || changed;
            ui.end_row();

            ui.label("Texture Scale");
            changed = ui
                .add(egui::DragValue::new(&mut self.floor.parameters.texture_scale).speed(0.1))
                .changed()
                || changed;
            ui.end_row();

            ui.label("Vertices");
            if ui.text_edit_singleline(&mut self.vertices_str).lost_focus() {
                let mut parts = self.vertices_str.split(',');
                let vertices: Vec<usize> = parts
                    .by_ref()
                    .map_while(|s| s.parse::<usize>().ok())
                    .collect();
                if parts.next().is_none() {
                    self.floor.vertices = vertices;
                    changed = true;
                }
            }
            ui.end_row();
        });

        changed
    }
}

impl Editable for Door {
    fn draw(&mut self, ui: &mut egui::Ui) -> bool {
        let mut changed = false;

        egui::Grid::new("door").num_columns(2).show(ui, |ui| {
            ui.label("Name");
            changed = ui.text_edit_singleline(&mut *self.2.name).changed() || changed;
            ui.end_row();

            ui.label("Start Vertex");
            ui.label(format!("{}", self.0));
            ui.end_row();

            ui.label("End Vertex");
            ui.label(format!("{}", self.1));
            ui.end_row();

            ui.label("Type");
            egui::ComboBox::from_label("")
                .selected_text(DoorType::from(self.2.type_.as_str()).to_string())
                .show_ui(ui, |ui| {
                    for t in DOOR_TYPES {
                        changed = ui
                            .selectable_value(&mut *self.2.type_, t.to_value(), t.to_string())
                            .changed()
                            || changed;
                    }
                });
            ui.end_row();

            ui.label("Right Left Ratio");
            changed = ui
                .add(egui::DragValue::new(&mut self.2.right_left_ratio).speed(0.1))
                .changed()
                || changed;
            ui.end_row();

            ui.label("Motion Axis");
            changed = ui.text_edit_singleline(&mut *self.2.motion_axis).changed() || changed;
            ui.end_row();

            ui.label("Motion Degrees");
            changed = ui
                .add(egui::DragValue::new(&mut self.2.motion_degrees))
                .changed()
                || changed;
            ui.end_row();

            ui.label("Motion Direction");
            changed = ui
                .add(egui::DragValue::new(&mut self.2.motion_direction))
                .changed()
                || changed;
            ui.end_row();

            ui.label("Plugin");
            changed = ui.text_edit_singleline(&mut *self.2.plugin).changed() || changed;
            ui.end_row();
        });

        changed
    }
}

#[derive(Clone)]
struct EditableLift {
    name: String,
    lift: Lift,
    doors_json: String,
    valid_doors: bool,
    level_doors_json: String,
    valid_level_doors: bool,
}

impl EditableLift {
    pub fn from_lift(name: &str, lift: &Lift) -> serde_json::Result<Self> {
        Ok(Self {
            name: name.to_string(),
            lift: lift.clone(),
            doors_json: serde_json::to_string_pretty(&lift.doors)?,
            valid_doors: true,
            level_doors_json: serde_json::to_string_pretty(&lift.level_doors)?,
            valid_level_doors: true,
        })
    }
}

impl Editable for EditableLift {
    fn draw(&mut self, ui: &mut egui::Ui) -> bool {
        let mut changed = false;

        egui::Grid::new("lift").num_columns(2).show(ui, |ui| {
            ui.label("Name");
            changed = ui.text_edit_singleline(&mut self.name).changed() || changed;
            ui.end_row();

            ui.label("X");
            changed = ui
                .add(egui::DragValue::new(&mut self.lift.x).speed(0.1))
                .changed()
                || changed;
            ui.end_row();

            ui.label("Y");
            changed = ui
                .add(egui::DragValue::new(&mut self.lift.y).speed(0.1))
                .changed()
                || changed;
            ui.end_row();

            ui.label("Yaw");
            changed = ui
                .add(egui::DragValue::new(&mut self.lift.yaw).speed(0.1))
                .changed()
                || changed;
            ui.end_row();

            ui.label("Width");
            changed = ui
                .add(egui::DragValue::new(&mut self.lift.width).speed(0.1))
                .changed()
                || changed;
            ui.end_row();

            ui.label("Depth");
            changed = ui
                .add(egui::DragValue::new(&mut self.lift.depth).speed(0.1))
                .changed()
                || changed;
            ui.end_row();

            ui.label("Lowest Floor");
            changed = ui
                .text_edit_singleline(&mut self.lift.lowest_floor)
                .changed()
                || changed;
            ui.end_row();

            ui.label("Highest Floor");
            changed = ui
                .text_edit_singleline(&mut self.lift.highest_floor)
                .changed()
                || changed;
            ui.end_row();

            ui.label("Initial Floor");
            changed = ui
                .text_edit_singleline(&mut self.lift.initial_floor_name)
                .changed()
                || changed;
            ui.end_row();

            ui.label("Reference Floor");
            changed = ui
                .text_edit_singleline(&mut self.lift.reference_floor_name)
                .changed()
                || changed;
            ui.end_row();

            ui.label("Plugins");
            changed = ui.checkbox(&mut self.lift.plugins, "").changed() || changed;
            ui.end_row();

            ui.label("Doors");
            changed = ui
                .add(TextEditJson::new(
                    &mut self.lift.doors,
                    &mut self.doors_json,
                    &mut self.valid_doors,
                ))
                .changed()
                || changed;
            ui.end_row();

            ui.label("Level Doors");
            changed = ui
                .add(TextEditJson::new(
                    &mut self.lift.level_doors,
                    &mut self.level_doors_json,
                    &mut self.valid_level_doors,
                ))
                .changed()
                || changed;
            ui.end_row();
        });

        changed
    }
}

<<<<<<< HEAD
=======
impl Editable for PhysicalCamera {
    fn draw(&mut self, ui: &mut egui::Ui) -> bool {
        let mut changed = false;

        egui::Grid::new("camera").num_columns(2).show(ui, |ui| {
            ui.label("Name");
            changed = ui.text_edit_singleline(&mut self.name).changed() || changed;
            ui.end_row();

            ui.label("X");
            changed = ui
                .add(egui::DragValue::new(&mut self.x).speed(0.1))
                .changed()
                || changed;
            ui.end_row();

            ui.label("Y");
            changed = ui
                .add(egui::DragValue::new(&mut self.y).speed(0.1))
                .changed()
                || changed;
            ui.end_row();

            ui.label("Z");
            changed = ui
                .add(egui::DragValue::new(&mut self.z).speed(0.1))
                .changed()
                || changed;
            ui.end_row();

            ui.label("Pitch");
            changed = ui
                .add(egui::DragValue::new(&mut self.pitch).speed(0.05))
                .changed()
                || changed;
            ui.end_row();

            ui.label("Yaw");
            changed = ui
                .add(egui::DragValue::new(&mut self.yaw).speed(0.1))
                .changed()
                || changed;
            ui.end_row();

            ui.label("Image Fov");
            changed = ui
                .add(egui::DragValue::new(&mut self.image_fov).speed(0.1))
                .changed()
                || changed;
            ui.end_row();

            ui.label("Image Width");
            changed = ui
                .add(egui::DragValue::new(&mut self.image_width).speed(10))
                .changed()
                || changed;
            ui.end_row();

            ui.label("Image Height");
            changed = ui
                .add(egui::DragValue::new(&mut self.image_height).speed(10))
                .changed()
                || changed;
            ui.end_row();

            ui.label("Update Rate");
            changed = ui
                .add(egui::DragValue::new(&mut self.update_rate))
                .changed()
                || changed;
            ui.end_row();
        });

        changed
    }
}

>>>>>>> 520dc8bb
#[derive(Component, Debug, Clone, Copy, PartialEq, Eq)]
pub enum EditableTag {
    Lane(Entity),
    Vertex(Entity),
    Measurement(Entity),
    Wall(Entity),
    Model(Entity),
    Floor(Entity),
    Door(Entity),
    Lift(Entity),
<<<<<<< HEAD
    /// Apply this tag to entities which may be a child of an editable item
    /// but should be ignored by the picker
    Ignore,
=======
    PhysicalCamera(Entity),
    /// Apply this tag to entities which may be a child of an editable item
    /// but should be ignored by the picker
    Ignore,
}

impl EditableTag {
    fn unwrap_entity(&self) -> Entity {
        self.entity().unwrap()
    }

    pub fn entity(&self) -> Option<Entity> {
        match self {
            Self::Lane(e) => Some(*e),
            Self::Vertex(e) => Some(*e),
            Self::Measurement(e) => Some(*e),
            Self::Wall(e) => Some(*e),
            Self::Model(e) => Some(*e),
            Self::Floor(e) => Some(*e),
            Self::Door(e) => Some(*e),
            Self::Lift(e) => Some(*e),
            Self::PhysicalCamera(e) => Some(*e),
            Self::Ignore => None,
        }
    }

    pub fn ignore(&self) -> bool {
        match self {
            Self::Ignore => true,
            _ => false,
        }
    }
>>>>>>> 520dc8bb
}

impl EditableTag {
    fn unwrap_entity(&self) -> Entity {
        self.entity().unwrap()
    }

    pub fn entity(&self) -> Option<Entity> {
        match self {
            Self::Lane(e) => Some(*e),
            Self::Vertex(e) => Some(*e),
            Self::Measurement(e) => Some(*e),
            Self::Wall(e) => Some(*e),
            Self::Model(e) => Some(*e),
            Self::Floor(e) => Some(*e),
            Self::Door(e) => Some(*e),
            Self::Lift(e) => Some(*e),
            Self::Ignore => None,
        }
    }

    pub fn ignore(&self) -> bool {
        match self {
            Self::Ignore => true,
            _ => false,
        }
    }
}

#[derive(Clone)]
enum EditorData {
    Lane(Lane),
    Vertex(Vertex),
    Measurement(Measurement),
    Wall(Wall),
    Model(Model),
    Floor(EditableFloor),
    Door(Door),
    Lift(EditableLift),
    PhysicalCamera(PhysicalCamera),
}

<<<<<<< HEAD
#[derive(Clone)]
=======
>>>>>>> 520dc8bb
struct SelectedEditable(pub EditableTag, pub EditorData);

#[derive(Clone, Copy, PartialEq, Eq, Debug)]
struct HoveredEditable(pub Entity);

#[derive(Default)]
struct HasChanges(bool);

#[derive(SystemParam)]
struct EditorPanel<'w, 's> {
    q_lane: Query<'w, 's, &'static mut Lane>,
    q_vertex: Query<'w, 's, &'static mut Vertex>,
    q_measurement: Query<'w, 's, &'static mut Measurement>,
    q_wall: Query<'w, 's, &'static mut Wall>,
    q_model: Query<'w, 's, &'static mut Model>,
    q_floor: Query<'w, 's, &'static mut Floor>,
    q_door: Query<'w, 's, &'static mut Door>,
    q_lift: Query<'w, 's, &'static mut Lift>,
    q_physical_camera: Query<'w, 's, &'static mut PhysicalCamera>,
}

impl<'w, 's> EditorPanel<'w, 's> {
    fn draw(
        &mut self,
        ui: &mut egui::Ui,
        vm: &VerticesManagers,
        level: &SiteMapCurrentLevel,
        has_changes: &mut bool,
        mut selected: ResMut<Option<SelectedEditable>>,
    ) {
        fn commit_changes<E: Component + Clone>(
            q: &mut Query<&mut E>,
            target_entity: Entity,
            updated: &E,
        ) {
            match q.get_mut(target_entity) {
                Ok(mut e) => {
                    *e = updated.clone();
                }
                Err(err) => {
                    println!("ERROR: {err}");
                }
            }
        }

        let selected = match selected.as_mut() {
            Some(selected) => selected,
            None => {
                ui.add_sized(ui.available_size(), egui::Label::new("No object selected"));
                return;
            }
        };

        // INVARIANT: We should never have Some(selected) with an EditableTag::Ignore
        // value in it.
        let e = selected.0.unwrap_entity();
        let title = match &selected.1 {
            EditorData::Vertex(_) => {
                if let Some(vm) = vm.0.get(&level.0) {
                    if let Some(v_id) = vm.entity_to_id(e) {
                        format!("Vertex #{v_id}")
                    } else {
                        format!("Vertex <Unknown Entity: {:?}>", e)
                    }
                } else {
                    format!("Vertex <Unknown level: {}>", level.0)
                }
            }
            EditorData::Lane(_) => "Lane".to_string(),
            EditorData::Measurement(_) => "Measurement".to_string(),
            EditorData::Wall(_) => "Wall".to_string(),
            EditorData::Model(_) => "Model".to_string(),
            EditorData::Floor(_) => "Floor".to_string(),
            EditorData::Door(_) => "Door".to_string(),
            EditorData::Lift(_) => "Lift".to_string(),
<<<<<<< HEAD
=======
            EditorData::PhysicalCamera(_) => "PhysicalCamera".to_string(),
>>>>>>> 520dc8bb
        };

        ui.heading(title);
        ui.separator();

        match &mut selected.1 {
            EditorData::Lane(lane) => {
                if lane.draw(ui) {
                    commit_changes(&mut self.q_lane, e, lane);
                    *has_changes = true;
                }
            }
            EditorData::Vertex(vertex) => {
                if vertex.draw(ui) {
                    commit_changes(&mut self.q_vertex, e, vertex);
                    *has_changes = true;
                }
            }
            EditorData::Measurement(measurement) => {
                if measurement.draw(ui) {
                    commit_changes(&mut self.q_measurement, e, measurement);
                    *has_changes = true;
                }
            }
            EditorData::Wall(wall) => {
                if wall.draw(ui) {
                    commit_changes(&mut self.q_wall, e, wall);
                    *has_changes = true;
                }
            }
            EditorData::Model(model) => {
                if model.draw(ui) {
                    commit_changes(&mut self.q_model, e, model);
                    *has_changes = true;
                }
            }
            EditorData::Floor(floor) => {
                if floor.draw(ui) {
                    commit_changes(&mut self.q_floor, e, &floor.floor);
                    *has_changes = true;
                }
            }
            EditorData::Door(door) => {
                if door.draw(ui) {
                    commit_changes(&mut self.q_door, e, door);
                    *has_changes = true;
                }
            }
            EditorData::Lift(editable_lift) => {
                if editable_lift.draw(ui) {
                    commit_changes(&mut self.q_lift, e, &editable_lift.lift);
<<<<<<< HEAD
=======
                    *has_changes = true;
                }
            }
            EditorData::PhysicalCamera(physical_camera) => {
                if physical_camera.draw(ui) {
                    commit_changes(&mut self.q_physical_camera, e, physical_camera);
>>>>>>> 520dc8bb
                    *has_changes = true;
                }
            }
        };
    }
}

fn egui_ui(
    mut egui_context: ResMut<EguiContext>,
    mut q_camera_controls: Query<&mut CameraControls>,
    mut cameras: Query<(&mut Camera, &mut Visibility)>,
    mut app_state: ResMut<State<AppState>>,
    mut sim_state: ResMut<SimulationState>,
    mut editor: EditorPanel,
    opened_map_file: Option<Res<OpenedMapFile>>,
    map: Res<BuildingMap>,
    mut save_map: EventWriter<SaveMap>,
    mut has_changes: ResMut<HasChanges>,
    mut spawner: Spawner,
    current_level: Res<Option<SiteMapCurrentLevel>>,
<<<<<<< HEAD
    selected: ResMut<Option<SelectedEditable>>,
    mut select: EventWriter<Option<SelectedEditable>>,
=======
    mut selected: ResMut<Option<SelectedEditable>>,
>>>>>>> 520dc8bb
) {
    let mut controls = q_camera_controls.single_mut();
    egui::TopBottomPanel::top("top").show(egui_context.ctx_mut(), |ui| {
        ui.vertical(|ui| {
            ui.horizontal(|ui| {
                if ui.button("Return to main menu").clicked() {
                    println!("Returning to main menu");
                    app_state.set(AppState::MainMenu).unwrap();
                }
                ui.separator();
                if ui
                    .add(egui::SelectableLabel::new(
                        controls.mode() == ProjectionMode::Orthographic,
                        "2D",
                    ))
                    .clicked()
                {
                    controls.use_orthographic(true, &mut cameras);
                }
                if ui
                    .add(egui::SelectableLabel::new(
                        controls.mode() == ProjectionMode::Perspective,
                        "3D",
                    ))
                    .clicked()
                {
                    controls.use_perspective(true, &mut cameras);
<<<<<<< HEAD
                }
                if ui
                    .add(egui::SelectableLabel::new(
                        sim_state.paused,
                        "Preview Simulation",
                    ))
                    .clicked()
                {
                    sim_state.paused = !sim_state.paused;
=======
>>>>>>> 520dc8bb
                }
                #[cfg(not(target_arch = "wasm32"))]
                {
                    if ui
                        .add(egui::SelectableLabel::new(has_changes.0, "Save"))
                        .clicked()
                    {
                        if let Some(opened_file) = opened_map_file {
                            save_map.send(SaveMap(opened_file.0.clone()));
                        } else {
                            let path = rfd::FileDialog::new()
                                .set_file_name(&format!("{}.yaml", map.name))
                                .save_file();
                            if let Some(path) = path {
                                save_map.send(SaveMap(PathBuf::from(path)));
                            }
                        }
                        has_changes.0 = false;
                    }
                }
            });
        });
    });

    egui::SidePanel::right("editor_panel")
        .resizable(false)
        .default_width(250.)
        .max_width(250.)
        .show(egui_context.ctx_mut(), |ui| {
            ui.vertical_centered_justified(|ui| {
                if let Some(current_level) = current_level.as_ref() {
                    ui.group(|ui| {
                        if ui.button("Add Vertex").clicked() {
                            let new_vertex = Vertex::default();
                            let new_entity = spawner
                                .spawn_vertex(&current_level.0, new_vertex.clone())
                                .unwrap()
                                .id();
<<<<<<< HEAD
                            select.send(Some(SelectedEditable(
                                EditableTag::Vertex(new_entity),
                                EditorData::Vertex(new_vertex),
                            )));
=======
                            *selected = Some(SelectedEditable(
                                EditableTag::Vertex(new_entity),
                                EditorData::Vertex(new_vertex),
                            ));
>>>>>>> 520dc8bb
                        }
                        if ui.button("Add Lane").clicked() {
                            let new_lane = Lane::default();
                            let new_entity = spawner
                                .spawn_in_level(&current_level.0, new_lane.clone())
                                .unwrap()
                                .id();
<<<<<<< HEAD
                            select.send(Some(SelectedEditable(
                                EditableTag::Lane(new_entity),
                                EditorData::Lane(new_lane),
                            )));
=======
                            *selected = Some(SelectedEditable(
                                EditableTag::Lane(new_entity),
                                EditorData::Lane(new_lane),
                            ));
>>>>>>> 520dc8bb
                        }
                        if ui.button("Add Measurement").clicked() {
                            let new_measurement = Measurement::default();
                            let new_entity = spawner
                                .spawn_in_level(&current_level.0, new_measurement.clone())
                                .unwrap()
                                .id();
<<<<<<< HEAD
                            select.send(Some(SelectedEditable(
                                EditableTag::Measurement(new_entity),
                                EditorData::Measurement(new_measurement),
                            )));
=======
                            *selected = Some(SelectedEditable(
                                EditableTag::Measurement(new_entity),
                                EditorData::Measurement(new_measurement),
                            ));
>>>>>>> 520dc8bb
                        }
                        if ui.button("Add Wall").clicked() {
                            let new_wall = Wall::default();
                            let new_entity = spawner
                                .spawn_in_level(&current_level.0, new_wall.clone())
                                .unwrap()
                                .id();
<<<<<<< HEAD
                            select.send(Some(SelectedEditable(
                                EditableTag::Wall(new_entity),
                                EditorData::Wall(new_wall),
                            )));
=======
                            *selected = Some(SelectedEditable(
                                EditableTag::Wall(new_entity),
                                EditorData::Wall(new_wall),
                            ));
>>>>>>> 520dc8bb
                        }
                        if ui.button("Add Model").clicked() {
                            let new_model = Model::default();
                            let new_entity = spawner
                                .spawn_in_level(&current_level.0, new_model.clone())
                                .unwrap()
                                .id();
<<<<<<< HEAD
                            select.send(Some(SelectedEditable(
                                EditableTag::Model(new_entity),
                                EditorData::Model(new_model),
                            )));
=======
                            *selected = Some(SelectedEditable(
                                EditableTag::Model(new_entity),
                                EditorData::Model(new_model),
                            ));
>>>>>>> 520dc8bb
                        }
                        if ui.button("Add Door").clicked() {
                            let new_door = Door::default();
                            let new_entity = spawner
                                .spawn_in_level(&current_level.0, new_door.clone())
                                .unwrap()
                                .id();
<<<<<<< HEAD
                            select.send(Some(SelectedEditable(
                                EditableTag::Door(new_entity),
                                EditorData::Door(new_door),
                            )));
=======
                            *selected = Some(SelectedEditable(
                                EditableTag::Door(new_entity),
                                EditorData::Door(new_door),
                            ));
>>>>>>> 520dc8bb
                        }
                        if ui.button("Add Lift").clicked() {
                            let cur_level = &current_level.0;
                            let new_lift = Lift {
                                initial_floor_name: cur_level.clone(),
                                ..default()
                            };
                            let new_entity = spawner
                                .spawn_in_level(&cur_level, new_lift.clone())
                                .unwrap()
                                .id();
<<<<<<< HEAD
                            select.send(Some(SelectedEditable(
=======
                            *selected = Some(SelectedEditable(
>>>>>>> 520dc8bb
                                EditableTag::Lift(new_entity),
                                EditorData::Lift(
                                    EditableLift::from_lift("new_lift", &new_lift).unwrap(),
                                ),
<<<<<<< HEAD
                            )));
=======
                            ));
                        }
                        if ui.button("Add Camera").clicked() {
                            let new_physical_camera = PhysicalCamera::default();
                            let new_entity = spawner
                                .spawn_in_level(&current_level.0, new_physical_camera.clone())
                                .unwrap()
                                .id();
                            *selected = Some(SelectedEditable(
                                EditableTag::PhysicalCamera(new_entity),
                                EditorData::PhysicalCamera(new_physical_camera),
                            ));
>>>>>>> 520dc8bb
                        }
                    });
                    ui.group(|ui| {
                        editor.draw(
                            ui,
                            spawner.vertex_mgrs.as_ref(),
                            current_level,
                            &mut has_changes.0,
                            selected,
                        );
                    });
                }
            });
        });
}

fn on_startup(mut commands: Commands) {
    commands
        .spawn()
        .insert(PickingBlocker)
        .insert(Interaction::default());
}

fn on_enter(
    mut commands: Commands,
    mut spawner: Spawner,
    building_map: Res<BuildingMap>,
    mut sitemap_state: ResMut<State<SiteMapState>>,
) {
    commands.insert_resource(HasChanges(false));
    spawner.spawn_map(&building_map);
    sitemap_state.set(SiteMapState::Enabled).unwrap();
}

fn on_exit(mut commands: Commands, mut sitemap_state: ResMut<State<SiteMapState>>) {
    commands.remove_resource::<BuildingMap>();
    commands.init_resource::<Option<SelectedEditable>>();
    sitemap_state.set(SiteMapState::Disabled).unwrap();
}

fn check_and_delete_vertex(
    entity: Entity,
    lanes: Query<&Lane>,
    walls: Query<&Wall>,
    measurements: Query<&Measurement>,
    mut vertices_mgrs: ResMut<VerticesManagers>,
) -> bool {
    // Find its vertex id from the vertices_mgrs
    for mgr in vertices_mgrs.0.iter_mut() {
        match mgr.1.entity_to_id(entity) {
            Some(id) => {
                // Now go through all edges
                for lane in lanes.iter() {
                    if lane.0 == id || lane.1 == id {
                        println!("Cannot delete vertex, used in a lane");
                        return false;
                    }
                }
                for wall in walls.iter() {
                    if wall.0 == id || wall.1 == id {
                        println!("Cannot delete vertex, used in a wall");
                        return false;
                    }
                }
                for meas in measurements.iter() {
                    if meas.0 == id || meas.1 == id {
                        println!("Cannot delete vertex, used in a measurement");
                        return false;
                    }
                }
                // Bookkeeping with the vertices manager
                mgr.1.remove(id);
                return true;
            }
            None => {}
        }
    }
    // This should never happen
    println!("Vertex not found in manager, please report this bug");
    return false;
}

fn handle_keyboard_events(
    mut commands: Commands,
    lanes: Query<&Lane>,
    walls: Query<&Wall>,
    measurements: Query<&Measurement>,
    vertices: Query<Entity, With<Vertex>>,
    vertices_mgrs: ResMut<VerticesManagers>,
    keys: Res<Input<KeyCode>>,
    mut has_changes: ResMut<HasChanges>,
    mut delete_events: EventWriter<ElementDeleted>,
<<<<<<< HEAD
    selected: Res<Option<SelectedEditable>>,
    mut select: EventWriter<Option<SelectedEditable>>,
=======
>>>>>>> 520dc8bb
) {
    // Delete model if selected and delete was pressed
    if keys.just_pressed(KeyCode::Delete) {
        // We need to clear selection regardless, hence take the option
        match selected.as_ref() {
            Some(sel) => {
                let entity = sel.0.unwrap_entity();
                let mut safe_to_delete = true;
                // We can't delete vertices that are still in use
                if vertices.get(entity).is_ok() {
                    safe_to_delete =
                        check_and_delete_vertex(entity, lanes, walls, measurements, vertices_mgrs);
                }
                if safe_to_delete {
                    delete_events.send(ElementDeleted(entity));
                    commands.entity(entity).despawn_recursive();
                    select.send(None);
                    has_changes.0 = true;
                }
            }
            None => println!("Nothing selected"),
        }
    } else if keys.just_pressed(KeyCode::Escape) {
        // TODO Picking highlighting is not cleared, fix
        select.send(None);
    }
}

impl<'w, 's> EditableQuery<'w, 's> {
    fn get_selected_data(&self, tag: &EditableTag) -> Option<SelectedEditable> {
        let result = match tag {
            // Clone and draw an inspectable so as to avoid change detection in bevy.
            // This also allows us to commit changes only when needed, e.g. commit only
            // when the user press "enter" when editing a text field.
            //
            // Bevy change detection works by implementing the dereference operator to mark something
            // as changed, this cause the change detection to trigger even if there are no writes to
            // it. Egui on the other hand requires data to be mutable, so passing a component directly
            // to egui will cause change detection to trigger every frame.
            EditableTag::Lane(entity) => self
                .q_lane
                .get(*entity)
                .map(|lane| Some(SelectedEditable(*tag, EditorData::Lane(lane.clone())))),
            EditableTag::Vertex(entity) => self
                .q_vertex
                .get(*entity)
                .map(|vertex| Some(SelectedEditable(*tag, EditorData::Vertex(vertex.clone())))),
            EditableTag::Measurement(entity) => self
                .q_measurement
                .get(*entity)
                .map(|m| Some(SelectedEditable(*tag, EditorData::Measurement(m.clone())))),
            EditableTag::Wall(entity) => self
                .q_wall
                .get(*entity)
                .map(|w| Some(SelectedEditable(*tag, EditorData::Wall(w.clone())))),
            EditableTag::Model(entity) => self
                .q_model
                .get(*entity)
                .map(|m| Some(SelectedEditable(*tag, EditorData::Model(m.clone())))),
            EditableTag::Floor(entity) => self
                .q_floor
                .get(*entity)
                .map(|f| Some(SelectedEditable(*tag, EditorData::Floor(f.clone().into())))),
            EditableTag::Door(entity) => self
                .q_door
                .get(*entity)
                .map(|d| Some(SelectedEditable(*tag, EditorData::Door(d.clone())))),
            EditableTag::Lift(entity) => self.q_lift.get(*entity).map(|l| {
                Some(SelectedEditable(
                    *tag,
                    EditorData::Lift(
                        EditableLift::from_lift(&self.q_name.get(*entity).unwrap().0, l).unwrap(),
                    ),
                ))
            }),
<<<<<<< HEAD
=======
            EditableTag::PhysicalCamera(entity) => self
                .q_physical_camera
                .get(*entity)
                .map(|c| Some(SelectedEditable(*tag, EditorData::PhysicalCamera(c.clone())))),
>>>>>>> 520dc8bb
            EditableTag::Ignore => Ok(None),
        };

        match result {
            Ok(selected) => selected,
            Err(err) => {
                println!("{err}");
                None
            }
        }
    }
}

<<<<<<< HEAD
fn handle_interactions(
    interactions: Query<(&Interaction, &EditableTag), Changed<Interaction>>,
    paused: Option<Res<PausedForBlockers>>,
    editables: EditableQuery,
    mut select: EventWriter<Option<SelectedEditable>>,
    mut hover: EventWriter<Option<HoveredEditable>>,
=======
fn maintain_inspected_entities(
    interactions: Query<(&Interaction, &EditableTag), Changed<Interaction>>,
    paused: Option<Res<PausedForBlockers>>,
    editables: EditableQuery,
    mut cues: Query<(&mut Hovering, &mut Selected)>,
    mut selected: ResMut<Option<SelectedEditable>>,
    mut hovered: ResMut<Option<HoveredEditable>>,
>>>>>>> 520dc8bb
) {
    if let Some(paused) = paused {
        if paused.is_paused() {
            return;
        }
    }

<<<<<<< HEAD
=======
    let previous_selected = selected.as_ref().as_ref().map(|s| s.0.clone());
>>>>>>> 520dc8bb
    let clicked = interactions.iter().find(|(i, _)| match i {
        Interaction::Clicked => true,
        _ => false,
    });
    if let Some((_, tag)) = clicked {
<<<<<<< HEAD
        select.send(editables.get_selected_data(tag));
    }

=======
        *selected = editables.get_selected_data(tag);
        let selected_tag = selected.as_ref().as_ref().map(|s| s.0.clone());
        if previous_selected != selected_tag {
            if let Some(previous) = previous_selected {
                if let Some((_, mut selected)) = cues.get_mut(previous.unwrap_entity()).ok() {
                    selected.is_selected = false;
                }
            }

            if let Some(current) = selected_tag {
                if let Some((_, mut selected)) = cues.get_mut(current.unwrap_entity()).ok() {
                    selected.is_selected = true;
                }
            }
        }
    }

    let previous_hovered = *hovered;
>>>>>>> 520dc8bb
    let new_hovered = interactions
        .iter()
        .find(|(i, _)| match i {
            Interaction::Hovered => true,
            _ => false,
        })
        .filter(|(_, tag)| !tag.ignore())
        .map(|(_, tag)| HoveredEditable(tag.unwrap_entity().clone()));
    if let Some(current) = new_hovered {
<<<<<<< HEAD
        hover.send(Some(current));
    }
}

fn maintain_inspected_entities(
    mut hovering: Query<&mut Hovering>,
    mut selection: Query<&mut Selected>,
    mut selected: ResMut<Option<SelectedEditable>>,
    mut hovered: ResMut<Option<HoveredEditable>>,
    mut select: EventReader<Option<SelectedEditable>>,
    mut hover: EventReader<Option<HoveredEditable>>,
) {
    let previous_selected = selected.as_ref().as_ref().map(|s| s.0.clone());
    if let Some(newly_selected) = select.iter().last() {
        if newly_selected.as_ref().map(|s| s.0) != previous_selected {
            *selected = newly_selected.clone();
            let selected_tag = selected.as_ref().as_ref().map(|s| s.0.clone());
            if previous_selected != selected_tag {
                if let Some(previous) = previous_selected {
                    if let Some(mut selected) = selection.get_mut(previous.unwrap_entity()).ok() {
                        selected.is_selected = false;
                    }
                }

                if let Some(current) = selected_tag {
                    if let Some(mut selected) = selection.get_mut(current.unwrap_entity()).ok() {
                        selected.is_selected = true;
                    }
                }
            }
        }
    }

    let previous_hovered = *hovered;
    if let Some(current) = hover.iter().last() {
        if previous_hovered != *current {
            *hovered = *current;
            if let Some(previous) = previous_hovered {
                if let Some(mut hovered) = hovering.get_mut(previous.0).ok() {
=======
        if previous_hovered != Some(current) {
            *hovered = Some(current);
            if let Some(previous) = previous_hovered {
                if let Some((mut hovered, _)) = cues.get_mut(previous.0).ok() {
>>>>>>> 520dc8bb
                    hovered.is_hovering = false;
                }
            }

<<<<<<< HEAD
            if let Some(current) = current {
                if let Some(mut hovered) = hovering.get_mut(current.0).ok() {
                    hovered.is_hovering = true;
                }
=======
            if let Some((mut hovered, _)) = cues.get_mut(current.0).ok() {
                hovered.is_hovering = true;
>>>>>>> 520dc8bb
            }
        }
    }
}

fn update_picking_cam(
    mut commands: Commands,
    camera_controls: Query<(&CameraControls, ChangeTrackers<CameraControls>)>,
    picking_cams: Query<Entity, With<PickingCamera>>,
) {
    let (controls, changed) = camera_controls.single();
    if changed.is_changed() {
        let active_camera = controls.active_camera();
        if picking_cams
            .get_single()
            .ok()
            .filter(|current| *current == active_camera)
            .is_none()
        {
            for cam in picking_cams.iter() {
                commands.entity(cam).remove_bundle::<PickingCameraBundle>();
            }

            commands
                .entity(controls.active_camera())
                .insert_bundle(PickingCameraBundle::default());
        }
    }
}

fn add_editable_tags(
    mut commands: Commands,
    lanes: Query<Entity, Added<Lane>>,
    vertices: Query<Entity, Added<Vertex>>,
    measurements: Query<Entity, Added<Measurement>>,
    walls: Query<Entity, Added<Wall>>,
    models: Query<Entity, Added<Model>>,
    floors: Query<Entity, Added<Floor>>,
    doors: Query<Entity, Added<Door>>,
    lifts: Query<Entity, Added<Lift>>,
    meshes: Query<Entity, With<Handle<Mesh>>>,
<<<<<<< HEAD
=======
    physical_cameras: Query<Entity, Added<PhysicalCamera>>,
>>>>>>> 520dc8bb
) {
    // TODO(MXG): Consider a macro to get rid of this boilerplate
    for e in &lanes {
        commands.entity(e).insert(EditableTag::Lane(e));
        if meshes.contains(e) {
            commands.entity(e).insert_bundle(PickableBundle::default());
        }
    }

    for e in &vertices {
        commands.entity(e).insert(EditableTag::Vertex(e));
        if meshes.contains(e) {
            commands.entity(e).insert_bundle(PickableBundle::default());
        }
    }

    for e in &measurements {
        commands.entity(e).insert(EditableTag::Measurement(e));
        if meshes.contains(e) {
            commands.entity(e).insert_bundle(PickableBundle::default());
        }
    }

    for e in &walls {
        commands.entity(e).insert(EditableTag::Wall(e));
        if meshes.contains(e) {
            commands.entity(e).insert_bundle(PickableBundle::default());
        }
    }
<<<<<<< HEAD

    for e in &models {
        commands.entity(e).insert(EditableTag::Model(e));
        if meshes.contains(e) {
            commands.entity(e).insert_bundle(PickableBundle::default());
        }
    }

    for e in &floors {
        commands.entity(e).insert(EditableTag::Floor(e));
        if meshes.contains(e) {
            commands.entity(e).insert_bundle(PickableBundle::default());
        }
    }

    for e in &doors {
        commands.entity(e).insert(EditableTag::Door(e));
        if meshes.contains(e) {
            commands.entity(e).insert_bundle(PickableBundle::default());
        }
    }

    for e in &lifts {
        commands.entity(e).insert(EditableTag::Lift(e));
        if meshes.contains(e) {
            commands.entity(e).insert_bundle(PickableBundle::default());
        }
    }
}

fn enable_picking_editables(
    mut commands: Commands,
    editables: Query<(Entity, &EditableTag), (Added<Handle<Mesh>>, Without<PickableMesh>)>,
) {
    // If any editable item gets a new mesh, make it pickable
    for (entity, tag) in &editables {
        if *tag != EditableTag::Ignore {
            commands
                .entity(entity)
                .insert_bundle(PickableBundle::default());
        }
    }
}

fn propagate_editable_tags(
    mut commands: Commands,
    // All entities with an editable tag whose children have changed
    needs_to_propagate_tag: Query<(&Children, &EditableTag), Changed<Children>>,
    // All entities that have a parent but do not currently have an editable tag
    might_need_to_receive_tag: Query<
        (Entity, Option<&Children>),
        (With<Parent>, Without<EditableTag>),
    >,
    meshes: Query<Entity, With<Handle<Mesh>>>,
) {
    for parent in &needs_to_propagate_tag {
        recursive_propagate_editable_tags(
            &mut commands,
            parent,
            &might_need_to_receive_tag,
            &meshes,
        );
    }
}

fn recursive_propagate_editable_tags(
    commands: &mut Commands,
    (children, tag): (&Children, &EditableTag),
    might_need_to_receive_tag: &Query<
        (Entity, Option<&Children>),
        (With<Parent>, Without<EditableTag>),
    >,
    meshes: &Query<Entity, With<Handle<Mesh>>>,
) {
    if *tag == EditableTag::Ignore {
        return;
    }

=======

    for e in &models {
        commands.entity(e).insert(EditableTag::Model(e));
        if meshes.contains(e) {
            commands.entity(e).insert_bundle(PickableBundle::default());
        }
    }

    for e in &floors {
        commands.entity(e).insert(EditableTag::Floor(e));
        if meshes.contains(e) {
            commands.entity(e).insert_bundle(PickableBundle::default());
        }
    }

    for e in &doors {
        commands.entity(e).insert(EditableTag::Door(e));
        if meshes.contains(e) {
            commands.entity(e).insert_bundle(PickableBundle::default());
        }
    }

    for e in &lifts {
        commands.entity(e).insert(EditableTag::Lift(e));
        if meshes.contains(e) {
            commands.entity(e).insert_bundle(PickableBundle::default());
        }
    }

    for e in &physical_cameras {
        commands.entity(e).insert(EditableTag::PhysicalCamera(e));
        if meshes.contains(e) {
            commands.entity(e).insert_bundle(PickableBundle::default());
        }
    }
}

fn enable_picking_editables(
    mut commands: Commands,
    editables: Query<(Entity, &EditableTag), (Added<Handle<Mesh>>, Without<PickableMesh>)>,
) {
    // If any editable item gets a new mesh, make it pickable
    for (entity, tag) in &editables {
        if *tag != EditableTag::Ignore {
            commands
                .entity(entity)
                .insert_bundle(PickableBundle::default());
        }
    }
}

fn propagate_editable_tags(
    mut commands: Commands,
    // All entities with an editable tag whose children have changed
    needs_to_propagate_tag: Query<(&Children, &EditableTag), Changed<Children>>,
    // All entities that have a parent but do not currently have an editable tag
    might_need_to_receive_tag: Query<
        (Entity, Option<&Children>),
        (With<Parent>, Without<EditableTag>),
    >,
    meshes: Query<Entity, With<Handle<Mesh>>>,
) {
    for parent in &needs_to_propagate_tag {
        recursive_propagate_editable_tags(
            &mut commands,
            parent,
            &might_need_to_receive_tag,
            &meshes,
        );
    }
}

fn recursive_propagate_editable_tags(
    commands: &mut Commands,
    (children, tag): (&Children, &EditableTag),
    might_need_to_receive_tag: &Query<
        (Entity, Option<&Children>),
        (With<Parent>, Without<EditableTag>),
    >,
    meshes: &Query<Entity, With<Handle<Mesh>>>,
) {
    if *tag == EditableTag::Ignore {
        return;
    }

>>>>>>> 520dc8bb
    for child in children {
        if let Some((child, grandchildren)) = might_need_to_receive_tag.get(*child).ok() {
            commands.entity(child).insert(*tag);
            if meshes.contains(child) {
                commands
                    .entity(child)
                    .insert_bundle(PickableBundle::default());
            }

            if let Some(grandchildren) = grandchildren {
                recursive_propagate_editable_tags(
                    commands,
                    (grandchildren, tag),
                    might_need_to_receive_tag,
                    meshes,
                );
            }
        }
    }
}

fn egui_picking_blocker(
    mut egui_context: ResMut<EguiContext>,
    mut picking_blocker: Query<&mut Interaction, With<PickingBlocker>>,
) {
    // Stops picking when egui is in focus.
    // This creates a dummy PickingBlocker and make it "Clicked" whenever egui is in focus.
    //
    // Normally bevy_mod_picking automatically stops when
    // a bevy ui node is in focus, but bevy_egui does not use bevy ui node.
    let egui_ctx = egui_context.ctx_mut();
    let enable = !egui_ctx.wants_pointer_input()
        && !egui_ctx.wants_keyboard_input()
        && !egui_ctx.is_pointer_over_area();

    if enable {
        // Check if we need to actually change the state of the component before
        // we do a mutable borrow. Otherwise it will needlessly trigger systems
        // that are tracking changes for the component.
        if *picking_blocker.single() != Interaction::None {
            *picking_blocker.single_mut() = Interaction::None;
        }
    } else {
        if *picking_blocker.single() != Interaction::Clicked {
            *picking_blocker.single_mut() = Interaction::Clicked;
        }
    }
}

#[derive(SystemParam)]
pub struct EditableQuery<'w, 's> {
    q_lane: Query<'w, 's, &'static Lane>,
    q_vertex: Query<'w, 's, &'static Vertex>,
    q_measurement: Query<'w, 's, &'static Measurement>,
    q_wall: Query<'w, 's, &'static Wall>,
    q_model: Query<'w, 's, &'static Model>,
    q_floor: Query<'w, 's, &'static Floor>,
    q_door: Query<'w, 's, &'static Door>,
    q_lift: Query<'w, 's, &'static Lift>,
    q_name: Query<'w, 's, &'static basic_components::Name>,
<<<<<<< HEAD
=======
    q_physical_camera: Query<'w, 's, &'static PhysicalCamera>,
>>>>>>> 520dc8bb
}

#[derive(Default)]
pub struct TrafficEditorPlugin;

impl Plugin for TrafficEditorPlugin {
    fn build(&self, app: &mut App) {
        app.add_plugin(InteractionPlugin::new(AppState::TrafficEditor))
            .init_resource::<Option<SelectedEditable>>()
            .init_resource::<Option<HoveredEditable>>()
            .init_resource::<HasChanges>()
<<<<<<< HEAD
            .init_resource::<SimulationState>()
            .add_event::<ElementDeleted>()
            .add_event::<Option<SelectedEditable>>()
            .add_event::<Option<HoveredEditable>>()
=======
            .add_event::<ElementDeleted>()
>>>>>>> 520dc8bb
            .add_startup_system(on_startup)
            .add_system_set(SystemSet::on_enter(AppState::TrafficEditor).with_system(on_enter))
            .add_system_set(SystemSet::on_exit(AppState::TrafficEditor).with_system(on_exit))
            .add_system_set(
                SystemSet::on_update(AppState::TrafficEditor)
                    .after(SiteMapLabel)
                    .with_system(egui_ui)
                    .with_system(egui_picking_blocker.after(egui_ui))
                    .with_system(update_picking_cam)
                    .with_system(handle_keyboard_events)
                    // must be after egui_ui so that the picking blocker knows about all the ui elements
                    .with_system(add_editable_tags.after(egui_ui))
                    .with_system(propagate_editable_tags.after(add_editable_tags))
                    .with_system(enable_picking_editables),
            )
            .add_plugin(PickingPlugin)
            .init_resource::<PausedForBlockers>()
            .add_system_set_to_stage(
                CoreStage::First,
                SystemSet::new()
                    .with_run_criteria(
                        |state: (Res<PickingPluginsState>, Res<Option<SiteMapCurrentLevel>>)| {
                            if state.1.is_none() {
                                return ShouldRun::No;
                            }

                            if state.0.enable_interacting {
                                ShouldRun::Yes
                            } else {
                                ShouldRun::No
                            }
                        },
                    )
                    .with_system(
                        pause_for_picking_blockers
                            .label(PickingSystem::PauseForBlockers)
                            .after(PickingSystem::UpdateIntersections),
                    )
                    .with_system(
                        mesh_focus
                            .label(PickingSystem::Focus)
                            .after(PickingSystem::PauseForBlockers),
                    )
                    .with_system(
<<<<<<< HEAD
                        handle_interactions
                            .label(PickingSystem::Selection)
                            .after(PickingSystem::Focus),
                    )
                    .with_system(maintain_inspected_entities.after(PickingSystem::Selection)),
=======
                        maintain_inspected_entities
                            .label(PickingSystem::Selection)
                            .after(PickingSystem::Focus),
                    ),
>>>>>>> 520dc8bb
            );
    }
}<|MERGE_RESOLUTION|>--- conflicted
+++ resolved
@@ -511,8 +511,6 @@
     }
 }
 
-<<<<<<< HEAD
-=======
 impl Editable for PhysicalCamera {
     fn draw(&mut self, ui: &mut egui::Ui) -> bool {
         let mut changed = false;
@@ -590,7 +588,6 @@
     }
 }
 
->>>>>>> 520dc8bb
 #[derive(Component, Debug, Clone, Copy, PartialEq, Eq)]
 pub enum EditableTag {
     Lane(Entity),
@@ -601,11 +598,6 @@
     Floor(Entity),
     Door(Entity),
     Lift(Entity),
-<<<<<<< HEAD
-    /// Apply this tag to entities which may be a child of an editable item
-    /// but should be ignored by the picker
-    Ignore,
-=======
     PhysicalCamera(Entity),
     /// Apply this tag to entities which may be a child of an editable item
     /// but should be ignored by the picker
@@ -638,34 +630,6 @@
             _ => false,
         }
     }
->>>>>>> 520dc8bb
-}
-
-impl EditableTag {
-    fn unwrap_entity(&self) -> Entity {
-        self.entity().unwrap()
-    }
-
-    pub fn entity(&self) -> Option<Entity> {
-        match self {
-            Self::Lane(e) => Some(*e),
-            Self::Vertex(e) => Some(*e),
-            Self::Measurement(e) => Some(*e),
-            Self::Wall(e) => Some(*e),
-            Self::Model(e) => Some(*e),
-            Self::Floor(e) => Some(*e),
-            Self::Door(e) => Some(*e),
-            Self::Lift(e) => Some(*e),
-            Self::Ignore => None,
-        }
-    }
-
-    pub fn ignore(&self) -> bool {
-        match self {
-            Self::Ignore => true,
-            _ => false,
-        }
-    }
 }
 
 #[derive(Clone)]
@@ -681,10 +645,7 @@
     PhysicalCamera(PhysicalCamera),
 }
 
-<<<<<<< HEAD
 #[derive(Clone)]
-=======
->>>>>>> 520dc8bb
 struct SelectedEditable(pub EditableTag, pub EditorData);
 
 #[derive(Clone, Copy, PartialEq, Eq, Debug)]
@@ -760,10 +721,7 @@
             EditorData::Floor(_) => "Floor".to_string(),
             EditorData::Door(_) => "Door".to_string(),
             EditorData::Lift(_) => "Lift".to_string(),
-<<<<<<< HEAD
-=======
             EditorData::PhysicalCamera(_) => "PhysicalCamera".to_string(),
->>>>>>> 520dc8bb
         };
 
         ui.heading(title);
@@ -815,15 +773,12 @@
             EditorData::Lift(editable_lift) => {
                 if editable_lift.draw(ui) {
                     commit_changes(&mut self.q_lift, e, &editable_lift.lift);
-<<<<<<< HEAD
-=======
                     *has_changes = true;
                 }
             }
             EditorData::PhysicalCamera(physical_camera) => {
                 if physical_camera.draw(ui) {
                     commit_changes(&mut self.q_physical_camera, e, physical_camera);
->>>>>>> 520dc8bb
                     *has_changes = true;
                 }
             }
@@ -844,12 +799,8 @@
     mut has_changes: ResMut<HasChanges>,
     mut spawner: Spawner,
     current_level: Res<Option<SiteMapCurrentLevel>>,
-<<<<<<< HEAD
     selected: ResMut<Option<SelectedEditable>>,
     mut select: EventWriter<Option<SelectedEditable>>,
-=======
-    mut selected: ResMut<Option<SelectedEditable>>,
->>>>>>> 520dc8bb
 ) {
     let mut controls = q_camera_controls.single_mut();
     egui::TopBottomPanel::top("top").show(egui_context.ctx_mut(), |ui| {
@@ -877,7 +828,6 @@
                     .clicked()
                 {
                     controls.use_perspective(true, &mut cameras);
-<<<<<<< HEAD
                 }
                 if ui
                     .add(egui::SelectableLabel::new(
@@ -887,8 +837,6 @@
                     .clicked()
                 {
                     sim_state.paused = !sim_state.paused;
-=======
->>>>>>> 520dc8bb
                 }
                 #[cfg(not(target_arch = "wasm32"))]
                 {
@@ -927,17 +875,10 @@
                                 .spawn_vertex(&current_level.0, new_vertex.clone())
                                 .unwrap()
                                 .id();
-<<<<<<< HEAD
                             select.send(Some(SelectedEditable(
                                 EditableTag::Vertex(new_entity),
                                 EditorData::Vertex(new_vertex),
                             )));
-=======
-                            *selected = Some(SelectedEditable(
-                                EditableTag::Vertex(new_entity),
-                                EditorData::Vertex(new_vertex),
-                            ));
->>>>>>> 520dc8bb
                         }
                         if ui.button("Add Lane").clicked() {
                             let new_lane = Lane::default();
@@ -945,17 +886,10 @@
                                 .spawn_in_level(&current_level.0, new_lane.clone())
                                 .unwrap()
                                 .id();
-<<<<<<< HEAD
                             select.send(Some(SelectedEditable(
                                 EditableTag::Lane(new_entity),
                                 EditorData::Lane(new_lane),
                             )));
-=======
-                            *selected = Some(SelectedEditable(
-                                EditableTag::Lane(new_entity),
-                                EditorData::Lane(new_lane),
-                            ));
->>>>>>> 520dc8bb
                         }
                         if ui.button("Add Measurement").clicked() {
                             let new_measurement = Measurement::default();
@@ -963,17 +897,10 @@
                                 .spawn_in_level(&current_level.0, new_measurement.clone())
                                 .unwrap()
                                 .id();
-<<<<<<< HEAD
                             select.send(Some(SelectedEditable(
                                 EditableTag::Measurement(new_entity),
                                 EditorData::Measurement(new_measurement),
                             )));
-=======
-                            *selected = Some(SelectedEditable(
-                                EditableTag::Measurement(new_entity),
-                                EditorData::Measurement(new_measurement),
-                            ));
->>>>>>> 520dc8bb
                         }
                         if ui.button("Add Wall").clicked() {
                             let new_wall = Wall::default();
@@ -981,17 +908,10 @@
                                 .spawn_in_level(&current_level.0, new_wall.clone())
                                 .unwrap()
                                 .id();
-<<<<<<< HEAD
                             select.send(Some(SelectedEditable(
                                 EditableTag::Wall(new_entity),
                                 EditorData::Wall(new_wall),
                             )));
-=======
-                            *selected = Some(SelectedEditable(
-                                EditableTag::Wall(new_entity),
-                                EditorData::Wall(new_wall),
-                            ));
->>>>>>> 520dc8bb
                         }
                         if ui.button("Add Model").clicked() {
                             let new_model = Model::default();
@@ -999,17 +919,10 @@
                                 .spawn_in_level(&current_level.0, new_model.clone())
                                 .unwrap()
                                 .id();
-<<<<<<< HEAD
                             select.send(Some(SelectedEditable(
                                 EditableTag::Model(new_entity),
                                 EditorData::Model(new_model),
                             )));
-=======
-                            *selected = Some(SelectedEditable(
-                                EditableTag::Model(new_entity),
-                                EditorData::Model(new_model),
-                            ));
->>>>>>> 520dc8bb
                         }
                         if ui.button("Add Door").clicked() {
                             let new_door = Door::default();
@@ -1017,17 +930,10 @@
                                 .spawn_in_level(&current_level.0, new_door.clone())
                                 .unwrap()
                                 .id();
-<<<<<<< HEAD
                             select.send(Some(SelectedEditable(
                                 EditableTag::Door(new_entity),
                                 EditorData::Door(new_door),
                             )));
-=======
-                            *selected = Some(SelectedEditable(
-                                EditableTag::Door(new_entity),
-                                EditorData::Door(new_door),
-                            ));
->>>>>>> 520dc8bb
                         }
                         if ui.button("Add Lift").clicked() {
                             let cur_level = &current_level.0;
@@ -1039,19 +945,12 @@
                                 .spawn_in_level(&cur_level, new_lift.clone())
                                 .unwrap()
                                 .id();
-<<<<<<< HEAD
                             select.send(Some(SelectedEditable(
-=======
-                            *selected = Some(SelectedEditable(
->>>>>>> 520dc8bb
                                 EditableTag::Lift(new_entity),
                                 EditorData::Lift(
                                     EditableLift::from_lift("new_lift", &new_lift).unwrap(),
                                 ),
-<<<<<<< HEAD
                             )));
-=======
-                            ));
                         }
                         if ui.button("Add Camera").clicked() {
                             let new_physical_camera = PhysicalCamera::default();
@@ -1059,11 +958,10 @@
                                 .spawn_in_level(&current_level.0, new_physical_camera.clone())
                                 .unwrap()
                                 .id();
-                            *selected = Some(SelectedEditable(
+                            select.send(Some(SelectedEditable(
                                 EditableTag::PhysicalCamera(new_entity),
                                 EditorData::PhysicalCamera(new_physical_camera),
-                            ));
->>>>>>> 520dc8bb
+                            )));
                         }
                     });
                     ui.group(|ui| {
@@ -1156,11 +1054,8 @@
     keys: Res<Input<KeyCode>>,
     mut has_changes: ResMut<HasChanges>,
     mut delete_events: EventWriter<ElementDeleted>,
-<<<<<<< HEAD
     selected: Res<Option<SelectedEditable>>,
     mut select: EventWriter<Option<SelectedEditable>>,
-=======
->>>>>>> 520dc8bb
 ) {
     // Delete model if selected and delete was pressed
     if keys.just_pressed(KeyCode::Delete) {
@@ -1236,13 +1131,10 @@
                     ),
                 ))
             }),
-<<<<<<< HEAD
-=======
             EditableTag::PhysicalCamera(entity) => self
                 .q_physical_camera
                 .get(*entity)
                 .map(|c| Some(SelectedEditable(*tag, EditorData::PhysicalCamera(c.clone())))),
->>>>>>> 520dc8bb
             EditableTag::Ignore => Ok(None),
         };
 
@@ -1256,22 +1148,12 @@
     }
 }
 
-<<<<<<< HEAD
 fn handle_interactions(
     interactions: Query<(&Interaction, &EditableTag), Changed<Interaction>>,
     paused: Option<Res<PausedForBlockers>>,
     editables: EditableQuery,
     mut select: EventWriter<Option<SelectedEditable>>,
     mut hover: EventWriter<Option<HoveredEditable>>,
-=======
-fn maintain_inspected_entities(
-    interactions: Query<(&Interaction, &EditableTag), Changed<Interaction>>,
-    paused: Option<Res<PausedForBlockers>>,
-    editables: EditableQuery,
-    mut cues: Query<(&mut Hovering, &mut Selected)>,
-    mut selected: ResMut<Option<SelectedEditable>>,
-    mut hovered: ResMut<Option<HoveredEditable>>,
->>>>>>> 520dc8bb
 ) {
     if let Some(paused) = paused {
         if paused.is_paused() {
@@ -1279,39 +1161,14 @@
         }
     }
 
-<<<<<<< HEAD
-=======
-    let previous_selected = selected.as_ref().as_ref().map(|s| s.0.clone());
->>>>>>> 520dc8bb
     let clicked = interactions.iter().find(|(i, _)| match i {
         Interaction::Clicked => true,
         _ => false,
     });
     if let Some((_, tag)) = clicked {
-<<<<<<< HEAD
         select.send(editables.get_selected_data(tag));
     }
 
-=======
-        *selected = editables.get_selected_data(tag);
-        let selected_tag = selected.as_ref().as_ref().map(|s| s.0.clone());
-        if previous_selected != selected_tag {
-            if let Some(previous) = previous_selected {
-                if let Some((_, mut selected)) = cues.get_mut(previous.unwrap_entity()).ok() {
-                    selected.is_selected = false;
-                }
-            }
-
-            if let Some(current) = selected_tag {
-                if let Some((_, mut selected)) = cues.get_mut(current.unwrap_entity()).ok() {
-                    selected.is_selected = true;
-                }
-            }
-        }
-    }
-
-    let previous_hovered = *hovered;
->>>>>>> 520dc8bb
     let new_hovered = interactions
         .iter()
         .find(|(i, _)| match i {
@@ -1321,7 +1178,6 @@
         .filter(|(_, tag)| !tag.ignore())
         .map(|(_, tag)| HoveredEditable(tag.unwrap_entity().clone()));
     if let Some(current) = new_hovered {
-<<<<<<< HEAD
         hover.send(Some(current));
     }
 }
@@ -1361,25 +1217,14 @@
             *hovered = *current;
             if let Some(previous) = previous_hovered {
                 if let Some(mut hovered) = hovering.get_mut(previous.0).ok() {
-=======
-        if previous_hovered != Some(current) {
-            *hovered = Some(current);
-            if let Some(previous) = previous_hovered {
-                if let Some((mut hovered, _)) = cues.get_mut(previous.0).ok() {
->>>>>>> 520dc8bb
                     hovered.is_hovering = false;
                 }
             }
 
-<<<<<<< HEAD
             if let Some(current) = current {
                 if let Some(mut hovered) = hovering.get_mut(current.0).ok() {
                     hovered.is_hovering = true;
                 }
-=======
-            if let Some((mut hovered, _)) = cues.get_mut(current.0).ok() {
-                hovered.is_hovering = true;
->>>>>>> 520dc8bb
             }
         }
     }
@@ -1421,10 +1266,7 @@
     doors: Query<Entity, Added<Door>>,
     lifts: Query<Entity, Added<Lift>>,
     meshes: Query<Entity, With<Handle<Mesh>>>,
-<<<<<<< HEAD
-=======
     physical_cameras: Query<Entity, Added<PhysicalCamera>>,
->>>>>>> 520dc8bb
 ) {
     // TODO(MXG): Consider a macro to get rid of this boilerplate
     for e in &lanes {
@@ -1454,7 +1296,6 @@
             commands.entity(e).insert_bundle(PickableBundle::default());
         }
     }
-<<<<<<< HEAD
 
     for e in &models {
         commands.entity(e).insert(EditableTag::Model(e));
@@ -1479,6 +1320,13 @@
 
     for e in &lifts {
         commands.entity(e).insert(EditableTag::Lift(e));
+        if meshes.contains(e) {
+            commands.entity(e).insert_bundle(PickableBundle::default());
+        }
+    }
+
+    for e in &physical_cameras {
+        commands.entity(e).insert(EditableTag::PhysicalCamera(e));
         if meshes.contains(e) {
             commands.entity(e).insert_bundle(PickableBundle::default());
         }
@@ -1533,93 +1381,6 @@
         return;
     }
 
-=======
-
-    for e in &models {
-        commands.entity(e).insert(EditableTag::Model(e));
-        if meshes.contains(e) {
-            commands.entity(e).insert_bundle(PickableBundle::default());
-        }
-    }
-
-    for e in &floors {
-        commands.entity(e).insert(EditableTag::Floor(e));
-        if meshes.contains(e) {
-            commands.entity(e).insert_bundle(PickableBundle::default());
-        }
-    }
-
-    for e in &doors {
-        commands.entity(e).insert(EditableTag::Door(e));
-        if meshes.contains(e) {
-            commands.entity(e).insert_bundle(PickableBundle::default());
-        }
-    }
-
-    for e in &lifts {
-        commands.entity(e).insert(EditableTag::Lift(e));
-        if meshes.contains(e) {
-            commands.entity(e).insert_bundle(PickableBundle::default());
-        }
-    }
-
-    for e in &physical_cameras {
-        commands.entity(e).insert(EditableTag::PhysicalCamera(e));
-        if meshes.contains(e) {
-            commands.entity(e).insert_bundle(PickableBundle::default());
-        }
-    }
-}
-
-fn enable_picking_editables(
-    mut commands: Commands,
-    editables: Query<(Entity, &EditableTag), (Added<Handle<Mesh>>, Without<PickableMesh>)>,
-) {
-    // If any editable item gets a new mesh, make it pickable
-    for (entity, tag) in &editables {
-        if *tag != EditableTag::Ignore {
-            commands
-                .entity(entity)
-                .insert_bundle(PickableBundle::default());
-        }
-    }
-}
-
-fn propagate_editable_tags(
-    mut commands: Commands,
-    // All entities with an editable tag whose children have changed
-    needs_to_propagate_tag: Query<(&Children, &EditableTag), Changed<Children>>,
-    // All entities that have a parent but do not currently have an editable tag
-    might_need_to_receive_tag: Query<
-        (Entity, Option<&Children>),
-        (With<Parent>, Without<EditableTag>),
-    >,
-    meshes: Query<Entity, With<Handle<Mesh>>>,
-) {
-    for parent in &needs_to_propagate_tag {
-        recursive_propagate_editable_tags(
-            &mut commands,
-            parent,
-            &might_need_to_receive_tag,
-            &meshes,
-        );
-    }
-}
-
-fn recursive_propagate_editable_tags(
-    commands: &mut Commands,
-    (children, tag): (&Children, &EditableTag),
-    might_need_to_receive_tag: &Query<
-        (Entity, Option<&Children>),
-        (With<Parent>, Without<EditableTag>),
-    >,
-    meshes: &Query<Entity, With<Handle<Mesh>>>,
-) {
-    if *tag == EditableTag::Ignore {
-        return;
-    }
-
->>>>>>> 520dc8bb
     for child in children {
         if let Some((child, grandchildren)) = might_need_to_receive_tag.get(*child).ok() {
             commands.entity(child).insert(*tag);
@@ -1680,10 +1441,7 @@
     q_door: Query<'w, 's, &'static Door>,
     q_lift: Query<'w, 's, &'static Lift>,
     q_name: Query<'w, 's, &'static basic_components::Name>,
-<<<<<<< HEAD
-=======
     q_physical_camera: Query<'w, 's, &'static PhysicalCamera>,
->>>>>>> 520dc8bb
 }
 
 #[derive(Default)]
@@ -1695,14 +1453,10 @@
             .init_resource::<Option<SelectedEditable>>()
             .init_resource::<Option<HoveredEditable>>()
             .init_resource::<HasChanges>()
-<<<<<<< HEAD
             .init_resource::<SimulationState>()
             .add_event::<ElementDeleted>()
             .add_event::<Option<SelectedEditable>>()
             .add_event::<Option<HoveredEditable>>()
-=======
-            .add_event::<ElementDeleted>()
->>>>>>> 520dc8bb
             .add_startup_system(on_startup)
             .add_system_set(SystemSet::on_enter(AppState::TrafficEditor).with_system(on_enter))
             .add_system_set(SystemSet::on_exit(AppState::TrafficEditor).with_system(on_exit))
@@ -1747,18 +1501,11 @@
                             .after(PickingSystem::PauseForBlockers),
                     )
                     .with_system(
-<<<<<<< HEAD
                         handle_interactions
                             .label(PickingSystem::Selection)
                             .after(PickingSystem::Focus),
                     )
                     .with_system(maintain_inspected_entities.after(PickingSystem::Selection)),
-=======
-                        maintain_inspected_entities
-                            .label(PickingSystem::Selection)
-                            .after(PickingSystem::Focus),
-                    ),
->>>>>>> 520dc8bb
             );
     }
 }