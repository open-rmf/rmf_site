/*
 * Copyright (C) 2022 Open Source Robotics Foundation
 *
 * Licensed under the Apache License, Version 2.0 (the "License");
 * you may not use this file except in compliance with the License.
 * You may obtain a copy of the License at
 *
 *     http://www.apache.org/licenses/LICENSE-2.0
 *
 * Unless required by applicable law or agreed to in writing, software
 * distributed under the License is distributed on an "AS IS" BASIS,
 * WITHOUT WARRANTIES OR CONDITIONS OF ANY KIND, either express or implied.
 * See the License for the specific language governing permissions and
 * limitations under the License.
 *
*/

use crate::*;
#[cfg(feature = "bevy")]
use bevy::prelude::{Bundle, Component, Deref, DerefMut, Entity};
use serde::{Deserialize, Serialize};
<<<<<<< HEAD
use std::{
    collections::{BTreeMap, BTreeSet},
    io,
};
use uuid::Uuid;
=======
use std::{collections::BTreeMap, hash::Hash, io};
>>>>>>> b4e7e696

pub use ron::ser::PrettyConfig as Style;

#[derive(Serialize, Deserialize, Debug, Clone)]
<<<<<<< HEAD
#[cfg_attr(feature = "bevy", derive(Component))]
pub struct SiteProperties<T: RefTrait> {
    pub name: String,
    // TODO(luca) group these into an IssueFilters?
    pub filtered_issues: BTreeSet<IssueKey<T>>,
    pub filtered_issue_kinds: BTreeSet<Uuid>,
=======
#[cfg_attr(feature = "bevy", derive(Bundle))]
pub struct SiteProperties {
    pub name: NameOfSite,
    #[serde(skip_serializing_if = "GeographicComponent::is_none")]
    pub geographic_offset: GeographicComponent,
>>>>>>> b4e7e696
}

impl<T: RefTrait> Default for SiteProperties<T> {
    fn default() -> Self {
        Self {
<<<<<<< HEAD
            name: "new_site".to_string(),
            filtered_issues: Default::default(),
            filtered_issue_kinds: Default::default(),
        }
    }
}

#[cfg(feature = "bevy")]
impl SiteProperties<u32> {
    pub fn to_ecs(
        &self,
        id_to_entity: &std::collections::HashMap<u32, Entity>,
    ) -> SiteProperties<Entity> {
        SiteProperties {
            name: self.name.clone(),
            filtered_issues: self
                .filtered_issues
                .iter()
                .map(|i| i.to_ecs(id_to_entity))
                .collect(),
            filtered_issue_kinds: self.filtered_issue_kinds.clone(),
=======
            name: NameOfSite("new_site".to_owned()),
            geographic_offset: GeographicComponent::default(),
>>>>>>> b4e7e696
        }
    }
}

#[derive(Serialize, Deserialize, Debug, Clone, Default)]
pub struct Site {
    /// The site data format that is being used
    pub format_version: SemVer,
    /// Anchors that are relevant across all levels
    // TODO(MXG): Should we use a different name for this to distinguish it
    // from level anchors, or does the grouping make the intent obvious enough?
    #[serde(default, skip_serializing_if = "BTreeMap::is_empty")]
    pub anchors: BTreeMap<u32, Anchor>,
    /// Properties that are tied to the whole site
    pub properties: SiteProperties<u32>,
    /// Properties of each level
    #[serde(default, skip_serializing_if = "BTreeMap::is_empty")]
    pub levels: BTreeMap<u32, Level>,
    /// The groups of textures being used in the site
    #[serde(default, skip_serializing_if = "BTreeMap::is_empty")]
    pub textures: BTreeMap<u32, TextureGroup>,
    /// The fiducial groups that exist in the site
    #[serde(default, skip_serializing_if = "BTreeMap::is_empty")]
    pub fiducial_groups: BTreeMap<u32, FiducialGroup>,
    /// The fiducial instances that exist in Cartesian space
    #[serde(default, skip_serializing_if = "BTreeMap::is_empty")]
    pub fiducials: BTreeMap<u32, Fiducial<u32>>,
    /// Properties of each lift
    #[serde(default, skip_serializing_if = "BTreeMap::is_empty")]
    pub lifts: BTreeMap<u32, Lift<u32>>,
    /// Data related to navigation
    #[serde(default, skip_serializing_if = "Navigation::is_empty")]
    pub navigation: Navigation,
    /// Properties that describe simulated agents in the site
    #[serde(default, skip_serializing_if = "BTreeMap::is_empty")]
    pub agents: BTreeMap<u32, Agent>,
}

#[derive(Serialize, Deserialize, Debug, Clone, PartialEq, Eq)]
#[serde(transparent)]
#[cfg_attr(feature = "bevy", derive(Component, Deref, DerefMut))]
pub struct NameOfSite(pub String);

fn default_style_config() -> Style {
    Style::new()
        .depth_limit(4)
        .new_line("\n".to_string())
        .indentor("  ".to_string())
        .struct_names(false)
}

impl Site {
    pub fn to_writer<W: io::Write>(&self, writer: W) -> ron::Result<()> {
        ron::ser::to_writer_pretty(writer, self, default_style_config())
    }

    pub fn to_writer_custom<W: io::Write>(&self, writer: W, style: Style) -> ron::Result<()> {
        ron::ser::to_writer_pretty(writer, self, style)
    }

    pub fn to_string(&self) -> ron::Result<String> {
        ron::ser::to_string_pretty(self, default_style_config())
    }

    pub fn to_string_custom(&self, style: Style) -> ron::Result<String> {
        ron::ser::to_string_pretty(self, style)
    }

    pub fn from_reader<R: io::Read>(reader: R) -> ron::error::SpannedResult<Self> {
        // TODO(MXG): Validate the parsed data, e.g. make sure anchor pairs
        // belong to the same level.
        ron::de::from_reader(reader)
    }

    pub fn from_str<'a>(s: &'a str) -> ron::error::SpannedResult<Self> {
        ron::de::from_str(s)
    }

    pub fn from_bytes<'a>(s: &'a [u8]) -> ron::error::SpannedResult<Self> {
        ron::de::from_bytes(s)
    }
}

pub trait RefTrait: Ord + Eq + Copy + Send + Sync + Hash + 'static {}

impl RefTrait for u32 {}

#[cfg(feature = "bevy")]
impl RefTrait for Entity {}

#[cfg(test)]
mod tests {
    use super::*;
    use crate::legacy::building_map::BuildingMap;

    #[test]
    fn serde_roundtrip() {
        let data = std::fs::read("../assets/demo_maps/office.building.yaml").unwrap();
        let map = BuildingMap::from_bytes(&data).unwrap();
        let site_string = map.to_site().unwrap().to_string().unwrap();
        Site::from_str(&site_string).unwrap();
    }
}<|MERGE_RESOLUTION|>--- conflicted
+++ resolved
@@ -19,64 +19,23 @@
 #[cfg(feature = "bevy")]
 use bevy::prelude::{Bundle, Component, Deref, DerefMut, Entity};
 use serde::{Deserialize, Serialize};
-<<<<<<< HEAD
-use std::{
-    collections::{BTreeMap, BTreeSet},
-    io,
-};
-use uuid::Uuid;
-=======
 use std::{collections::BTreeMap, hash::Hash, io};
->>>>>>> b4e7e696
 
 pub use ron::ser::PrettyConfig as Style;
 
 #[derive(Serialize, Deserialize, Debug, Clone)]
-<<<<<<< HEAD
-#[cfg_attr(feature = "bevy", derive(Component))]
-pub struct SiteProperties<T: RefTrait> {
-    pub name: String,
-    // TODO(luca) group these into an IssueFilters?
-    pub filtered_issues: BTreeSet<IssueKey<T>>,
-    pub filtered_issue_kinds: BTreeSet<Uuid>,
-=======
 #[cfg_attr(feature = "bevy", derive(Bundle))]
 pub struct SiteProperties {
     pub name: NameOfSite,
     #[serde(skip_serializing_if = "GeographicComponent::is_none")]
     pub geographic_offset: GeographicComponent,
->>>>>>> b4e7e696
 }
 
 impl<T: RefTrait> Default for SiteProperties<T> {
     fn default() -> Self {
         Self {
-<<<<<<< HEAD
-            name: "new_site".to_string(),
-            filtered_issues: Default::default(),
-            filtered_issue_kinds: Default::default(),
-        }
-    }
-}
-
-#[cfg(feature = "bevy")]
-impl SiteProperties<u32> {
-    pub fn to_ecs(
-        &self,
-        id_to_entity: &std::collections::HashMap<u32, Entity>,
-    ) -> SiteProperties<Entity> {
-        SiteProperties {
-            name: self.name.clone(),
-            filtered_issues: self
-                .filtered_issues
-                .iter()
-                .map(|i| i.to_ecs(id_to_entity))
-                .collect(),
-            filtered_issue_kinds: self.filtered_issue_kinds.clone(),
-=======
             name: NameOfSite("new_site".to_owned()),
             geographic_offset: GeographicComponent::default(),
->>>>>>> b4e7e696
         }
     }
 }
