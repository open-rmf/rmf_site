use super::{crowd_sim::CrowdSim, level::Level, lift::Lift, PortingError, Result};
use crate::{
<<<<<<< HEAD
    legacy::optimization::align_building, Anchor, Category, Dock as SiteDock,
    Drawing as SiteDrawing, DrawingMarker, DrawingSource, Fiducial as SiteFiducial, FiducialMarker,
    IsStatic, Label, Lane as SiteLane, LaneMarker, Level as SiteLevel,
    LevelProperties as SiteLevelProperties, Lift as SiteLift, LiftProperties, Motion, NameInSite,
    NavGraph, NavGraphProperties, OrientationConstraint, Pose, ReverseLane, Site, SiteProperties,
=======
    AssetSource, Dock as SiteDock, Drawing as SiteDrawing, DrawingMarker, Fiducial as SiteFiducial,
    FiducialMarker, IsStatic, Label, Lane as SiteLane, LaneMarker, Level as SiteLevel, LevelDoors,
    LevelProperties as SiteLevelProperties, Lift as SiteLift, LiftProperties, Motion, NameInSite,
    NavGraph, NavGraphProperties, OrientationConstraint, PixelsPerMeter, Pose, ReverseLane, Site,
    SiteProperties,
>>>>>>> a88a9a3f
};
use glam::{DAffine2, DMat3, DQuat, DVec3, EulerRot};
use serde::{Deserialize, Serialize};
use std::collections::{BTreeMap, HashMap};

#[derive(Deserialize, Serialize, Clone)]
#[serde(rename_all = "snake_case")]
pub enum CoordinateSystem {
    ReferenceImage,
    CartesianMeters,
}

impl Default for CoordinateSystem {
    fn default() -> Self {
        CoordinateSystem::ReferenceImage
    }
}

#[derive(Deserialize, Serialize, Clone, Default)]
pub struct BuildingMap {
    pub name: String,
    #[serde(default)]
    pub coordinate_system: CoordinateSystem,
    pub levels: BTreeMap<String, Level>,
    #[serde(default)]
    pub crowd_sim: CrowdSim,
    #[serde(default)]
    pub lifts: BTreeMap<String, Lift>,
}

impl BuildingMap {
    pub fn from_bytes(data: &[u8]) -> serde_yaml::Result<BuildingMap> {
        let map: BuildingMap = serde_yaml::from_slice(data)?;
        match map.coordinate_system {
            CoordinateSystem::ReferenceImage => Ok(BuildingMap::from_pixel_coordinates(map)),
            CoordinateSystem::CartesianMeters => Ok(map),
        }
    }

    /// Converts a map from the oldest legacy format, which uses pixel coordinates.
    fn from_pixel_coordinates(mut map: BuildingMap) -> BuildingMap {
        let alignments = align_building(&map);

        let get_delta_yaw = |tf: &DAffine2| {
            DQuat::from_mat3(&DMat3::from_cols(
                tf.matrix2.col(0).extend(0.0).normalize(),
                tf.matrix2.col(1).extend(0.0).normalize(),
                DVec3::Z,
            ))
            .to_euler(EulerRot::ZYX)
            .0
        };

        for (level_name, level) in map.levels.iter_mut() {
            let tf = alignments.get(level_name).unwrap();
            for v in &mut level.vertices {
                let p = tf.transform_point2(v.to_vec());
                v.0 = p.x as f64;
                v.1 = -p.y as f64;
            }

            let delta_yaw = get_delta_yaw(tf);

            for model in &mut level.models {
                let p = tf.transform_point2(model.to_vec());
                model.x = p.x;
                model.y = -p.y;
                model.yaw -= delta_yaw;
            }

            for camera in &mut level.physical_cameras {
                let p = tf.transform_point2(camera.to_vec());
                camera.x = p.x;
                camera.y = -p.y;
                camera.yaw -= delta_yaw;
            }

            for fiducial in &mut level.fiducials {
                let p = tf.transform_point2(fiducial.to_vec());
                fiducial.0 = p.x;
                fiducial.1 = -p.y;
            }
        }

        for (lift_name, lift) in map.lifts.iter_mut() {
            let tf = alignments.get(&lift.reference_floor_name).unwrap();
            let p = tf.transform_point2(lift.to_vec());
            lift.x = p.x;
            lift.y = -p.y;
            lift.yaw -= get_delta_yaw(tf);
        }

        map.coordinate_system = CoordinateSystem::CartesianMeters;
        map
    }

    pub fn to_site(&self) -> Result<Site> {
        let mut site_id = 0_u32..;
        let mut site_anchors = BTreeMap::new();
        let mut levels = BTreeMap::new();
        let mut level_name_to_id = BTreeMap::new();
        let mut nav_graph_lanes = HashMap::<i64, Vec<SiteLane<u32>>>::new();
        // Note: In the old format, all Locations are effectively "visible" to
        // all nav graphs, but may be unreachable to some, and that is figured
        // out at RMF runtime.
        let mut locations = BTreeMap::new();

        let mut lift_cabin_anchors: BTreeMap<String, Vec<(u32, Anchor)>> = BTreeMap::new();

        for (name, level) in &self.levels {
            let mut vertex_to_anchor_id: HashMap<usize, u32> = Default::default();
            let mut anchors: BTreeMap<u32, Anchor> = BTreeMap::new();
            for (i, v) in level.vertices.iter().enumerate() {
                let anchor_id = if v.4.lift_cabin.is_empty() {
                    // This is a regular level anchor, not inside a lift cabin
                    let anchor_id = site_id.next().unwrap();
                    let anchor = [v.0 as f32, v.1 as f32];
                    anchors.insert(anchor_id, anchor.into());
                    anchor_id
                } else {
                    let lift = self
                        .lifts
                        .get(&v.4.lift_cabin.1)
                        .ok_or(PortingError::InvalidLiftName(v.4.lift_cabin.1.clone()))?;
                    let lift_cabin_anchors = lift_cabin_anchors
                        .entry(v.4.lift_cabin.1.clone())
                        .or_default();
                    let x = v.0 as f32 - lift.x as f32;
                    let y = v.1 as f32 - lift.y as f32;
                    if let Some(duplicate) = lift_cabin_anchors.iter().next() {
                        // This is a duplicate cabin anchor so we return its
                        // existing ID
                        duplicate.0
                    } else {
                        // This is a new cabin anchor so we need to create an
                        // ID for it
                        let anchor_id = site_id.next().unwrap();
                        lift_cabin_anchors.push((anchor_id, [x, y].into()));
                        anchor_id
                    }
                };

                vertex_to_anchor_id.insert(i, anchor_id);
                if let Some(location) = v.make_location(anchor_id) {
                    locations.insert(site_id.next().unwrap(), location);
                }
            }

            let mut doors = BTreeMap::new();
            for door in &level.doors {
                let site_door = door.to_site(&vertex_to_anchor_id)?;
                doors.insert(site_id.next().unwrap(), site_door);
            }

            let mut drawings = BTreeMap::new();
            if !level.drawing.filename.is_empty() {
                drawings.insert(
                    site_id.next().unwrap(),
                    SiteDrawing {
                        source: AssetSource::Local(level.drawing.filename.clone()),
                        pose: Pose::default(),
                        pixels_per_meter: PixelsPerMeter::default(),
                        marker: DrawingMarker,
                    },
                );
            }

            let mut fiducials = BTreeMap::new();
            for fiducial in &level.fiducials {
                let anchor_id = site_id.next().unwrap();
                anchors.insert(anchor_id, [fiducial.0 as f32, fiducial.1 as f32].into());
                // Do not add this anchor to the vertex_to_anchor_id map because
                // this fiducial is not really recognized as a vertex to the
                // building format.
                fiducials.insert(
                    site_id.next().unwrap(),
                    SiteFiducial {
                        label: if fiducial.2.is_empty() {
                            Label(None)
                        } else {
                            Label(Some(fiducial.2.clone()))
                        },
                        anchor: anchor_id.into(),
                        marker: FiducialMarker,
                    },
                );
            }

            let mut floors = BTreeMap::new();
            for floor in &level.floors {
                let site_floor = floor.to_site(&vertex_to_anchor_id)?;
                floors.insert(site_id.next().unwrap(), site_floor);
            }

            let mut measurements = BTreeMap::new();
            for measurement in &level.measurements {
                let site_measurement = measurement.to_site(&vertex_to_anchor_id)?;
                measurements.insert(site_id.next().unwrap(), site_measurement);
            }

            let mut models = BTreeMap::new();
            for model in &level.models {
                models.insert(site_id.next().unwrap(), model.to_site());
            }

            let mut physical_cameras = BTreeMap::new();
            for cam in &level.physical_cameras {
                physical_cameras.insert(site_id.next().unwrap(), cam.to_site());
            }

            let mut walls = BTreeMap::new();
            for wall in &level.walls {
                let site_wall = wall.to_site(&vertex_to_anchor_id)?;
                walls.insert(site_id.next().unwrap(), site_wall);
            }

            let elevation = level.elevation as f32;

            let level_id = site_id.next().unwrap();
            level_name_to_id.insert(name.clone(), level_id);
            levels.insert(
                level_id,
                SiteLevel {
                    properties: SiteLevelProperties {
                        name: name.clone(),
                        elevation,
                    },
                    anchors,
                    doors,
                    drawings,
                    fiducials,
                    floors,
                    lights: Default::default(),
                    measurements,
                    models,
                    physical_cameras,
                    walls,
                },
            );

            for lane in &level.lanes {
                let left = *vertex_to_anchor_id
                    .get(&lane.0)
                    .ok_or(PortingError::InvalidVertex(lane.0))?;
                let right = *vertex_to_anchor_id
                    .get(&lane.1)
                    .ok_or(PortingError::InvalidVertex(lane.1))?;

                let get_dock = |v: usize| {
                    let dock_name = &level.vertices.get(v).unwrap().4.dock_name.1;
                    if dock_name.is_empty() {
                        return None;
                    } else {
                        return Some(SiteDock {
                            name: dock_name.clone(),
                            duration: None,
                        });
                    }
                };

                let left_dock = get_dock(lane.0);
                let right_dock = get_dock(lane.1);

                let motion = Motion {
                    orientation_constraint: if lane.2.orientation.1 == "forward" {
                        OrientationConstraint::Forwards
                    } else if lane.2.orientation.1 == "backward" {
                        OrientationConstraint::Backwards
                    } else {
                        OrientationConstraint::None
                    },
                    speed_limit: None,
                    dock: left_dock,
                };

                let reverse = if !lane.2.bidirectional.1 {
                    ReverseLane::Disable
                } else if right_dock != motion.dock {
                    ReverseLane::Different(Motion {
                        dock: right_dock,
                        ..motion.clone()
                    })
                } else {
                    ReverseLane::Same
                };

                let site_lane = SiteLane {
                    anchors: [left, right].into(),
                    forward: motion,
                    reverse,
                    marker: LaneMarker,
                };

                nav_graph_lanes
                    .entry(lane.2.graph_idx.1)
                    .or_insert(Default::default())
                    .push(site_lane);
            }
        }

        let mut nav_graphs = BTreeMap::new();
        for (idx, lanes) in nav_graph_lanes {
            let lanes: BTreeMap<_, _> = lanes
                .into_iter()
                .map(|lane| (site_id.next().unwrap(), lane))
                .collect();

            nav_graphs.insert(
                site_id.next().unwrap(),
                NavGraph {
                    properties: NavGraphProperties {
                        name: idx.to_string(),
                    },
                    lanes,
                    locations: locations.clone(),
                },
            );
        }

        let mut lifts = BTreeMap::new();
        for (name, lift) in &self.lifts {
            let lift_id = site_id.next().unwrap();
            lifts.insert(
                lift_id,
                lift.to_site(
                    name,
                    &mut site_id,
                    &mut site_anchors,
                    &levels,
                    &level_name_to_id,
                    &lift_cabin_anchors,
                )?,
            );
        }

        Ok(Site {
            format_version: Default::default(),
            anchors: site_anchors,
            properties: SiteProperties {
                name: self.name.clone(),
            },
            levels,
            lifts,
            nav_graphs,
            agents: Default::default(),
        })
    }
}

#[cfg(test)]
mod tests {
    use super::*;
    use std::error::Error;

    #[test]
    fn building_map_serialization() -> std::result::Result<(), Box<dyn Error>> {
        let data = std::fs::read("../assets/demo_maps/office.building.yaml")?;
        let map = BuildingMap::from_bytes(&data)?;
        std::fs::create_dir_all("test_output")?;
        let out_file = std::fs::File::create("test_output/office.building.yaml")?;
        serde_yaml::to_writer(out_file, &map)?;
        Ok(())
    }

    #[test]
    fn site_conversion() {
        let data = std::fs::read("../assets/demo_maps/office.building.yaml").unwrap();
        let map = BuildingMap::from_bytes(&data).unwrap();
        println!("{}", map.to_site().unwrap().to_string().unwrap());
    }

    #[test]
    fn site_yaml() {
        let data = std::fs::read("../assets/demo_maps/office.building.yaml").unwrap();
        let map = BuildingMap::from_bytes(&data).unwrap();
        println!(
            "{}",
            serde_json::to_string_pretty(&map.to_site().unwrap()).unwrap()
        );
    }
}<|MERGE_RESOLUTION|>--- conflicted
+++ resolved
@@ -1,18 +1,10 @@
 use super::{crowd_sim::CrowdSim, level::Level, lift::Lift, PortingError, Result};
 use crate::{
-<<<<<<< HEAD
-    legacy::optimization::align_building, Anchor, Category, Dock as SiteDock,
-    Drawing as SiteDrawing, DrawingMarker, DrawingSource, Fiducial as SiteFiducial, FiducialMarker,
+    AssetSource, legacy::optimization::align_building, Anchor, Category, Dock as SiteDock,
+    Drawing as SiteDrawing, DrawingMarker, Fiducial as SiteFiducial, FiducialMarker,
     IsStatic, Label, Lane as SiteLane, LaneMarker, Level as SiteLevel,
     LevelProperties as SiteLevelProperties, Lift as SiteLift, LiftProperties, Motion, NameInSite,
-    NavGraph, NavGraphProperties, OrientationConstraint, Pose, ReverseLane, Site, SiteProperties,
-=======
-    AssetSource, Dock as SiteDock, Drawing as SiteDrawing, DrawingMarker, Fiducial as SiteFiducial,
-    FiducialMarker, IsStatic, Label, Lane as SiteLane, LaneMarker, Level as SiteLevel, LevelDoors,
-    LevelProperties as SiteLevelProperties, Lift as SiteLift, LiftProperties, Motion, NameInSite,
-    NavGraph, NavGraphProperties, OrientationConstraint, PixelsPerMeter, Pose, ReverseLane, Site,
-    SiteProperties,
->>>>>>> a88a9a3f
+    NavGraph, NavGraphProperties, OrientationConstraint, PixelsPerMeter, Pose, ReverseLane, Site, SiteProperties,
 };
 use glam::{DAffine2, DMat3, DQuat, DVec3, EulerRot};
 use serde::{Deserialize, Serialize};
