use crate::*;
use glam::Affine2;
use serde::{Deserialize, Serialize};
use std::collections::{HashMap, HashSet};

#[derive(Serialize, Deserialize, Clone)]
pub struct NavGraph {
    pub building_name: String,
    pub levels: HashMap<String, NavLevel>,
    pub doors: HashMap<String, NavDoor>,
    pub lifts: HashMap<String, NavLift>,
}

<<<<<<< HEAD
// Readapted from legacy traffic editor implementation
=======
// Reference: https://en.wikipedia.org/wiki/Line%E2%80%93line_intersection#Given_two_points_on_each_line_segment
>>>>>>> 7c93231f
fn segments_intersect(p1: [f32; 2], p2: [f32; 2], p3: [f32; 2], p4: [f32; 2]) -> bool {
    // line segments are [p1-p2] and [p3-p4]
    let [x1, y1] = p1;
    let [x2, y2] = p2;
    let [x3, y3] = p3;
    let [x4, y4] = p4;
    let det = (x1 - x2) * (y3 - y4) - (y1 - y2) * (x3 - x4);
    if det.abs() < 0.01 {
        return false;
    }
    let t = ((x1 - x3) * (y3 - y4) - (y1 - y3) * (x3 - x4)) / det;
    let u = -((x1 - x2) * (y1 - y3) - (y1 - y2) * (x1 - x3)) / det;
    if u < 0.0 || t < 0.0 || u > 1.0 || t > 1.0 {
        return false;
    }
    true
}

impl NavGraph {
    pub fn from_site(site: &Site) -> Vec<(String, Self)> {
        let mut graphs = Vec::new();
        for (graph_id, graph) in &site.navigation.guided.graphs {
            let graph_id = *graph_id;
            let location_at_anchor = {
                let mut location_at_anchor = HashMap::new();
                for (_, location) in &site.navigation.guided.locations {
                    if !location.graphs.includes(graph_id) {
                        continue;
                    }
                    location_at_anchor.insert(location.anchor.0, location.clone());
                }
                location_at_anchor
            };

            let lanes_with_anchor = {
                let mut lanes_with_anchor: HashMap<u32, Vec<u32>> = HashMap::new();
                for (lane_id, lane) in &site.navigation.guided.lanes {
                    if !lane.graphs.includes(graph_id) {
                        continue;
                    }
                    for a in lane.anchors.array() {
                        let entry = lanes_with_anchor.entry(a).or_default();
                        entry.push(*lane_id);
                    }
                }
                lanes_with_anchor
            };

            let mut doors = HashMap::new();
            let mut levels = HashMap::new();
            let mut lifts = HashMap::new();
            for (_, level) in &site.levels {
                let mut anchor_to_vertex = HashMap::new();
                let mut vertices = Vec::new();
                let mut lanes_to_include = HashSet::new();
                // Add vertices for anchors that are in lifts
                for lift in site.lifts.values() {
                    let lift_name = &lift.properties.name.0;
                    let Some(center) = lift.properties.center(site) else {
<<<<<<< HEAD
                        println!("ERROR: Skipping lift {lift_name} due to broken anchor reference");
                        continue;
                    };
                    let Rotation::Yaw(yaw) = center.rot else {
                        println!(
=======
                        eprintln!(
                            "ERROR: Skipping lift {lift_name} due to broken anchor reference"
                        );
                        continue;
                    };
                    let Rotation::Yaw(yaw) = center.rot else {
                        eprintln!(
>>>>>>> 7c93231f
                            "ERROR: Skipping lift {lift_name} due to rotation not being pure yaw"
                        );
                        continue;
                    };
                    let yaw = yaw.radians();
                    // Note this will overwrite the entry in the map but that is OK
                    // TODO(luca) check that the lift position is correct when doing end to end testing
                    match &lift.properties.cabin {
                        LiftCabin::Rect(params) => {
                            lifts.insert(
                                lift_name.clone(),
                                NavLift {
                                    position: [center.trans[0], center.trans[1], yaw],
                                    // Note depth and width are inverted between legacy and site editor
                                    dims: [params.depth, params.width],
                                },
                            );
                        }
                    }
                    for (id, anchor) in &lift.cabin_anchors {
                        let Some(lanes) = lanes_with_anchor.get(id) else {
                            continue;
                        };

                        for lane in lanes.iter() {
                            lanes_to_include.insert(*lane);
                        }

                        // The anchor is in lift coordinates, make it in global coordinates
                        let trans = anchor.translation_for_category(Category::General);
<<<<<<< HEAD
                        // TODO(luca) check that this translation is correct, most cases just have
                        // an anchor in the origin.
                        let anchor = Anchor::Translate2D([
                            center.trans[0] + yaw.cos() * trans[0],
                            center.trans[1] + yaw.sin() * trans[1],
                        ]);
=======
                        let lift_tf = Affine2::from_angle_translation(
                            yaw,
                            [center.trans[0], center.trans[1]].into(),
                        );
                        let trans = lift_tf.transform_point2((*trans).into());
                        let anchor = Anchor::Translate2D([trans[0], trans[1]]);
>>>>>>> 7c93231f

                        anchor_to_vertex.insert(*id, vertices.len());
                        let mut vertex =
                            NavVertex::from_anchor(&anchor, location_at_anchor.get(id));
                        vertex.2.lift = Some(lift_name.clone());
                        vertices.push(vertex);
                    }
                }
                // Add site and level anchors
<<<<<<< HEAD
                for (id, anchor) in site.anchors.iter().chain(level.anchors.iter()) {
=======
                for (id, anchor) in level.anchors.iter() {
>>>>>>> 7c93231f
                    let Some(lanes) = lanes_with_anchor.get(id) else {
                        continue;
                    };

                    for lane in lanes.iter() {
                        lanes_to_include.insert(*lane);
                    }

                    anchor_to_vertex.insert(*id, vertices.len());
                    vertices.push(NavVertex::from_anchor(anchor, location_at_anchor.get(id)));
                }

                let mut level_doors = HashMap::new();
                for (_, door) in &level.doors {
                    let door_name = &door.name.0;
                    let (v0, v1) = match (
                        site.get_anchor(door.anchors.start()),
                        site.get_anchor(door.anchors.end()),
                    ) {
                        (Some(v0), Some(v1)) => (
<<<<<<< HEAD
                            v0.translation_for_category(Category::Level),
                            v1.translation_for_category(Category::Level),
                        ),
                        _ => {
                            println!(
=======
                            v0.translation_for_category(Category::Door),
                            v1.translation_for_category(Category::Door),
                        ),
                        _ => {
                            eprintln!(
>>>>>>> 7c93231f
                                "ERROR: Skipping door {door_name} due to broken anchor reference"
                            );
                            continue;
                        }
                    };
                    level_doors.insert(
                        door_name.clone(),
                        NavDoor {
                            map: level.properties.name.0.clone(),
                            endpoints: [*v0, *v1],
                        },
                    );
                }

                let mut lanes = Vec::new();
                for lane_id in &lanes_to_include {
                    let lane = site.navigation.guided.lanes.get(lane_id).unwrap();
                    let (v0, v1) = match (
                        anchor_to_vertex.get(&lane.anchors.start()),
                        anchor_to_vertex.get(&lane.anchors.end()),
                    ) {
                        (Some(v0), Some(v1)) => (*v0, *v1),
                        _ => {
                            eprintln!("ERROR: Lane {lane_id} is using a site anchor. This is not supported, the lane will be skipped.");
                            continue;
                        }
                    };

                    let mut door_name = None;
                    let l0 = [vertices[v0].0, vertices[v0].1];
                    let l1 = [vertices[v1].0, vertices[v1].1];
                    for (name, door) in &level_doors {
                        if segments_intersect(l0, l1, door.endpoints[0], door.endpoints[1]) {
                            door_name = Some(name);
                        }
                    }

                    let props = NavLaneProperties::from_motion(&lane.forward, door_name.cloned());
                    lanes.push(NavLane(v0, v1, props.clone()));
                    match &lane.reverse {
                        ReverseLane::Same => {
                            lanes.push(NavLane(v1, v0, props));
                        }
                        ReverseLane::Different(motion) => {
                            lanes.push(NavLane(
                                v1,
                                v0,
                                NavLaneProperties::from_motion(motion, door_name.cloned()),
                            ));
                        }
                        ReverseLane::Disable => {
                            // Do nothing
                        }
                    }
                }

                doors.extend(level_doors);
                levels.insert(
                    level.properties.name.clone().0,
                    NavLevel { lanes, vertices },
                );
            }

            graphs.push((
                graph.name.0.clone(),
                Self {
                    building_name: site.properties.name.clone().0,
                    levels,
                    doors,
                    lifts,
                },
            ))
        }

        graphs
    }
}

#[derive(Serialize, Deserialize, Clone)]
pub struct NavLevel {
    pub lanes: Vec<NavLane>,
    pub vertices: Vec<NavVertex>,
}

#[derive(Serialize, Deserialize, Clone)]
pub struct NavLane(pub usize, pub usize, pub NavLaneProperties);

#[derive(Serialize, Deserialize, Clone)]
pub struct NavLaneProperties {
    pub speed_limit: f32,
    #[serde(skip_serializing_if = "Option::is_none")]
    pub dock_name: Option<String>,
    #[serde(skip_serializing_if = "Option::is_none")]
    pub door_name: Option<String>,
    #[serde(skip_serializing_if = "Option::is_none")]
    pub orientation_constraint: Option<String>,
    // TODO(luca): Add other lane properties
    // demo_mock_floor_name
    // mutex
}

impl NavLaneProperties {
    fn from_motion(motion: &Motion, door_name: Option<String>) -> Self {
        let orientation_constraint = match &motion.orientation_constraint {
            OrientationConstraint::None => None,
            OrientationConstraint::Forwards => Some("forward".to_owned()),
            OrientationConstraint::Backwards => Some("backward".to_owned()),
            OrientationConstraint::RelativeYaw(_) | OrientationConstraint::AbsoluteYaw(_) => {
<<<<<<< HEAD
                println!(
=======
                eprintln!(
>>>>>>> 7c93231f
                    "Skipping orientation constraint [{:?}] because of incompatibility",
                    motion.orientation_constraint
                );
                None
            }
        };
        Self {
            speed_limit: motion.speed_limit.unwrap_or(0.0),
            dock_name: motion.dock.as_ref().map(|d| d.name.clone()),
            orientation_constraint,
            door_name,
        }
    }
}

#[derive(Serialize, Deserialize, Clone)]
pub struct NavVertex(pub f32, pub f32, pub NavVertexProperties);

impl NavVertex {
    fn from_anchor(anchor: &Anchor, location: Option<&Location<u32>>) -> Self {
        let p = *anchor.translation_for_category(Category::General);
        Self(p[0], p[1], NavVertexProperties::from_location(location))
    }
}

#[derive(Serialize, Deserialize, Clone, Default)]
pub struct NavVertexProperties {
    // TODO(luca) serialize lift and merge_radius, they are currently skipped
    #[serde(skip_serializing_if = "Option::is_none")]
    pub lift: Option<String>,
    #[serde(skip_serializing_if = "is_false")]
    pub is_charger: bool,
    #[serde(skip_serializing_if = "is_false")]
    pub is_holding_point: bool,
    #[serde(skip_serializing_if = "is_false")]
    pub is_parking_spot: bool,
    #[serde(skip_serializing_if = "Option::is_none")]
    pub merge_radius: Option<f32>,
    pub name: String,
}

impl NavVertexProperties {
    fn from_location(location: Option<&Location<u32>>) -> Self {
        let mut props = Self::default();
        let location = match location {
            Some(l) => l,
            None => return props,
        };
        props.name = location.name.0.clone();
        props.is_charger = location.tags.0.iter().find(|t| t.is_charger()).is_some();
        props.is_holding_point = location
            .tags
            .0
            .iter()
            .find(|t| t.is_holding_point())
            .is_some();
        props.is_parking_spot = location
            .tags
            .0
            .iter()
            .find(|t| t.is_parking_spot())
            .is_some();

        props
    }
}

fn is_false(b: &bool) -> bool {
    !b
}

#[derive(Serialize, Deserialize, Clone)]
pub struct NavDoor {
    pub endpoints: [[f32; 2]; 2],
    pub map: String,
}

#[derive(Serialize, Deserialize, Clone)]
pub struct NavLift {
    pub position: [f32; 3],
    pub dims: [f32; 2],
}<|MERGE_RESOLUTION|>--- conflicted
+++ resolved
@@ -11,11 +11,7 @@
     pub lifts: HashMap<String, NavLift>,
 }
 
-<<<<<<< HEAD
-// Readapted from legacy traffic editor implementation
-=======
 // Reference: https://en.wikipedia.org/wiki/Line%E2%80%93line_intersection#Given_two_points_on_each_line_segment
->>>>>>> 7c93231f
 fn segments_intersect(p1: [f32; 2], p2: [f32; 2], p3: [f32; 2], p4: [f32; 2]) -> bool {
     // line segments are [p1-p2] and [p3-p4]
     let [x1, y1] = p1;
@@ -75,13 +71,6 @@
                 for lift in site.lifts.values() {
                     let lift_name = &lift.properties.name.0;
                     let Some(center) = lift.properties.center(site) else {
-<<<<<<< HEAD
-                        println!("ERROR: Skipping lift {lift_name} due to broken anchor reference");
-                        continue;
-                    };
-                    let Rotation::Yaw(yaw) = center.rot else {
-                        println!(
-=======
                         eprintln!(
                             "ERROR: Skipping lift {lift_name} due to broken anchor reference"
                         );
@@ -89,7 +78,6 @@
                     };
                     let Rotation::Yaw(yaw) = center.rot else {
                         eprintln!(
->>>>>>> 7c93231f
                             "ERROR: Skipping lift {lift_name} due to rotation not being pure yaw"
                         );
                         continue;
@@ -120,21 +108,12 @@
 
                         // The anchor is in lift coordinates, make it in global coordinates
                         let trans = anchor.translation_for_category(Category::General);
-<<<<<<< HEAD
-                        // TODO(luca) check that this translation is correct, most cases just have
-                        // an anchor in the origin.
-                        let anchor = Anchor::Translate2D([
-                            center.trans[0] + yaw.cos() * trans[0],
-                            center.trans[1] + yaw.sin() * trans[1],
-                        ]);
-=======
                         let lift_tf = Affine2::from_angle_translation(
                             yaw,
                             [center.trans[0], center.trans[1]].into(),
                         );
                         let trans = lift_tf.transform_point2((*trans).into());
                         let anchor = Anchor::Translate2D([trans[0], trans[1]]);
->>>>>>> 7c93231f
 
                         anchor_to_vertex.insert(*id, vertices.len());
                         let mut vertex =
@@ -144,11 +123,7 @@
                     }
                 }
                 // Add site and level anchors
-<<<<<<< HEAD
-                for (id, anchor) in site.anchors.iter().chain(level.anchors.iter()) {
-=======
                 for (id, anchor) in level.anchors.iter() {
->>>>>>> 7c93231f
                     let Some(lanes) = lanes_with_anchor.get(id) else {
                         continue;
                     };
@@ -169,19 +144,11 @@
                         site.get_anchor(door.anchors.end()),
                     ) {
                         (Some(v0), Some(v1)) => (
-<<<<<<< HEAD
-                            v0.translation_for_category(Category::Level),
-                            v1.translation_for_category(Category::Level),
-                        ),
-                        _ => {
-                            println!(
-=======
                             v0.translation_for_category(Category::Door),
                             v1.translation_for_category(Category::Door),
                         ),
                         _ => {
                             eprintln!(
->>>>>>> 7c93231f
                                 "ERROR: Skipping door {door_name} due to broken anchor reference"
                             );
                             continue;
@@ -290,11 +257,7 @@
             OrientationConstraint::Forwards => Some("forward".to_owned()),
             OrientationConstraint::Backwards => Some("backward".to_owned()),
             OrientationConstraint::RelativeYaw(_) | OrientationConstraint::AbsoluteYaw(_) => {
-<<<<<<< HEAD
-                println!(
-=======
                 eprintln!(
->>>>>>> 7c93231f
                     "Skipping orientation constraint [{:?}] because of incompatibility",
                     motion.orientation_constraint
                 );
