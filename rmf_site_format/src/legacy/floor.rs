--- conflicted
+++ resolved
@@ -1,12 +1,8 @@
 use super::{rbmf::*, PortingError, Result};
-<<<<<<< HEAD
-use crate::{Angle, AssetSource, Floor as SiteFloor, FloorMarker, Path, Texture};
-=======
 use crate::{
-    Angle, CustomTexture, Floor as SiteFloor, FloorMarker, Path, PreferredSemiTransparency,
-    Texture, TextureSource,
+    Angle, AssetSource, Floor as SiteFloor, FloorMarker, Path,
+    PreferredSemiTransparency, Texture,
 };
->>>>>>> 785c19cb
 use serde::{Deserialize, Serialize};
 use std::collections::HashMap;
 
