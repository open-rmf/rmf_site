--- conflicted
+++ resolved
@@ -32,13 +32,8 @@
     pub fn to_site(
         &self,
         model_description_name_map: &mut HashMap<String, u32>,
-<<<<<<< HEAD
         model_descriptions: &mut BTreeMap<u32, ModelDescriptionBundle>,
-        model_instances: &mut BTreeMap<u32, ModelInstance<u32>>,
-=======
-        model_descriptions: &mut BTreeMap<u32, ModelDescriptionBundle<u32>>,
         model_instances: &mut BTreeMap<u32, Parented<u32, ModelInstance<u32>>>,
->>>>>>> a83a94b1
         site_id: &mut RangeFrom<u32>,
         level_id: u32,
     ) -> (u32, Pose) {
