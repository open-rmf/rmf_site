--- conflicted
+++ resolved
@@ -353,7 +353,11 @@
     }
 }
 
-<<<<<<< HEAD
+/// Marker component for previewable entities
+#[derive(Clone, Copy, Debug, Default)]
+#[cfg_attr(feature = "bevy", derive(Component))]
+pub struct PreviewableMarker;
+
 /// This component is applied to each site element that gets loaded in order to
 /// remember what its original ID within the Site file was.
 #[derive(Clone, Copy, Debug)]
@@ -373,10 +377,4 @@
 /// value instead of the apparent current value.
 #[derive(Debug, Clone, Copy)]
 #[cfg_attr(feature = "bevy", derive(Component, Deref, DerefMut))]
-pub struct Original<T>(pub T);
-=======
-/// Marker component for previewable entities
-#[derive(Clone, Copy, Debug, Default)]
-#[cfg_attr(feature = "bevy", derive(Component))]
-pub struct PreviewableMarker;
->>>>>>> a88a9a3f
+pub struct Original<T>(pub T);