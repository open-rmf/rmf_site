--- conflicted
+++ resolved
@@ -126,13 +126,8 @@
     }
 }
 
-<<<<<<< HEAD
-#[derive(Serialize, Deserialize, PartialEq, Clone, Debug)]
-#[cfg_attr(feature = "bevy", derive(Component, Deref, DerefMut))]
-=======
-#[derive(Serialize, Deserialize, Deref, DerefMut, PartialEq, Clone, Copy, Debug)]
-#[cfg_attr(feature = "bevy", derive(Component))]
->>>>>>> 6d500983
+#[derive(Serialize, Deserialize, PartialEq, Clone, Copy, Debug)]
+#[cfg_attr(feature = "bevy", derive(Component, Deref, DerefMut))]
 pub struct Scale(pub Vec3);
 
 impl Default for Scale {
