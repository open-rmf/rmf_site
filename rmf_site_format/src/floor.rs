--- conflicted
+++ resolved
@@ -67,17 +67,13 @@
     fn from(path: Path<T>) -> Self {
         Floor {
             anchors: path,
-<<<<<<< HEAD
             texture: Texture {
                 source: AssetSource::Remote(
                     "OpenRobotics/RMF_Materials/textures/blue_linoleum.png".to_owned(),
                 ),
                 ..Default::default()
             },
-=======
-            texture: Default::default(),
             preferred_semi_transparency: PreferredSemiTransparency::for_floor(),
->>>>>>> 785c19cb
             marker: Default::default(),
         }
     }
