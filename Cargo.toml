--- conflicted
+++ resolved
@@ -22,11 +22,7 @@
 
 [workspace.dependencies]
 serde = { version = "1.0" }
-<<<<<<< HEAD
-strum = "0.26.3"
-=======
 strum = "*"
->>>>>>> fff230d9
 
 rmf_site_picking = { path = "crates/rmf_site_picking" }
 rmf_site_format = { path = "crates/rmf_site_format" }
