[workspace]
members = [
    "crates/*"
]

# This is needed for packages that are part of a workspace to use the 2nd version
# of the cargo dependency resolving algorithm. In ordinary crates this would be
# enabled with edition="2021", but it seems that when a crate is in a workspace,
# the workspace needs to explicitly specify this.
# For more see: https://doc.rust-lang.org/edition-guide/rust-2021/default-cargo-resolver.html
resolver = "3"

# Compile time optimizations as suggested in
# https://bevyengine.org/learn/quick-start/getting-started/setup/#compile-with-performance-optimizations
# Enable a small amount of optimization in debug mode
[profile.dev]
opt-level = 1

# Enable high optimizations for dependencies (incl. Bevy), but not for our code:
[profile.dev.package."*"]
opt-level = 3

[workspace.dependencies]
serde = { version = "1.0" }
strum = { version = "0.26", features = ["derive"] }

rmf_site_picking = { path = "crates/rmf_site_picking", version = "0.0.2"}
rmf_site_format = { path = "crates/rmf_site_format", version = "0.0.2" }
rmf_site_editor = { path = "crates/rmf_site_editor", version = "0.0.3"}
rmf_site_editor_web = { path = "crates/rmf_site_editor_web", version = "0.0.2"}
rmf_site_animate = {path = "crates/rmf_site_animate", version = "0.0.2"}
rmf_site_camera = {path = "crates/rmf_site_camera", version = "0.0.2"}
rmf_site_mesh = {path = "crates/rmf_site_mesh", version = "0.0.2"}
rmf_site_egui = {path = "crates/rmf_site_egui", version = "0.0.2"}
mapf = "0.3"
serde_yaml = "0.8.23"
serde_json = "1.0"
thiserror = "1.0"
glam = { version = "0.29" } # Ensure that this match's bevy_math's glam before updating.
uuid = { version = "1.13"}
sdformat = "0.1"
urdf-rs = { version = "0.7.3"}
once_cell = "1"
pathdiff = "0.2"
bevy_mod_outline = "0.10.1"
bevy_gltf_export = "0.1.1"
bevy_stl = "0.16"
bevy_obj = "0.16"
smallvec = "1.15"
futures-lite = "1.12.0"
dirs = "5.0"
thread_local = "1.1"
geo = "0.27"
itertools = "0.11"
bitfield = "0.19"
crossbeam-channel = "0.5"
tracing = "0.1.41"
tracing-subscriber = "0.3.1"
rfd = "0.12"
utm = "0.1.6"
gz-fuel = "0.1"
ehttp = { version = "0.4"}
nalgebra = "0.32.5"
anyhow = "1.0"
# Ensure this matches other downstream crate's bevy_egui version (E.G: bevy-inspector-egui) before updating.
bevy_egui = { version = "0.34", default-features = false }
bevy-inspector-egui = "0.31"
crossflow = "0.0.2"
float_eq = "1.0"
wasm-bindgen = "=0.2.100" # Remember to update the README if we change this version number
console_error_panic_hook = "0.1.7"
getrandom = { version = "0.3.3"}
clap = { version = "4.0.10" }
bytemuck = {version = "1.22"}
bevy_infinite_grid = { version = "0.15"}
<<<<<<< HEAD
testdir = "*"
file_diff = "*"
image = "0.24"
=======
testdir = "0.9"
file_diff = "1.0"
web-time = "1"
>>>>>>> b53924b1

bevy = {version = "0.16", features = ["configurable_error_handler"]}
bevy_a11y = "0.16"
bevy_animation = "0.16"
bevy_app = "0.16"
bevy_asset = "0.16"
bevy_audio = "0.16"
bevy_color = "0.16"
bevy_core_pipeline = "0.16"
bevy_derive = "0.16"
bevy_dev_tools = "0.16"
bevy_diagnostic = "0.16"
bevy_dylib = "0.16"
bevy_ecs = {version = "0.16", features = ["configurable_error_handler"]}
bevy_encase_derive = "0.16"
bevy_gilrs = "0.16"
bevy_gizmos = "0.16"
bevy_gltf = "0.16"
bevy_image = "0.16"
bevy_input = "0.16"
bevy_input_focus = "0.16"
bevy_internal = "0.16"
bevy_log = "0.16"
bevy_macro_utils = "0.16"
bevy_math = "0.16"
bevy_mesh = "0.16"
bevy_mikktspace = "0.16"
bevy_pbr = "0.16"
bevy_picking = "0.16"
bevy_platform = "0.16"
bevy_ptr = "0.16"
bevy_reflect = "0.16"
bevy_remote = "0.16"
bevy_render = "0.16"
bevy_rich_text3d = "0.4.1"
bevy_scene = "0.16"
bevy_sprite = "0.16"
bevy_state = "0.16"
bevy_tasks = "0.16"
bevy_text = "0.16"
bevy_time = "0.16"
bevy_transform = "0.16"
bevy_ui = "0.16"
bevy_utils = "0.16"
bevy_window = "0.16"
bevy_winit = "0.16"<|MERGE_RESOLUTION|>--- conflicted
+++ resolved
@@ -23,7 +23,7 @@
 [workspace.dependencies]
 serde = { version = "1.0" }
 strum = { version = "0.26", features = ["derive"] }
-
+image = "0.24"
 rmf_site_picking = { path = "crates/rmf_site_picking", version = "0.0.2"}
 rmf_site_format = { path = "crates/rmf_site_format", version = "0.0.2" }
 rmf_site_editor = { path = "crates/rmf_site_editor", version = "0.0.3"}
@@ -73,15 +73,9 @@
 clap = { version = "4.0.10" }
 bytemuck = {version = "1.22"}
 bevy_infinite_grid = { version = "0.15"}
-<<<<<<< HEAD
-testdir = "*"
-file_diff = "*"
-image = "0.24"
-=======
 testdir = "0.9"
 file_diff = "1.0"
 web-time = "1"
->>>>>>> b53924b1
 
 bevy = {version = "0.16", features = ["configurable_error_handler"]}
 bevy_a11y = "0.16"
