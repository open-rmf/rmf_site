--- conflicted
+++ resolved
@@ -21,11 +21,7 @@
 bevy_stl = "0.7.0"
 bevy_obj = { git = "https://github.com/luca-della-vedova/bevy_obj", branch = "luca/scene_0.9", features = ["scene"]}
 bevy_rapier3d = "0.20.0"
-<<<<<<< HEAD
-crossbeam-channel = "0.5.0"
 optimization_engine = "0.7.7"
-=======
->>>>>>> 36976621
 smallvec = "*"
 serde = { version = "1.0", features = ["derive"] }
 serde_yaml = "0.8.23"
