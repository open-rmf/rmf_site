--- conflicted
+++ resolved
@@ -16,7 +16,6 @@
 path = "examples/extending_menu.rs"
 
 [dependencies]
-<<<<<<< HEAD
 bevy_mod_raycast = "0.17"
 bevy_mod_outline = "0.7"
 bevy_infinite_grid = "0.12"
@@ -24,15 +23,6 @@
 bevy_polyline = { git = "https://github.com/luca-della-vedova/bevy_polyline", branch = "luca/bevy_0.13_panic" }
 bevy_stl = "0.13"
 bevy_obj = { version = "0.13", features = ["scene"] }
-=======
-bevy_egui = "0.23"
-bevy_mod_raycast = "0.16"
-bevy_mod_outline = "0.6"
-bevy_gltf_export = { git = "https://github.com/luca-della-vedova/bevy_gltf_export", branch = "luca/transform_api"}
-bevy_polyline = "0.8.1"
-bevy_stl = "0.12"
-bevy_obj = { version = "0.12.1", features = ["scene"] }
->>>>>>> a83a94b1
 smallvec = "*"
 serde = { version = "1.0", features = ["derive"] }
 serde_yaml = "0.8.23"
@@ -67,11 +57,6 @@
 bevy_impulse = "0.1"
 
 [target.'cfg(target_arch = "wasm32")'.dependencies]
-<<<<<<< HEAD
-console_error_panic_hook = "0.1.7"
+bevy_impulse = { version = "0.1", features = ["single_threaded_async"]}
 # Disable the manage_clipboard feature, depends on nightly web features
-bevy_egui = { version = "0.27", default-features = false, features = ["open_url", "default_fonts", "render"] }
-bevy_impulse = { version = "0.1", features = ["single_threaded_async"]}
-=======
-bevy_impulse = { git = "https://github.com/open-rmf/bevy_impulse", branch = "main", features = ["single_threaded_async"]}
->>>>>>> a83a94b1
+bevy_egui = { version = "0.27", default-features = false, features = ["open_url", "default_fonts", "render"] }