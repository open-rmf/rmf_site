--- conflicted
+++ resolved
@@ -47,11 +47,7 @@
 urdf-rs = "0.7"
 yaserde = "0.7"
 utm = "0.1.6"
-<<<<<<< HEAD
 sdformat_rs = { git = "https://github.com/open-rmf/sdf_rust_experimental", branch = "luca/yaserde_nested_models"}
-=======
-sdformat_rs = { git = "https://github.com/open-rmf/sdf_rust_experimental", rev = "a5daef0"}
->>>>>>> e852b346
 gz-fuel = { git = "https://github.com/open-rmf/gz-fuel-rs", branch = "first_implementation" }
 pathdiff = "*"
 tera = "1.19.1"
