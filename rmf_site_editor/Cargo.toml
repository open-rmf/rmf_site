--- conflicted
+++ resolved
@@ -15,12 +15,8 @@
 bevy_egui = "0.19"
 bevy_mod_picking = "0.10"
 bevy_mod_raycast = "0.7"
-<<<<<<< HEAD
-bevy_mod_outline = "0.3.2"
+bevy_mod_outline = "0.3.3"
 bevy_infinite_grid = "0.6"
-=======
-bevy_mod_outline = "0.3.3"
->>>>>>> 1b695240
 smallvec = "*"
 serde = { version = "1.0", features = ["derive"] }
 serde_yaml = "0.8.23"
@@ -39,11 +35,7 @@
 
 # only enable the 'dynamic' feature if we're not building for web or windows
 [target.'cfg(all(not(target_arch = "wasm32"), not(target_os = "windows")))'.dependencies]
-<<<<<<< HEAD
 bevy = { version = "0.9" }
-=======
-bevy = { version = "0.9", features = ["dynamic"] }
->>>>>>> 1b695240
 surf = { version = "2.3" }
 
 [target.'cfg(not(target_arch = "wasm32"))'.dependencies]
