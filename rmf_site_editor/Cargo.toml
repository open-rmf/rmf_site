[package]
name = "rmf_site_editor"
version = "0.0.1"
edition = "2021"

[lib]
crate-type = ["cdylib", "rlib"]
name = "librmf_site_editor"

[[bin]]
path = "src/main.rs"
name = "rmf_site_editor"

[[example]]
name = "extending_site_editor"
path = "examples/extending_menu.rs"

[dependencies]
bevy_mod_raycast = "0.17"
bevy_mod_outline = "0.7"
bevy_infinite_grid = "0.12"
bevy_gltf_export = { git = "https://github.com/luca-della-vedova/bevy_gltf_export", branch = "bevy_0.13"}
bevy_polyline = { git = "https://github.com/luca-della-vedova/bevy_polyline", branch = "luca/bevy_0.13_panic" }
bevy_stl = "0.13"
bevy_obj = { version = "0.13", features = ["scene"] }
smallvec = "*"
serde = { version = "1.0", features = ["derive"] }
serde_yaml = "0.8.23"
serde_json = "1.0"
wasm-bindgen = "0.2.87"
futures-lite = "1.12.0"
bevy = { version = "0.13", features = ["pnm", "jpeg", "tga"] }
dirs = "5.0"
thread_local = "*"
geo = "0.27"
thiserror = "*"
rmf_site_format = { path = "../rmf_site_format", features = ["bevy"] }
itertools = "*"
bitfield = "*"
crossbeam-channel = "0.5"
tracing = "0.1.37"
tracing-subscriber = "0.3.1"
rfd = "0.12"
urdf-rs = "0.7"
yaserde = "0.7"
utm = "0.1.6"
sdformat_rs = { git = "https://github.com/open-rmf/sdf_rust_experimental", rev = "9fc35f2"}
gz-fuel = { git = "https://github.com/open-rmf/gz-fuel-rs", branch = "main" }
pathdiff = "*"
tera = "1.19.1"
ehttp = { version = "0.4", features = ["native-async"] }
nalgebra = "0.32.5"

[target.'cfg(not(target_arch = "wasm32"))'.dependencies]
clap = { version = "4.0.10", features = ["color", "derive", "help", "usage", "suggestions"] }
<<<<<<< HEAD
bevy_egui = "0.27"

[target.'cfg(target_arch = "wasm32")'.dependencies]
console_error_panic_hook = "0.1.7"
# Disable the manage_clipboard feature, depends on nightly web features
bevy_egui = { version = "0.27", default-features = false, features = ["open_url", "default_fonts", "render"] }
=======
bevy_impulse = { git = "https://github.com/open-rmf/bevy_impulse", branch = "main" }

[target.'cfg(target_arch = "wasm32")'.dependencies]
console_error_panic_hook = "0.1.7"
bevy_impulse = { git = "https://github.com/open-rmf/bevy_impulse", branch = "main", features = ["single_threaded_async"]}
>>>>>>> 47552eab
<|MERGE_RESOLUTION|>--- conflicted
+++ resolved
@@ -53,17 +53,11 @@
 
 [target.'cfg(not(target_arch = "wasm32"))'.dependencies]
 clap = { version = "4.0.10", features = ["color", "derive", "help", "usage", "suggestions"] }
-<<<<<<< HEAD
 bevy_egui = "0.27"
+bevy_impulse = "0.1"
 
 [target.'cfg(target_arch = "wasm32")'.dependencies]
 console_error_panic_hook = "0.1.7"
 # Disable the manage_clipboard feature, depends on nightly web features
 bevy_egui = { version = "0.27", default-features = false, features = ["open_url", "default_fonts", "render"] }
-=======
-bevy_impulse = { git = "https://github.com/open-rmf/bevy_impulse", branch = "main" }
-
-[target.'cfg(target_arch = "wasm32")'.dependencies]
-console_error_panic_hook = "0.1.7"
-bevy_impulse = { git = "https://github.com/open-rmf/bevy_impulse", branch = "main", features = ["single_threaded_async"]}
->>>>>>> 47552eab
+bevy_impulse = { version = "0.1", features = ["single_threaded_async"]}