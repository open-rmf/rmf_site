--- conflicted
+++ resolved
@@ -345,23 +345,10 @@
     update_property: EventWriter<'w, UpdateProperty>,
 }
 
-<<<<<<< HEAD
-pub fn manage_instance_modifiers(
-    mut commands: Commands,
-    mut change_current_scenario: EventWriter<ChangeCurrentScenario>,
-    mut delete: EventWriter<Delete>,
-    mut instance_modifiers: Query<(&mut InstanceModifier, &Affiliation<Entity>)>,
-    mut removals: RemovedComponents<Pose>,
-    children: Query<&Children>,
-    current_scenario: Res<CurrentScenario>,
-    model_instances: Query<(Entity, Ref<Pose>), Without<Pending>>,
-    scenarios: Query<(Entity, Ref<Affiliation<Entity>>), With<ScenarioMarker>>,
-=======
 /// Handles updates to model instance modifiers for all scenarios
 pub fn handle_instance_updates(
     world: &mut World,
     state: &mut SystemState<(EventReader<UpdateInstanceEvent>, InstanceParams)>,
->>>>>>> 6a48c8c8
 ) {
     let (mut update_events, _) = state.get_mut(world);
     if update_events.is_empty() {
@@ -375,27 +362,6 @@
     for (update, pose) in update_instance.iter_mut() {
         *pose = Pose::get_fallback(update.instance, update.scenario, world);
     }
-<<<<<<< HEAD
-
-    // Check for modifiers affiliated with deleted Instance or missing valid affiliations.
-    if !removals.is_empty() {
-        for instance_entity in removals.read() {
-            for (scenario_entity, _) in scenarios.iter() {
-                if let Some(modifier_entity) = find_modifier_for_instance(
-                    instance_entity,
-                    scenario_entity,
-                    &children,
-                    &instance_modifiers,
-                ) {
-                    // Instance modifier is affiliated to a non-existing instance
-                    delete.write(Delete::new(modifier_entity));
-                }
-            }
-        }
-    }
-}
-=======
->>>>>>> 6a48c8c8
 
     for (update, fallback_pose) in update_instance.iter() {
         let (_, mut params) = state.get_mut(world);
