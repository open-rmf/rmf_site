/*
 * Copyright (C) 2022 Open Source Robotics Foundation
 *
 * Licensed under the Apache License, Version 2.0 (the "License");
 * you may not use this file except in compliance with the License.
 * You may obtain a copy of the License at
 *
 *     http://www.apache.org/licenses/LICENSE-2.0
 *
 * Unless required by applicable law or agreed to in writing, software
 * distributed under the License is distributed on an "AS IS" BASIS,
 * WITHOUT WARRANTIES OR CONDITIONS OF ANY KIND, either express or implied.
 * See the License for the specific language governing permissions and
 * limitations under the License.
 *
*/

<<<<<<< HEAD
use crate::{interaction::Selectable, issue::*, shapes::*, site::*};
=======
use crate::{
    interaction::{Hovered, Selectable},
    shapes::*,
    site::*,
};
>>>>>>> 1c8cba78
use bevy::{
    prelude::*,
    render::mesh::{Indices, PrimitiveTopology},
    utils::Uuid,
};
use rmf_site_format::{Category, DoorType, Edge, DEFAULT_LEVEL_HEIGHT};
use std::collections::{BTreeSet, HashMap};

pub const DOOR_CUE_HEIGHT: f32 = 0.004;
pub const DOOR_STOP_LINE_THICKNESS: f32 = 0.01;
pub const DOOR_STOP_LINE_LENGTH: f32 = 3.0 * DEFAULT_DOOR_THICKNESS;
pub const DOOR_SWEEP_THICKNESS: f32 = 0.05;
pub const DOUBLE_DOOR_GAP: f32 = 0.05;

#[derive(Debug, Clone, Copy, PartialEq)]
pub enum DoorBodyType {
    SingleSwing { body: Entity },
    DoubleSwing { left: Entity, right: Entity },
    SingleSliding { body: Entity },
    DoubleSliding { left: Entity, right: Entity },
    Model { body: Entity },
}

impl DoorBodyType {
    pub fn from_door_type(door_type: &DoorType, entities: &Vec<Entity>) -> Self {
        match door_type {
            DoorType::SingleSwing(_) => DoorBodyType::SingleSwing { body: entities[0] },
            DoorType::DoubleSwing(_) => DoorBodyType::DoubleSwing {
                left: entities[0],
                right: entities[1],
            },
            DoorType::SingleSliding(_) => DoorBodyType::SingleSliding { body: entities[0] },
            DoorType::DoubleSliding(_) => DoorBodyType::DoubleSliding {
                left: entities[0],
                right: entities[1],
            },
            DoorType::Model(_) => DoorBodyType::Model { body: entities[0] },
        }
    }

    pub fn entities(&self) -> Vec<Entity> {
        match self {
            DoorBodyType::SingleSwing { body }
            | DoorBodyType::SingleSliding { body }
            | DoorBodyType::Model { body } => {
                vec![*body]
            }
            DoorBodyType::DoubleSwing { left, right }
            | DoorBodyType::DoubleSliding { left, right } => vec![*left, *right],
        }
    }
}

#[derive(Debug, Clone, Copy, Component)]
pub struct DoorSegments {
    pub body: DoorBodyType,
    pub cue_inner: Entity,
    pub cue_outline: Entity,
}

fn make_door_visuals(
    entity: Entity,
    edge: &Edge<Entity>,
    anchors: &AnchorParams,
    kind: &DoorType,
) -> (Transform, Vec<Transform>, Mesh, Mesh) {
    let p_start = anchors
        .point_in_parent_frame_of(edge.left(), Category::Door, entity)
        .unwrap();
    let p_end = anchors
        .point_in_parent_frame_of(edge.right(), Category::Door, entity)
        .unwrap();

    let dp = p_start - p_end;
    let length = dp.length();
    let yaw = (-dp.x).atan2(dp.y);
    let center = (p_start + p_end) / 2.0;

    let (inner, outline) = make_door_cues(length, kind);

    let get_double_door_tfs = |mid_offset: f32| -> Vec<Transform> {
        let left_door_length = (length - DOUBLE_DOOR_GAP) / 2.0 - mid_offset;
        let right_door_length = (length - DOUBLE_DOOR_GAP) / 2.0 + mid_offset;
        vec![
            Transform {
                translation: Vec3::new(
                    0.,
                    (length + DOUBLE_DOOR_GAP) / 4.0 + mid_offset / 2.0,
                    DEFAULT_LEVEL_HEIGHT / 2.0,
                ),
                scale: Vec3::new(
                    DEFAULT_DOOR_THICKNESS,
                    left_door_length,
                    DEFAULT_LEVEL_HEIGHT,
                ),
                ..default()
            },
            Transform {
                translation: Vec3::new(
                    0.,
                    -(length + DOUBLE_DOOR_GAP) / 4.0 + mid_offset / 2.0,
                    DEFAULT_LEVEL_HEIGHT / 2.0,
                ),
                scale: Vec3::new(
                    DEFAULT_DOOR_THICKNESS,
                    right_door_length,
                    DEFAULT_LEVEL_HEIGHT,
                ),
                ..default()
            },
        ]
    };

    let door_tfs = match kind {
        // TODO(luca) implement model variant
        DoorType::SingleSwing(_) | DoorType::SingleSliding(_) | DoorType::Model(_) => {
            vec![Transform {
                translation: Vec3::new(0., 0., DEFAULT_LEVEL_HEIGHT / 2.0),
                scale: Vec3::new(DEFAULT_DOOR_THICKNESS, length, DEFAULT_LEVEL_HEIGHT),
                ..default()
            }]
        }
        DoorType::DoubleSwing(door) => get_double_door_tfs(door.compute_offset(length)),
        DoorType::DoubleSliding(door) => get_double_door_tfs(door.compute_offset(length)),
    };
    (
        Transform {
            translation: Vec3::new(center.x, center.y, 0.),
            rotation: Quat::from_rotation_z(yaw),
            ..default()
        },
        door_tfs,
        inner,
        outline,
    )
}

fn door_slide_stop_line(y: f32) -> MeshBuffer {
    let x_span = DOOR_STOP_LINE_LENGTH;
    line_stroke_mesh(
        Vec3::new(-x_span, y, DOOR_CUE_HEIGHT),
        Vec3::new(x_span, y, DOOR_CUE_HEIGHT),
        DOOR_STOP_LINE_THICKNESS,
    )
}

fn door_slide_arrow(start: f32, stop: f32, sign: f32) -> MeshBuffer {
    let x_max = DOOR_STOP_LINE_LENGTH;
    let tip = DEFAULT_DOOR_THICKNESS;
    let handle_thickness = DEFAULT_DOOR_THICKNESS / 3.0;
    flat_arrow_mesh_between(
        Vec3::new(sign * (x_max - 2.0 / 3.0 * tip), start, DOOR_CUE_HEIGHT),
        Vec3::new(sign * (x_max - 2.0 / 3.0 * tip), stop, DOOR_CUE_HEIGHT),
        handle_thickness,
        tip,
        tip,
    )
}

fn door_slide_arrows(start: f32, stop: f32) -> MeshBuffer {
    door_slide_arrow(start, stop, -1.0).merge_with(door_slide_arrow(start, stop, 1.0))
}

fn door_swing_arc(
    door_width: f32,
    door_count: u32,
    offset: f32,
    pivot_on: Side,
    swing: Swing,
) -> MeshBuffer {
    let pivot = pivot_on.sign() * door_width / 2.0;
    let pivot = Vec3::new(0.0, pivot, DOOR_CUE_HEIGHT);
    let door_width = door_width / door_count as f32 + offset;
    let (initial_angle, sweep) = swing.swing_on_pivot(pivot_on);
    flat_arc(
        pivot,
        door_width,
        DOOR_SWEEP_THICKNESS,
        initial_angle,
        sweep,
        0.5,
    )
    .merge_with(line_stroke_away_from(
        pivot + pivot_on.sign() * DOOR_STOP_LINE_THICKNESS / 2.0 * Vec3::Y,
        initial_angle,
        door_width,
        DOOR_STOP_LINE_THICKNESS,
    ))
    .merge_with(line_stroke_away_from(
        pivot + pivot_on.sign() * DOOR_STOP_LINE_THICKNESS / 2.0 * Vec3::Y,
        initial_angle + sweep,
        door_width,
        DOOR_STOP_LINE_THICKNESS,
    ))
}

fn make_door_cues(door_width: f32, kind: &DoorType) -> (Mesh, Mesh) {
    match kind {
        DoorType::SingleSliding(door) => {
            let start =
                door.towards.opposite().sign() * (door_width - DOOR_STOP_LINE_THICKNESS) / 2.0;
            let stop = door.towards.sign() * (door_width - DOOR_STOP_LINE_THICKNESS) / 2.0;
            door_slide_stop_line(-door_width / 2.0)
                .merge_with(door_slide_stop_line(door_width / 2.0))
                .merge_with(door_slide_arrows(start, stop))
                .into_mesh_and_outline()
        }
        DoorType::DoubleSliding(door) => {
            let left = (door_width - DOOR_STOP_LINE_THICKNESS) / 2.0;
            let mid = door.compute_offset(door_width);
            let right = -(door_width - DOOR_STOP_LINE_THICKNESS) / 2.0;
            let tweak = DOOR_STOP_LINE_THICKNESS / 2.0;

            door_slide_stop_line(left)
                .merge_with(door_slide_stop_line(mid))
                .merge_with(door_slide_stop_line(right))
                .merge_with(door_slide_arrows(mid + tweak, left - tweak))
                .merge_with(door_slide_arrows(mid - tweak, right + tweak))
                .into_mesh_and_outline()
        }
        DoorType::SingleSwing(door) => {
            door_swing_arc(door_width, 1, 0.0, door.pivot_on, door.swing).into_mesh_and_outline()
        }
        DoorType::DoubleSwing(door) => {
            let mid = door.compute_offset(door_width);
            door_swing_arc(door_width, 2, -mid, Side::Left, door.swing)
                .merge_with(door_swing_arc(door_width, 2, mid, Side::Right, door.swing))
                .into_mesh_and_outline()
        }
        _ => {
            let mut mesh = Mesh::new(PrimitiveTopology::TriangleList);
            mesh.insert_attribute(Mesh::ATTRIBUTE_POSITION, Vec::<[f32; 3]>::new());
            mesh.insert_attribute(Mesh::ATTRIBUTE_NORMAL, Vec::<[f32; 3]>::new());
            mesh.set_indices(Some(Indices::U32(vec![])));
            (mesh.clone(), mesh)
        }
    }
}

pub fn add_door_visuals(
    mut commands: Commands,
    new_doors: Query<
        (Entity, &Edge<Entity>, &DoorType, Option<&Visibility>),
        (
            Or<(Added<DoorType>, Added<Edge<Entity>>)>,
            Without<DoorSegments>,
        ),
    >,
    anchors: AnchorParams,
    mut dependents: Query<&mut Dependents, With<Anchor>>,
    assets: Res<SiteAssets>,
    mut meshes: ResMut<Assets<Mesh>>,
) {
    for (e, edge, kind, visibility) in &new_doors {
        let (pose_tf, door_tfs, cue_inner_mesh, cue_outline_mesh) =
            make_door_visuals(e, edge, &anchors, kind);

        let mut commands = commands.entity(e);
        let (body, cue_inner, cue_outline) = commands.add_children(|parent| {
            let bodies = door_tfs
                .iter()
                .map(|tf| {
                    parent
                        .spawn(PbrBundle {
                            mesh: assets.box_mesh.clone(),
                            material: assets.door_body_material.clone(),
                            transform: *tf,
                            ..default()
                        })
                        .insert(Selectable::new(e))
                        .id()
                })
                .collect::<Vec<_>>();
            let body = DoorBodyType::from_door_type(kind, &bodies);

            let cue_inner = parent
                .spawn(PbrBundle {
                    mesh: meshes.add(cue_inner_mesh),
                    material: assets.translucent_white.clone(),
                    ..default()
                })
                .id();

            let cue_outline = parent
                .spawn(PbrBundle {
                    mesh: meshes.add(cue_outline_mesh),
                    material: assets.translucent_black.clone(),
                    ..default()
                })
                .id();

            (body, cue_inner, cue_outline)
        });

        // Level doors for lifts may have already been given a Visibility
        // component upon creation, in which case we should respect whatever
        // value was set for it.
        let is_visible = if let Some(v) = visibility {
            v.is_visible
        } else {
            true
        };

        commands
            .insert(SpatialBundle {
                transform: pose_tf,
                visibility: Visibility { is_visible },
                ..default()
            })
            .insert(DoorSegments {
                body,
                cue_inner,
                cue_outline,
            })
            .insert(Category::Door)
            .insert(EdgeLabels::LeftRight);

        for anchor in edge.array() {
            if let Ok(mut deps) = dependents.get_mut(anchor) {
                deps.insert(e);
            }
        }
    }
}

fn update_door_visuals(
    commands: &mut Commands,
    entity: Entity,
    edge: &Edge<Entity>,
    kind: &DoorType,
    segments: &DoorSegments,
    anchors: &AnchorParams,
    transforms: &mut Query<&mut Transform>,
    mesh_handles: &mut Query<&mut Handle<Mesh>>,
    mesh_assets: &mut ResMut<Assets<Mesh>>,
    assets: &Res<SiteAssets>,
) -> Option<DoorBodyType> {
    let (pose_tf, door_tfs, cue_inner_mesh, cue_outline_mesh) =
        make_door_visuals(entity, edge, anchors, kind);
    let mut door_transform = transforms.get_mut(entity).unwrap();
    *door_transform = pose_tf;
    let mut entities = segments.body.entities();
    for (door_tf, e) in door_tfs.iter().zip(entities.iter()) {
        let mut door_transform = transforms.get_mut(*e).unwrap();
        *door_transform = *door_tf;
    }
    for door_tf in door_tfs.iter().skip(entities.len()) {
        // New doors were added, we need to spawn them
        let id = commands
            .spawn(PbrBundle {
                mesh: assets.box_mesh.clone(),
                material: assets.door_body_material.clone(),
                transform: *door_tf,
                ..default()
            })
            .insert(Selectable::new(entity))
            .id();
        entities.push(id);
        commands.entity(entity).add_child(id);
    }
    for e in entities.iter().skip(door_tfs.len()) {
        // Doors were removed, we need to despawn them
        commands.entity(*e).despawn_recursive();
    }
    let mut cue_inner = mesh_handles.get_mut(segments.cue_inner).unwrap();
    *cue_inner = mesh_assets.add(cue_inner_mesh);
    let mut cue_outline = mesh_handles.get_mut(segments.cue_outline).unwrap();
    *cue_outline = mesh_assets.add(cue_outline_mesh);
    let new_segments = DoorBodyType::from_door_type(kind, &entities);
    if new_segments != segments.body {
        Some(new_segments)
    } else {
        None
    }
}

pub fn update_changed_door(
    mut commands: Commands,
    mut doors: Query<
        (
            Entity,
            &Edge<Entity>,
            &DoorType,
            &mut DoorSegments,
            &mut Hovered,
        ),
        Or<(Changed<Edge<Entity>>, Changed<DoorType>)>,
    >,
    anchors: AnchorParams,
    mut transforms: Query<&mut Transform>,
    mut mesh_handles: Query<&mut Handle<Mesh>>,
    mut mesh_assets: ResMut<Assets<Mesh>>,
    assets: Res<SiteAssets>,
) {
    for (entity, edge, kind, mut segments, mut hovered) in &mut doors {
        let old_door_count = segments.body.entities().len();
        if let Some(new_body) = update_door_visuals(
            &mut commands,
            entity,
            edge,
            kind,
            &segments,
            &anchors,
            &mut transforms,
            &mut mesh_handles,
            &mut mesh_assets,
            &assets,
        ) {
            segments.body = new_body;
            if segments.body.entities().len() > old_door_count {
                // A new door was spawned, trigger hovered change detection to update the outline
                // for the new mesh
                hovered.set_changed();
            }
        }
    }
}

pub fn update_door_for_moved_anchors(
    mut commands: Commands,
    mut doors: Query<(Entity, &Edge<Entity>, &DoorType, &DoorSegments)>,
    anchors: AnchorParams,
    changed_anchors: Query<
        &Dependents,
        (
            With<Anchor>,
            Or<(Changed<Anchor>, Changed<GlobalTransform>)>,
        ),
    >,
    mut transforms: Query<&mut Transform>,
    mut mesh_handles: Query<&mut Handle<Mesh>>,
    mut mesh_assets: ResMut<Assets<Mesh>>,
    assets: Res<SiteAssets>,
) {
    for dependents in &changed_anchors {
        for dependent in dependents.iter() {
            if let Some((entity, edge, kind, mut segments)) = doors.get_mut(*dependent).ok() {
                update_door_visuals(
                    &mut commands,
                    entity,
                    edge,
                    kind,
                    &segments,
                    &anchors,
                    &mut transforms,
                    &mut mesh_handles,
                    &mut mesh_assets,
                    &assets,
                );
            }
        }
    }
}

/// Unique UUID to identify issue of duplicated door names
pub const DUPLICATED_DOOR_NAME_ISSUE_UUID: Uuid =
    Uuid::from_u128(0x73f641f2a08d4ffd90216eb9bacb4743u128);

// When triggered by a validation request event, check if there are duplicated door names and
// generate an issue if that is the case
pub fn check_for_duplicated_door_names(
    mut commands: Commands,
    mut validate_events: EventReader<ValidateWorkspace>,
    parents: Query<&Parent>,
    door_names: Query<(Entity, &NameInSite), With<DoorMarker>>,
) {
    for root in validate_events.iter() {
        let mut names: HashMap<String, BTreeSet<Entity>> = HashMap::new();
        for (e, name) in &door_names {
            if AncestorIter::new(&parents, e).any(|p| p == **root) {
                let entities_with_name = names.entry(name.0.clone()).or_default();
                entities_with_name.insert(e);
            }
        }
        for (name, entities) in names.drain() {
            if entities.len() > 1 {
                let issue = Issue {
                    key: IssueKey {
                        entities: entities,
                        kind: DUPLICATED_DOOR_NAME_ISSUE_UUID,
                    },
                    brief: format!("Multiple doors found with the same name {}", name),
                    hint: "Doors use their names as identifiers with RMF and each door should have a unique \
                           name, rename the affected doors".to_string()
                };
                let id = commands.spawn(issue).id();
                commands.entity(**root).add_child(id);
            }
        }
    }
}<|MERGE_RESOLUTION|>--- conflicted
+++ resolved
@@ -15,15 +15,12 @@
  *
 */
 
-<<<<<<< HEAD
-use crate::{interaction::Selectable, issue::*, shapes::*, site::*};
-=======
 use crate::{
     interaction::{Hovered, Selectable},
+    issue::*,
     shapes::*,
     site::*,
 };
->>>>>>> 1c8cba78
 use bevy::{
     prelude::*,
     render::mesh::{Indices, PrimitiveTopology},
