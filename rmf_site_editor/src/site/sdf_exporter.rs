<<<<<<< HEAD
/*
 * Copyright (C) 2025 Open Source Robotics Foundation
 *
 * Licensed under the Apache License, Version 2.0 (the "License");
 * you may not use this file except in compliance with the License.
 * You may obtain a copy of the License at
 *
 *     http://www.apache.org/licenses/LICENSE-2.0
 *
 * Unless required by applicable law or agreed to in writing, software
 * distributed under the License is distributed on an "AS IS" BASIS,
 * WITHOUT WARRANTIES OR CONDITIONS OF ANY KIND, either express or implied.
 * See the License for the specific language governing permissions and
 * limitations under the License.
 *
*/

use bevy::ecs::{relationship::DescendantIter, system::SystemState};
=======
use bevy::ecs::{
    relationship::DescendantIter,
    system::{SystemId, SystemState},
};
>>>>>>> 77d50bfa
use bevy::prelude::*;
use bevy_gltf_export::{export_meshes, CompressGltfOptions, MeshData};

use std::{collections::HashMap, path::Path};

use crate::site::{
    ChildLiftCabinGroup, CollisionMeshMarker, DoorSegments, FloorSegments,
    LiftDoormat, VisualMeshMarker,
};
use rmf_site_format::{
    IsStatic, LevelElevation, LiftCabin, ModelMarker, NameInSite, SiteID, WallMarker,
};

<<<<<<< HEAD
=======
/// Manages a simple state machine where we:
///   * Wait for a few iterations,
///   * Make sure the world is loaded.
///   * Send a save event.
///   * Wait for a few iterations.
///   * Exit.
#[derive(Debug, Resource)]
pub struct HeadlessSdfExportState {
    iterations: u32,
    world_loaded: bool,
    save_requested: bool,
    target_path: String,
}

impl HeadlessSdfExportState {
    pub fn new(path: &str) -> Self {
        Self {
            iterations: 0,
            world_loaded: false,
            save_requested: false,
            target_path: path.into(),
        }
    }
}

#[derive(Deref, DerefMut)]
pub struct ExportHandler(pub SystemId<In<(Entity, serde_json::Value)>, sdformat_rs::XmlElement>);

impl ExportHandler {
    pub fn new<M, S: IntoSystem<In<(Entity, serde_json::Value)>, sdformat_rs::XmlElement, M>>(
        system: S,
        world: &mut World,
    ) -> Self {
        let mut system = Box::new(IntoSystem::into_system(system));
        system.initialize(world);
        let system_id: SystemId<In<(Entity, serde_json::Value)>, sdformat_rs::XmlElement> =
            world.register_boxed_system(system);

        Self(system_id)
    }

    pub fn export(
        &mut self,
        entity: Entity,
        value: serde_json::Value,
        world: &mut World,
    ) -> Option<sdformat_rs::XmlElement> {
        world.run_system_with(self.0, (entity, value)).ok()
    }
}

#[derive(Default, Resource, Deref, DerefMut)]
pub struct ExportHandlers(pub HashMap<String, ExportHandler>);

impl ExportHandlers {
    pub fn insert(&mut self, label: String, handler: ExportHandler) {
        self.0.insert(label, handler);
    }
}

pub fn headless_sdf_export(
    mut commands: Commands,
    mut workspace_saver: WorkspaceSaver,
    mut exit: EventWriter<bevy::app::AppExit>,
    missing_models: Query<(), With<ModelLoadingState>>,
    mut export_state: ResMut<HeadlessSdfExportState>,
    sites: Query<(Entity, &NameOfSite)>,
    drawings: Query<Entity, With<DrawingMarker>>,
    autoload: Option<ResMut<Autoload>>,
    mut workspace_loader: WorkspaceLoader,
) {
    if let Some(mut autoload) = autoload {
        if let Some(filename) = autoload.filename.take() {
            workspace_loader.load_from_path(filename);
        }
    } else {
        error!("Cannot perform a headless export since no site file was specified for loading");
    }

    export_state.iterations += 1;
    if export_state.iterations < 5 {
        return;
    }
    if sites.is_empty() {
        warn!(
            "No site is loaded so we cannot export an SDF file into [{}]",
            export_state.target_path,
        );
        exit.write(bevy::app::AppExit::Error(1.try_into().unwrap()));
    }
    if !missing_models.is_empty() {
        // Despawn all drawings, otherwise floors will become transparent.
        for e in drawings.iter() {
            commands.entity(e).despawn();
        }
        // TODO(luca) implement a timeout logic?
    } else {
        if !export_state.world_loaded {
            export_state.iterations = 0;
            export_state.world_loaded = true;
        } else {
            if !export_state.save_requested && export_state.iterations > 5 {
                let path = std::path::PathBuf::from(export_state.target_path.clone());
                workspace_saver.export_sdf_to_path(path);
                export_state.save_requested = true;
                export_state.iterations = 0;
            } else if export_state.save_requested && export_state.iterations > 5 {
                exit.write(bevy::app::AppExit::Success);
            }
        }
    }
}

>>>>>>> 77d50bfa
pub fn collect_site_meshes(world: &mut World, site: Entity, folder: &Path) -> Result<(), String> {
    let mut state: SystemState<(
        Query<&Children>,
        Query<(&NameInSite, &LevelElevation, &Children)>,
        Query<Entity, With<WallMarker>>,
        Query<&FloorSegments>,
        Query<(Option<&NameInSite>, &DoorSegments)>,
        Query<(Entity, &IsStatic, &NameInSite), With<ModelMarker>>,
        Query<(), With<CollisionMeshMarker>>,
        Query<(), With<VisualMeshMarker>>,
        Query<(&Mesh3d, &MeshMaterial3d<StandardMaterial>)>,
        Query<(&NameInSite, &LiftCabin<Entity>, &ChildLiftCabinGroup)>,
        Query<(), With<LiftDoormat>>,
        Query<&GlobalTransform>,
        Query<&Transform>,
        Query<&SiteID>,
    )> = SystemState::new(world);
    let (
        q_children,
        q_levels,
        q_walls,
        q_floors,
        q_doors,
        q_models,
        q_collisions,
        q_visuals,
        q_pbr,
        q_lift_cabins,
        q_lift_door_mats,
        q_global_tfs,
        q_tfs,
        q_site_ids,
    ) = state.get(world);

    let image_assets = world.resource::<Assets<Image>>();
    let mesh_assets = world.resource::<Assets<Mesh>>();
    let material_assets = world.resource::<Assets<StandardMaterial>>();
    let write_meshes_to_file = |meshes: Vec<MeshData>,
                                name: Option<String>,
                                options: CompressGltfOptions,
                                filename: String|
     -> Result<(), String> {
        let image_getter = |id: &Handle<Image>| image_assets.get(id).cloned();
        let meshes =
            export_meshes(meshes, name, image_getter, options).map_err(|e| e.to_string())?;
        let bytes = meshes.to_bytes().map_err(|e| e.to_string())?;
        std::fs::write(filename, bytes).map_err(|e| e.to_string())
    };

    let get_site_id = |e: Entity| -> Result<u32, String> {
        q_site_ids.get(e).map(|id| id.0).map_err(|_| {
            let backtrace = std::backtrace::Backtrace::force_capture();
            format!("Site ID was not available for entity {e:?}. Backtrace:\n{backtrace}")
        })
    };

    let get_mesh_and_material = |entity: Entity| -> Option<(&Mesh, &StandardMaterial)> {
        let Ok((mesh, material)) = q_pbr.get(entity) else {
            return None;
        };
        let Some(mesh) = mesh_assets.get(mesh) else {
            let site_id = q_site_ids.get(entity);
            warn!(
                "Mesh asset not found for entity {:?} with Site ID {:?} while exporting assets",
                entity, site_id
            );
            return None;
        };
        let Some(material) = material_assets.get(material) else {
            let site_id = q_site_ids.get(entity);
            warn!(
                "Material asset not found for entity {:?} with Site ID {:?} while exporting assets",
                entity, site_id
            );
            return None;
        };
        Some((mesh, material))
    };

    let Ok(site_children) = q_children.get(site) else {
        return Ok(());
    };
    for site_child in site_children.iter() {
        let mut collision_data = Vec::new();
        let mut visual_data = Vec::new();
        if let Ok((level_name, elevation, children)) = q_levels.get(site_child) {
            let level_tf = Transform {
                translation: Vec3::new(0.0, 0.0, **elevation),
                ..Default::default()
            };
            for child in children.iter() {
                if let Ok(res) = q_walls.get(child) {
                    let Some((mesh, material)) = get_mesh_and_material(res) else {
                        continue;
                    };
                    collision_data.push(MeshData {
                        mesh,
                        material: None,
                        transform: Some(level_tf.clone()),
                    });
                    visual_data.push(MeshData {
                        mesh,
                        material: Some(material),
                        transform: Some(level_tf.clone()),
                    });
                } else if let Ok(res) = q_floors.get(child) {
                    let Some((mesh, material)) = get_mesh_and_material(res.mesh) else {
                        continue;
                    };
                    collision_data.push(MeshData {
                        mesh,
                        material: None,
                        transform: Some(level_tf.clone()),
                    });
                    visual_data.push(MeshData {
                        mesh,
                        material: Some(material),
                        transform: Some(level_tf.clone()),
                    });
                } else if let Ok((model, is_static, name)) = q_models.get(child) {
                    let mut model_collisions = vec![];
                    let mut model_visuals = vec![];
                    // TODO(luca) don't do full descendant iter here or we might add twice?
                    // Iterate through children and select all meshes
                    for model_child in DescendantIter::new(&q_children, model) {
                        if q_collisions.contains(model_child) {
                            // Now iterate through the children of the collision and add them
                            for entity in DescendantIter::new(&q_children, model_child) {
                                let Some((mesh, _)) = get_mesh_and_material(entity) else {
                                    continue;
                                };
                                let Ok(tf) = q_global_tfs.get(entity) else {
                                    continue;
                                };
                                let mut tf = tf.compute_transform();
                                tf.translation.z = tf.translation.z + **elevation;
                                // Non static meshes have their translation in the SDF element, not in the
                                // gltf node
                                model_collisions.push(MeshData {
                                    mesh,
                                    material: None,
                                    transform: is_static.then_some(tf),
                                });
                            }
                        } else if q_visuals.contains(model_child) {
                            // Now iterate through the children of the visuals and add them
                            for entity in DescendantIter::new(&q_children, model_child) {
                                let Some((mesh, material)) = get_mesh_and_material(entity) else {
                                    continue;
                                };
                                let Ok(tf) = q_global_tfs.get(entity) else {
                                    continue;
                                };
                                let mut tf = tf.compute_transform();
                                tf.translation.z = tf.translation.z + **elevation;
                                model_visuals.push(MeshData {
                                    mesh,
                                    material: Some(material),
                                    transform: is_static.then_some(tf),
                                });
                            }
                        }
                    }
                    if **is_static {
                        // This is part of the static world, add it to the static mesh
                        collision_data.extend(model_collisions);
                        visual_data.extend(model_visuals);
                    } else {
                        // Create a new mesh for it
                        let filename = format!(
                            "{}/model_{}_collision.glb",
                            folder.display(),
                            get_site_id(child)?,
                        );
                        write_meshes_to_file(
                            model_collisions,
                            None,
                            CompressGltfOptions::skip_materials(),
                            filename,
                        )?;
                        let filename = format!(
                            "{}/model_{}_visual.glb",
                            folder.display(),
                            get_site_id(child)?,
                        );
                        write_meshes_to_file(
                            model_visuals,
                            Some(format!("{}_visual", **name)),
                            CompressGltfOptions::default(),
                            filename,
                        )?;
                    }
                } else if let Ok((door_name, segments)) = q_doors.get(child) {
                    for (entity, segment_name) in segments
                        .body
                        .entities()
                        .iter()
                        .zip(segments.body.links().into_iter())
                    {
                        // Generate the visual and collisions here
                        let Some((mesh, material)) = get_mesh_and_material(*entity) else {
                            continue;
                        };
                        let Ok(tf) = q_tfs.get(*entity) else {
                            continue;
                        };

                        let data = MeshData {
                            mesh,
                            material: Some(material),
                            transform: Some(tf.clone()),
                        };
                        let filename = format!(
                            "{}/door_{}_{}.glb",
                            folder.display(),
                            get_site_id(child)?,
                            segment_name,
                        );
                        let door_name = door_name.map(|n| n.0.as_str()).unwrap_or("");
                        write_meshes_to_file(
                            vec![data],
                            Some(format!("door_{}_{}", door_name, segment_name)),
                            CompressGltfOptions::default(),
                            filename,
                        )?;
                    }
                } else {
                    continue;
                };
            }
            let filename = format!(
                "{}/level_{}_collision.glb",
                folder.display(),
                get_site_id(site_child)?,
            );
            write_meshes_to_file(
                collision_data,
                Some(format!("level_{}_collision", **level_name)),
                CompressGltfOptions::skip_materials(),
                filename,
            )?;
            let filename = format!(
                "{}/level_{}_visual.glb",
                folder.display(),
                get_site_id(site_child)?,
            );
            write_meshes_to_file(
                visual_data,
                Some(format!("level_{}_visual", **level_name)),
                CompressGltfOptions::default(),
                filename,
            )?;
        }
        // Lifts
        if let Ok((lift_name, cabin, cabin_children)) = q_lift_cabins.get(site_child) {
            // The children of this entity have the mesh for the lift cabin
            let mut lift_data = vec![];
            for entity in DescendantIter::new(&q_children, **cabin_children) {
                if q_lift_door_mats.get(entity).is_ok() {
                    // Just visual cues, not exported
                    continue;
                }
                let Some((mesh, material)) = get_mesh_and_material(entity) else {
                    info!("Cabin Child without mesh!");
                    continue;
                };
                info!("Found mesh for cabin child");
                lift_data.push(MeshData {
                    mesh,
                    material: Some(material),
                    transform: None,
                });
            }
            let filename = format!("{}/lift_{}.glb", folder.display(), get_site_id(site_child)?);
            write_meshes_to_file(
                lift_data,
                Some(format!("lift_{}", **lift_name)),
                CompressGltfOptions::default(),
                filename,
            )?;
            // Now generate the lift doors
            let LiftCabin::Rect(cabin) = cabin;
            for (face, door) in cabin.doors().iter() {
                let Some(door) = door else {
                    continue;
                };
                if let Ok((_, segments)) = q_doors.get(door.door) {
                    // TODO(luca) this is duplicated with door generation, refactor
                    for (entity, segment_name) in segments
                        .body
                        .entities()
                        .iter()
                        .zip(segments.body.links().into_iter())
                    {
                        // Generate the visual and collisions here
                        let Some((mesh, material)) = get_mesh_and_material(*entity) else {
                            continue;
                        };
                        let Ok(tf) = q_tfs.get(*entity) else {
                            continue;
                        };

                        let data = MeshData {
                            mesh,
                            material: Some(material),
                            transform: Some(tf.clone()),
                        };
                        let filename = format!(
                            "{}/lift_{}_{}_{}.glb",
                            folder.display(),
                            get_site_id(site_child)?,
                            face.label(),
                            segment_name,
                        );
                        write_meshes_to_file(
                            vec![data],
                            Some(format!(
                                "lift_{}_{}_{}",
                                **lift_name,
                                face.label(),
                                segment_name
                            )),
                            CompressGltfOptions::default(),
                            filename,
                        )?;
                    }
                }
            }
        }
    }
    Ok(())
}<|MERGE_RESOLUTION|>--- conflicted
+++ resolved
@@ -1,4 +1,3 @@
-<<<<<<< HEAD
 /*
  * Copyright (C) 2025 Open Source Robotics Foundation
  *
@@ -16,52 +15,22 @@
  *
 */
 
-use bevy::ecs::{relationship::DescendantIter, system::SystemState};
-=======
 use bevy::ecs::{
     relationship::DescendantIter,
     system::{SystemId, SystemState},
 };
->>>>>>> 77d50bfa
 use bevy::prelude::*;
 use bevy_gltf_export::{export_meshes, CompressGltfOptions, MeshData};
 
 use std::{collections::HashMap, path::Path};
 
 use crate::site::{
-    ChildLiftCabinGroup, CollisionMeshMarker, DoorSegments, FloorSegments,
-    LiftDoormat, VisualMeshMarker,
+    ChildLiftCabinGroup, CollisionMeshMarker, DoorSegments, FloorSegments, LiftDoormat,
+    VisualMeshMarker,
 };
 use rmf_site_format::{
     IsStatic, LevelElevation, LiftCabin, ModelMarker, NameInSite, SiteID, WallMarker,
 };
-
-<<<<<<< HEAD
-=======
-/// Manages a simple state machine where we:
-///   * Wait for a few iterations,
-///   * Make sure the world is loaded.
-///   * Send a save event.
-///   * Wait for a few iterations.
-///   * Exit.
-#[derive(Debug, Resource)]
-pub struct HeadlessSdfExportState {
-    iterations: u32,
-    world_loaded: bool,
-    save_requested: bool,
-    target_path: String,
-}
-
-impl HeadlessSdfExportState {
-    pub fn new(path: &str) -> Self {
-        Self {
-            iterations: 0,
-            world_loaded: false,
-            save_requested: false,
-            target_path: path.into(),
-        }
-    }
-}
 
 #[derive(Deref, DerefMut)]
 pub struct ExportHandler(pub SystemId<In<(Entity, serde_json::Value)>, sdformat_rs::XmlElement>);
@@ -98,60 +67,6 @@
     }
 }
 
-pub fn headless_sdf_export(
-    mut commands: Commands,
-    mut workspace_saver: WorkspaceSaver,
-    mut exit: EventWriter<bevy::app::AppExit>,
-    missing_models: Query<(), With<ModelLoadingState>>,
-    mut export_state: ResMut<HeadlessSdfExportState>,
-    sites: Query<(Entity, &NameOfSite)>,
-    drawings: Query<Entity, With<DrawingMarker>>,
-    autoload: Option<ResMut<Autoload>>,
-    mut workspace_loader: WorkspaceLoader,
-) {
-    if let Some(mut autoload) = autoload {
-        if let Some(filename) = autoload.filename.take() {
-            workspace_loader.load_from_path(filename);
-        }
-    } else {
-        error!("Cannot perform a headless export since no site file was specified for loading");
-    }
-
-    export_state.iterations += 1;
-    if export_state.iterations < 5 {
-        return;
-    }
-    if sites.is_empty() {
-        warn!(
-            "No site is loaded so we cannot export an SDF file into [{}]",
-            export_state.target_path,
-        );
-        exit.write(bevy::app::AppExit::Error(1.try_into().unwrap()));
-    }
-    if !missing_models.is_empty() {
-        // Despawn all drawings, otherwise floors will become transparent.
-        for e in drawings.iter() {
-            commands.entity(e).despawn();
-        }
-        // TODO(luca) implement a timeout logic?
-    } else {
-        if !export_state.world_loaded {
-            export_state.iterations = 0;
-            export_state.world_loaded = true;
-        } else {
-            if !export_state.save_requested && export_state.iterations > 5 {
-                let path = std::path::PathBuf::from(export_state.target_path.clone());
-                workspace_saver.export_sdf_to_path(path);
-                export_state.save_requested = true;
-                export_state.iterations = 0;
-            } else if export_state.save_requested && export_state.iterations > 5 {
-                exit.write(bevy::app::AppExit::Success);
-            }
-        }
-    }
-}
-
->>>>>>> 77d50bfa
 pub fn collect_site_meshes(world: &mut World, site: Entity, folder: &Path) -> Result<(), String> {
     let mut state: SystemState<(
         Query<&Children>,
