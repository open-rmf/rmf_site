--- conflicted
+++ resolved
@@ -16,7 +16,8 @@
 */
 
 use crate::{interaction::Selectable, shapes::*, site::*};
-use bevy::prelude::*;
+use bevy::{ecs::query::QueryEntityError, prelude::*};
+use bevy_mod_outline::GenerateOutlineNormalsError;
 use rmf_site_format::{Edge, WallMarker, DEFAULT_LEVEL_HEIGHT};
 use thiserror::Error;
 
@@ -28,9 +29,9 @@
     ///
     /// Either it does not have a requested component, or it has a component which the query filters out.
     #[error("Failed getting anchor transform: {0}")]
-    GetAnchorTransformError(String),
+    GetAnchorTransformError(#[from] QueryEntityError),
     #[error("Error when generating normals: {0}")]
-    GenerateOutlineNormalsError(String),
+    GenerateOutlineNormalsError(#[from] GenerateOutlineNormalsError),
 }
 
 fn make_wall(
@@ -40,18 +41,8 @@
     anchors: &AnchorParams,
 ) -> Result<Mesh, MeshCreationError> {
     // TODO(luca) map texture rotation to UV coordinates
-    let p_start = match anchors.point_in_parent_frame_of(wall.start(), Category::Wall, entity) {
-        Ok(p_start) => p_start,
-        Err(err) => {
-            return Err(MeshCreationError::GetAnchorTransformError(err.to_string()));
-        }
-    };
-    let p_end = match anchors.point_in_parent_frame_of(wall.end(), Category::Wall, entity) {
-        Ok(p_end) => p_end,
-        Err(err) => {
-            return Err(MeshCreationError::GetAnchorTransformError(err.to_string()));
-        }
-    };
+    let p_start = anchors.point_in_parent_frame_of(wall.start(), Category::Wall, entity)?;
+    let p_end = anchors.point_in_parent_frame_of(wall.end(), Category::Wall, entity)?;
     let (p_start, p_end) = if wall.start() == wall.end() {
         (
             p_start - DEFAULT_WALL_THICKNESS / 2.0 * Vec3::X,
@@ -61,7 +52,7 @@
         (p_start, p_end)
     };
 
-    match Mesh::from(make_wall_mesh(
+    Mesh::from(make_wall_mesh(
         p_start,
         p_end,
         DEFAULT_WALL_THICKNESS,
@@ -70,12 +61,7 @@
         texture.width,
     ))
     .with_generated_outline_normals()
-    {
-        Ok(mesh) => Ok(mesh),
-        Err(err) => Err(MeshCreationError::GenerateOutlineNormalsError(
-            err.to_string(),
-        )),
-    }
+    .map_err(Into::into)
 }
 
 pub fn add_wall_visual(
@@ -94,23 +80,19 @@
         } else {
             (Color::default(), AlphaMode::Opaque)
         };
+        let wall_mesh = match make_wall(e, edge, &texture, &anchors) {
+            Ok(mesh) => mesh,
+            Err(err) => {
+                error!("Error while adding a wall: {err}");
+                continue;
+            }
+        };
+
         commands
             .entity(e)
-<<<<<<< HEAD
-            .insert(PbrBundle {
-                mesh: meshes.add(match make_wall(e, edge, &texture, &anchors) {
-                    Ok(mesh) => mesh,
-                    Err(err) => {
-                        error!("Error creating mesh : {:?}", err);
-                        continue;
-                    }
-                }),
-                material: materials.add(StandardMaterial {
-=======
             .insert((
-                Mesh3d(meshes.add(make_wall(e, edge, &texture, &anchors))),
+                Mesh3d(meshes.add(wall_mesh)),
                 MeshMaterial3d(materials.add(StandardMaterial {
->>>>>>> e8e8378a
                     base_color_texture,
                     base_color,
                     alpha_mode,
@@ -150,20 +132,16 @@
         for dependent in dependents.iter() {
             if let Some((e, edge, texture_source, mesh)) = walls.get(*dependent).ok() {
                 let (_, texture) = from_texture_source(texture_source, &textures);
-<<<<<<< HEAD
-                *mesh = meshes.add(match make_wall(e, edge, &texture, &anchors) {
-                    Ok(mesh) => mesh,
-                    Err(err) => {
-                        error!("Error creating mesh : {:?}", err);
-                        continue;
-                    }
-                });
-=======
                 let Some(mesh) = meshes.get_mut(&mesh.0) else {
                     continue;
                 };
-                *mesh = make_wall(e, edge, &texture, &anchors);
->>>>>>> e8e8378a
+                *mesh = match make_wall(e, edge, &texture, &anchors) {
+                    Ok(mesh) => mesh,
+                    Err(err) => {
+                        error!("Error while changing wall anchors: {err}");
+                        continue;
+                    }
+                };
             }
         }
     }
@@ -204,20 +182,16 @@
             continue;
         };
         let (base_color_texture, texture) = from_texture_source(texture_source, &textures);
-<<<<<<< HEAD
-        *mesh = meshes.add(match make_wall(e, edge, &texture, &anchors) {
+        let Some(mesh) = meshes.get_mut(&mesh.0) else {
+            continue;
+        };
+        *mesh = match make_wall(e, edge, &texture, &anchors) {
             Ok(mesh) => mesh,
             Err(err) => {
-                error!("Error creating mesh : {:?}", err);
+                error!("Error while creating wall mesh: {err}");
                 continue;
             }
-        });
-=======
-        let Some(mesh) = meshes.get_mut(&mesh.0) else {
-            continue;
-        };
-        *mesh = make_wall(e, edge, &texture, &anchors);
->>>>>>> e8e8378a
+        };
         if let Some(material) = materials.get_mut(material) {
             let (base_color, alpha_mode) = if let Some(alpha) = texture.alpha.filter(|a| a < &1.0) {
                 (Color::default().with_alpha(alpha), AlphaMode::Blend)
