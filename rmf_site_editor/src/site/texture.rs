/*
 * Copyright (C) 2023 Open Source Robotics Foundation
 *
 * Licensed under the Apache License, Version 2.0 (the "License");
 * you may not use this file except in compliance with the License.
 * You may obtain a copy of the License at
 *
 *     http://www.apache.org/licenses/LICENSE-2.0
 *
 * Unless required by applicable law or agreed to in writing, software
 * distributed under the License is distributed on an "AS IS" BASIS,
 * WITHOUT WARRANTIES OR CONDITIONS OF ANY KIND, either express or implied.
 * See the License for the specific language governing permissions and
 * limitations under the License.
 *
*/

use bevy::prelude::*;
<<<<<<< HEAD
use rmf_site_format::{Affiliation, Category, Texture};
=======
use rmf_site_format::{Affiliation, FloorMarker, Group, Texture, WallMarker};

#[derive(Component)]
pub struct TextureNeedsAssignment;
>>>>>>> 473351e8

pub fn fetch_image_for_texture(
    mut commands: Commands,
    mut changed_textures: Query<(Entity, Option<&mut Handle<Image>>, &Texture), Changed<Texture>>,
    new_textures: Query<Entity, Added<Texture>>,
    asset_server: Res<AssetServer>,
) {
    for (e, image, texture) in &mut changed_textures {
        if let Some(mut image) = image {
            *image = asset_server.load(String::from(&texture.source));
        } else {
            let image: Handle<Image> = asset_server.load(String::from(&texture.source));
            commands.entity(e).insert(image);
        }
    }

    for e in &new_textures {
        commands.entity(e).insert(Category::TextureGroup);
    }
}

pub fn detect_last_selected_texture<T: Component>(
    mut commands: Commands,
    parents: Query<&Parent>,
    mut last_selected: Query<&mut LastSelectedTexture<T>>,
    changed_affiliations: Query<&Affiliation<Entity>, (Changed<Affiliation<Entity>>, With<T>)>,
    removed_groups: RemovedComponents<Group>,
) {
    if let Some(Affiliation(Some(affiliation))) = changed_affiliations.iter().last() {
        let Ok(parent) = parents.get(*affiliation) else { return };
        if let Ok(mut last) = last_selected.get_mut(parent.get()) {
            last.selection = Some(*affiliation);
        } else {
            commands.entity(parent.get()).insert(LastSelectedTexture {
                selection: Some(*affiliation),
                marker: std::marker::PhantomData::<T>::default(),
            });
        }
    }

    for group in &removed_groups {
        for mut last in &mut last_selected {
            if last.selection.is_some_and(|l| l == group) {
                last.selection = None;
            }
        }
    }
}

pub fn apply_last_selected_texture<T: Component>(
    mut commands: Commands,
    parents: Query<&Parent>,
    last_selected: Query<&LastSelectedTexture<T>>,
    mut unassigned: Query<
        (Entity, &mut Affiliation<Entity>),
        (With<TextureNeedsAssignment>, With<T>),
    >,
) {
    for (e, mut affiliation) in &mut unassigned {
        let mut search = e;
        let last = loop {
            if let Ok(last) = last_selected.get(search) {
                break Some(last);
            }

            if let Ok(parent) = parents.get(search) {
                search = parent.get();
            } else {
                break None;
            }
        };
        if let Some(last) = last {
            affiliation.0 = last.selection;
        }
        commands.entity(e).remove::<TextureNeedsAssignment>();
    }
}

#[derive(Component)]
pub struct LastSelectedTexture<T> {
    selection: Option<Entity>,
    marker: std::marker::PhantomData<T>,
}

// Helper function for entities that need to access their affiliated texture
// information.
pub fn from_texture_source(
    texture_source: &Affiliation<Entity>,
    textures: &Query<(Option<&Handle<Image>>, &Texture)>,
) -> (Option<Handle<Image>>, Texture) {
    texture_source
        .0
        .map(|t| textures.get(t).ok())
        .flatten()
        .map(|(i, t)| (i.cloned(), t.clone()))
        .unwrap_or_else(|| (None, Texture::default()))
}<|MERGE_RESOLUTION|>--- conflicted
+++ resolved
@@ -16,14 +16,10 @@
 */
 
 use bevy::prelude::*;
-<<<<<<< HEAD
-use rmf_site_format::{Affiliation, Category, Texture};
-=======
-use rmf_site_format::{Affiliation, FloorMarker, Group, Texture, WallMarker};
+use rmf_site_format::{Affiliation, Category, Group, Texture};
 
 #[derive(Component)]
 pub struct TextureNeedsAssignment;
->>>>>>> 473351e8
 
 pub fn fetch_image_for_texture(
     mut commands: Commands,
