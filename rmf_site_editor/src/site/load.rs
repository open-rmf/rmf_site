--- conflicted
+++ resolved
@@ -19,11 +19,7 @@
 use bevy::{ecs::system::SystemParam, prelude::*, tasks::AsyncComputeTaskPool};
 use futures_lite::future;
 use rmf_site_format::legacy::building_map::BuildingMap;
-<<<<<<< HEAD
-use std::{backtrace::Backtrace, collections::HashMap, path::PathBuf};
-=======
 use std::{collections::HashMap, path::PathBuf};
->>>>>>> 473351e8
 use thiserror::Error as ThisError;
 
 #[cfg(not(target_arch = "wasm32"))]
@@ -54,15 +50,7 @@
 
 impl LoadSiteError {
     fn new(site: Entity, broken: u32) -> Self {
-<<<<<<< HEAD
-        Self {
-            site,
-            broken,
-            backtrace: Backtrace::force_capture(),
-        }
-=======
         Self { site, broken }
->>>>>>> 473351e8
     }
 }
 
