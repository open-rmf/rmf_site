/*
 * Copyright (C) 2022 Open Source Robotics Foundation
 *
 * Licensed under the Apache License, Version 2.0 (the "License");
 * you may not use this file except in compliance with the License.
 * You may obtain a copy of the License at
 *
 *     http://www.apache.org/licenses/LICENSE-2.0
 *
 * Unless required by applicable law or agreed to in writing, software
 * distributed under the License is distributed on an "AS IS" BASIS,
 * WITHOUT WARRANTIES OR CONDITIONS OF ANY KIND, either express or implied.
 * See the License for the specific language governing permissions and
 * limitations under the License.
 *
*/

use crate::{
    interaction::{DragPlaneBundle, Selectable, MODEL_PREVIEW_LAYER},
    site::{Category, PreventDeletion, SiteAssets},
    site_asset_io::MODEL_ENVIRONMENT_VARIABLE,
    SdfRoot,
};
use bevy::{asset::LoadState, gltf::Gltf, prelude::*, render::view::RenderLayers};
use bevy_mod_outline::OutlineMeshExt;
use rmf_site_format::{AssetSource, ModelMarker, Pending, Pose, Scale, UrdfRoot};
use smallvec::SmallVec;

#[derive(Component, Debug, Clone)]
pub struct ModelScene {
    source: AssetSource,
    format: TentativeModelFormat,
    entity: Option<Entity>,
}

/// Stores a sequence of model formats to try loading, the site editor will try them in a sequence
/// until one is successful, or all fail
#[derive(Component, Debug, Default, Clone, PartialEq)]
pub enum TentativeModelFormat {
    #[default]
    Plain,
    GlbFlat,
    Obj,
    Stl,
    GlbFolder,
    Sdf,
}

impl TentativeModelFormat {
    pub fn next(&self) -> Option<Self> {
        use TentativeModelFormat::*;
        match self {
            Plain => Some(GlbFlat),
            GlbFlat => Some(Obj),
            Obj => Some(Stl),
            Stl => Some(GlbFolder),
            GlbFolder => Some(Sdf),
            Sdf => None,
        }
    }

    // Returns what should be appended to the asset source to make it work with the bevy asset
    // loader matching the format
    pub fn to_string(&self, model_name: &str) -> String {
        use TentativeModelFormat::*;
        match self {
            Plain => "".to_owned(),
            Obj => ("/".to_owned() + model_name + ".obj").into(),
            GlbFlat => ".glb".into(),
            Stl => ".stl".into(),
            GlbFolder => ("/".to_owned() + model_name + ".glb").into(),
            Sdf => "/model.sdf".to_owned(),
        }
    }
}

#[derive(Component, Deref, DerefMut)]
pub struct PendingSpawning(HandleUntyped);

/// A unit component to mark where a scene begins
#[derive(Component, Debug, Clone, Copy)]
pub struct ModelSceneRoot;

pub fn handle_model_loaded_events(
    mut commands: Commands,
    loading_models: Query<
        (Entity, &PendingSpawning, &Scale, Option<&RenderLayers>),
        With<ModelMarker>,
    >,
    mut current_scenes: Query<&mut ModelScene>,
    asset_server: Res<AssetServer>,
    site_assets: Res<SiteAssets>,
    meshes: Res<Assets<Mesh>>,
    scenes: Res<Assets<Scene>>,
    gltfs: Res<Assets<Gltf>>,
    urdfs: Res<Assets<UrdfRoot>>,
    sdfs: Res<Assets<SdfRoot>>,
    trashcan: Res<ModelTrashcan>,
) {
    // For each model that is loading, check if its scene has finished loading
    // yet. If the scene has finished loading, then insert it as a child of the
    // model entity and make it selectable.
    for (e, h, scale, render_layer) in loading_models.iter() {
        if asset_server.get_load_state(&h.0) == LoadState::Loaded {
            let model_id = if let Some(gltf) = gltfs.get(&h.typed_weak::<Gltf>()) {
                Some(commands.entity(e).add_children(|parent| {
                    // Get default scene if present, otherwise index 0
                    let scene = gltf
                        .default_scene
                        .as_ref()
                        .map(|s| s.clone())
                        .unwrap_or(gltf.scenes.get(0).unwrap().clone());
                    parent
                        .spawn(SceneBundle {
                            scene,
                            transform: Transform::from_scale(**scale),
                            ..default()
                        })
                        .id()
                }))
            } else if scenes.contains(&h.typed_weak::<Scene>()) {
                Some(commands.entity(e).add_children(|parent| {
                    let h_typed = h.0.clone().typed::<Scene>();
                    parent
                        .spawn(SceneBundle {
                            scene: h_typed,
                            transform: Transform::from_scale(**scale),
                            ..default()
                        })
                        .id()
                }))
            } else if meshes.contains(&h.typed_weak::<Mesh>()) {
                Some(commands.entity(e).add_children(|parent| {
                    let h_typed = h.0.clone().typed::<Mesh>();
                    parent
                        .spawn(PbrBundle {
                            mesh: h_typed,
                            material: site_assets.default_mesh_grey_material.clone(),
                            transform: Transform::from_scale(**scale),
                            ..default()
                        })
                        .id()
                }))
            } else if let Some(urdf) = urdfs.get(&h.typed_weak::<UrdfRoot>()) {
                Some(commands.entity(e).add_children(|parent| {
                    parent
                        .spawn(SpatialBundle::VISIBLE_IDENTITY)
                        .insert(urdf.clone())
                        .insert(Category::Workcell)
                        .id()
                }))
            } else if let Some(sdf) = sdfs.get(&h.typed_weak::<SdfRoot>()) {
                Some(commands.entity(e).add_children(|parent| {
                    parent
                        .spawn(SpatialBundle::VISIBLE_IDENTITY)
                        .insert(sdf.clone())
                        .id()
                }))
            } else {
                None
            };

            if let Some(id) = model_id {
<<<<<<< HEAD
                let mut cmd = commands.entity(e);
                cmd.insert(ModelSceneRoot)
                    .remove::<(PreventDeletion, PendingSpawning)>();
                if !render_layer.is_some_and(|l| l.iter().all(|l| l == MODEL_PREVIEW_LAYER)) {
                    cmd.insert(Selectable::new(e));
                }
=======
                commands
                    .entity(e)
                    .insert(ModelSceneRoot)
                    .insert(Selectable::new(e));
>>>>>>> a77f62a5
                current_scenes.get_mut(e).unwrap().entity = Some(id);
            }
            commands.entity(e).remove::<PendingSpawning>();
        }
    }
}

pub fn update_model_scenes(
    mut commands: Commands,
    changed_models: Query<
        (Entity, &AssetSource, &Pose, &TentativeModelFormat),
        (Changed<TentativeModelFormat>, With<ModelMarker>),
    >,
    asset_server: Res<AssetServer>,
    mut current_scenes: Query<&mut ModelScene>,
) {
    fn spawn_model(
        e: Entity,
        source: &AssetSource,
        pose: &Pose,
        asset_server: &AssetServer,
        tentative_format: &TentativeModelFormat,
        commands: &mut Commands,
    ) {
        let mut commands = commands.entity(e);
        commands
            .insert(ModelScene {
                source: source.clone(),
                format: tentative_format.clone(),
                entity: None,
            })
            .insert(SpatialBundle {
                transform: pose.transform(),
                ..default()
            })
            .insert(Category::Model);

        // For search assets, look at subfolders and iterate through file formats
        // TODO(luca) This will also iterate for non search assets, fix
        let asset_source = match source {
            AssetSource::Search(name) => {
                let model_name = name.split('/').last().unwrap();
                AssetSource::Search(name.to_owned() + &tentative_format.to_string(model_name))
            }
            _ => source.clone(),
        };
        let handle = asset_server.load_untyped(&String::from(&asset_source));
        commands
            .insert(PreventDeletion::because(
                "Waiting for model to spawn".to_string(),
            ))
            .insert(PendingSpawning(handle));
    }

    // update changed models
    for (e, source, pose, tentative_format) in changed_models.iter() {
        if let Ok(current_scene) = current_scenes.get_mut(e) {
            // Avoid respawning if spurious change detection was triggered
            if current_scene.source != *source || current_scene.format != *tentative_format {
                if let Some(scene_entity) = current_scene.entity {
<<<<<<< HEAD
                    commands.entity(scene_entity).despawn_recursive();
=======
                    commands.entity(scene_entity).set_parent(trashcan.0);
>>>>>>> a77f62a5
                    commands.entity(e).remove::<ModelSceneRoot>();
                }
                // Updated model
                spawn_model(
                    e,
                    source,
                    pose,
                    &asset_server,
                    tentative_format,
                    &mut commands,
                );
            }
        } else {
            // New model
            spawn_model(
                e,
                source,
                pose,
                &asset_server,
                tentative_format,
                &mut commands,
            );
        }
    }
}

pub fn update_model_tentative_formats(
    mut commands: Commands,
    changed_models: Query<Entity, (Changed<AssetSource>, With<ModelMarker>)>,
    mut loading_models: Query<
        (
            Entity,
            &mut TentativeModelFormat,
            &PendingSpawning,
            &AssetSource,
        ),
        With<ModelMarker>,
    >,
    asset_server: Res<AssetServer>,
) {
    static SUPPORTED_EXTENSIONS: &[&str] = &["obj", "stl", "sdf", "glb", "gltf"];
    for e in changed_models.iter() {
        // Reset to the first format
        commands.entity(e).insert(TentativeModelFormat::default());
    }
    // Check from the asset server if any format failed, if it did try the next
    for (e, mut tentative_format, h, source) in loading_models.iter_mut() {
        if matches!(asset_server.get_load_state(&h.0), LoadState::Failed) {
            let mut cmd = commands.entity(e);
            cmd.remove::<PreventDeletion>();
            // We want to iterate only for search asset types, for others just print an error
            if matches!(source, AssetSource::Search(_)) {
                if let Some(fmt) = tentative_format.next() {
                    *tentative_format = fmt;
<<<<<<< HEAD
                    cmd.remove::<PendingSpawning>();
                    continue;
=======
                    commands.entity(e).remove::<PendingSpawning>();
                } else {
                    warn!("Model with source {} not found", String::from(source));
                    commands
                        .entity(e)
                        .remove::<TentativeModelFormat>()
                        .remove::<PreventDeletion>()
                        .remove::<PendingSpawning>();
>>>>>>> a77f62a5
                }
            }
            let path = String::from(source);
            let model_ext = path
                .rsplit_once('.')
                .map(|s| s.1.to_owned())
                .unwrap_or_else(|| tentative_format.to_string(""));
            let reason = if !SUPPORTED_EXTENSIONS.iter().any(|e| model_ext.ends_with(e)) {
                "Format not supported".to_owned()
            } else {
                match source {
                    AssetSource::Search(_) | AssetSource::Remote(_) => format!(
                        "Model not found, try using an API key if it belongs to \
                                a private organization, or add its path to the {} \
                                environment variable",
                        MODEL_ENVIRONMENT_VARIABLE
                    ),
                    _ => "Failed parsing file".to_owned(),
                }
            };
            warn!("Failed loading Model with source {}: {}", path, reason);
            cmd.remove::<TentativeModelFormat>();
        }
    }
}

pub fn update_model_scales(
    changed_scales: Query<(&Scale, &ModelScene), Changed<Scale>>,
    mut transforms: Query<&mut Transform>,
) {
    for (scale, scene) in changed_scales.iter() {
        if let Some(scene) = scene.entity {
            if let Ok(mut tf) = transforms.get_mut(scene) {
                tf.scale = **scale;
            }
        }
    }
}

#[derive(Component)]
pub struct Trashcan;

/// The current data structures of models may have nested structures where we
/// spawn "models" within the descendant tree of another model. This can lead to
/// situations where we might try to delete the descendant tree of a model while
/// also modifying one of those descendants. Bevy's current implementation of
/// such commands leads to panic when attempting to modify a despawned entity.
/// To deal with this we defer deleting model descendants by placing them in the
/// trash can and waiting to despawn them during a later stage after any
/// modifier commands have been flushed.
#[derive(Resource)]
pub struct ModelTrashcan(Entity);

impl FromWorld for ModelTrashcan {
    fn from_world(world: &mut World) -> Self {
        Self(world.spawn(Trashcan).id())
    }
}

pub fn clear_model_trashcan(
    mut commands: Commands,
    trashcans: Query<&Children, (With<Trashcan>, Changed<Children>)>,
) {
    for trashcan in &trashcans {
        for trash in trashcan {
            commands.entity(*trash).despawn_recursive();
        }
    }
}

pub fn make_models_selectable(
    mut commands: Commands,
    new_scene_roots: Query<Entity, (Added<ModelSceneRoot>, Without<Pending>)>,
    parents: Query<&Parent>,
    scene_roots: Query<(&Selectable, Option<&RenderLayers>), With<ModelMarker>>,
    all_children: Query<&Children>,
    mesh_handles: Query<&Handle<Mesh>>,
    mut mesh_assets: ResMut<Assets<Mesh>>,
) {
    // We use adding of scene root as a marker of models being spawned, the component is added when
    // the scene fininshed loading and is spawned
    for model_scene_root in &new_scene_roots {
        // Use a small vec here to try to dodge heap allocation if possible.
        // TODO(MXG): Run some tests to see if an allocation of 16 is typically
        // sufficient.
        let mut queue: SmallVec<[Entity; 16]> = SmallVec::new();
        // A root might be a child of another root, for example for SDF models that have multiple
        // submeshes. We need to traverse up to find the highest level scene to use for selecting
        // behavior
        let Some((selectable, render_layers)) = AncestorIter::new(&parents, model_scene_root)
            .filter_map(|p| scene_roots.get(p).ok())
            .last()
            else {
                continue;
        };
        // If layer should not be visible, don't make it selectable
        if render_layers.is_some_and(|r| r.iter().all(|l| l == MODEL_PREVIEW_LAYER)) {
            continue;
        }
        queue.push(model_scene_root);

        while let Some(e) = queue.pop() {
            commands
                .entity(e)
                .insert(selectable.clone())
                .insert(DragPlaneBundle::new(selectable.element, Vec3::Z));

            if let Ok(mesh_handle) = mesh_handles.get(e) {
                if let Some(mesh) = mesh_assets.get_mut(mesh_handle) {
                    if mesh.generate_outline_normals().is_err() {
                        warn!(
                            "WARNING: Unable to generate outline normals for \
                            a model mesh"
                        );
                    }
                }
            }

            if let Ok(children) = all_children.get(e) {
                for child in children {
                    queue.push(*child);
                }
            }
        }
    }
}

/// Assigns the render layer of the root, if present, to all the children
pub fn propagate_model_render_layers(
    mut commands: Commands,
    new_scene_roots: Query<Entity, Added<ModelSceneRoot>>,
    scene_roots: Query<&RenderLayers, With<ModelMarker>>,
    parents: Query<&Parent>,
    mesh_entities: Query<Entity, With<Handle<Mesh>>>,
    children: Query<&Children>,
) {
    for e in &new_scene_roots {
        let Some(render_layers) = AncestorIter::new(&parents, e)
            .filter_map(|p| scene_roots.get(p).ok())
            .last() else {
            continue;
        };
        for c in DescendantIter::new(&children, e) {
            if mesh_entities.get(c).is_ok() {
                commands.entity(c).insert(render_layers.clone());
            }
        }
    }
}<|MERGE_RESOLUTION|>--- conflicted
+++ resolved
@@ -95,7 +95,6 @@
     gltfs: Res<Assets<Gltf>>,
     urdfs: Res<Assets<UrdfRoot>>,
     sdfs: Res<Assets<SdfRoot>>,
-    trashcan: Res<ModelTrashcan>,
 ) {
     // For each model that is loading, check if its scene has finished loading
     // yet. If the scene has finished loading, then insert it as a child of the
@@ -161,22 +160,16 @@
             };
 
             if let Some(id) = model_id {
-<<<<<<< HEAD
                 let mut cmd = commands.entity(e);
-                cmd.insert(ModelSceneRoot)
-                    .remove::<(PreventDeletion, PendingSpawning)>();
+                cmd.insert(ModelSceneRoot);
                 if !render_layer.is_some_and(|l| l.iter().all(|l| l == MODEL_PREVIEW_LAYER)) {
                     cmd.insert(Selectable::new(e));
                 }
-=======
-                commands
-                    .entity(e)
-                    .insert(ModelSceneRoot)
-                    .insert(Selectable::new(e));
->>>>>>> a77f62a5
                 current_scenes.get_mut(e).unwrap().entity = Some(id);
             }
-            commands.entity(e).remove::<PendingSpawning>();
+            commands
+                .entity(e)
+                .remove::<(PreventDeletion, PendingSpawning)>();
         }
     }
 }
@@ -189,6 +182,7 @@
     >,
     asset_server: Res<AssetServer>,
     mut current_scenes: Query<&mut ModelScene>,
+    trashcan: Res<ModelTrashcan>,
 ) {
     fn spawn_model(
         e: Entity,
@@ -234,11 +228,7 @@
             // Avoid respawning if spurious change detection was triggered
             if current_scene.source != *source || current_scene.format != *tentative_format {
                 if let Some(scene_entity) = current_scene.entity {
-<<<<<<< HEAD
-                    commands.entity(scene_entity).despawn_recursive();
-=======
                     commands.entity(scene_entity).set_parent(trashcan.0);
->>>>>>> a77f62a5
                     commands.entity(e).remove::<ModelSceneRoot>();
                 }
                 // Updated model
@@ -293,19 +283,8 @@
             if matches!(source, AssetSource::Search(_)) {
                 if let Some(fmt) = tentative_format.next() {
                     *tentative_format = fmt;
-<<<<<<< HEAD
                     cmd.remove::<PendingSpawning>();
                     continue;
-=======
-                    commands.entity(e).remove::<PendingSpawning>();
-                } else {
-                    warn!("Model with source {} not found", String::from(source));
-                    commands
-                        .entity(e)
-                        .remove::<TentativeModelFormat>()
-                        .remove::<PreventDeletion>()
-                        .remove::<PendingSpawning>();
->>>>>>> a77f62a5
                 }
             }
             let path = String::from(source);
