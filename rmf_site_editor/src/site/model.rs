/*
 * Copyright (C) 2022 Open Source Robotics Foundation
 *
 * Licensed under the Apache License, Version 2.0 (the "License");
 * you may not use this file except in compliance with the License.
 * You may obtain a copy of the License at
 *
 *     http://www.apache.org/licenses/LICENSE-2.0
 *
 * Unless required by applicable law or agreed to in writing, software
 * distributed under the License is distributed on an "AS IS" BASIS,
 * WITHOUT WARRANTIES OR CONDITIONS OF ANY KIND, either express or implied.
 * See the License for the specific language governing permissions and
 * limitations under the License.
 *
*/

use crate::{
<<<<<<< HEAD
    interaction::{DragPlaneBundle, Selectable, MODEL_PREVIEW_LAYER},
    site::{
        Affiliation, AssetSource, Category, CurrentLevel, Group, ModelMarker, ModelProperty,
        NameInSite, Pending, Pose, PreventDeletion, Scale, SiteAssets, SiteParent,
    },
=======
    interaction::{DragPlaneBundle, Preview, Selectable, MODEL_PREVIEW_LAYER},
    site::{Category, Dependents, PreventDeletion, SiteAssets},
>>>>>>> f4bed772
    site_asset_io::MODEL_ENVIRONMENT_VARIABLE,
};
use bevy::{
    asset::{LoadState, LoadedUntypedAsset},
    gltf::Gltf,
    prelude::*,
    render::view::RenderLayers,
};
use bevy_mod_outline::OutlineMeshExt;
use smallvec::SmallVec;
use std::any::TypeId;

#[derive(Component, Debug, Clone)]
pub struct ModelScene {
    source: AssetSource,
    format: TentativeModelFormat,
    entity: Option<Entity>,
}

/// Stores a sequence of model formats to try loading, the site editor will try them in a sequence
/// until one is successful, or all fail
#[derive(Component, Debug, Default, Clone, PartialEq)]
pub enum TentativeModelFormat {
    #[default]
    Plain,
    GlbFlat,
    Obj,
    Stl,
    GlbFolder,
    Sdf,
}

impl TentativeModelFormat {
    pub fn next(&self) -> Option<Self> {
        use TentativeModelFormat::*;
        match self {
            Plain => Some(GlbFlat),
            GlbFlat => Some(Obj),
            Obj => Some(Stl),
            Stl => Some(GlbFolder),
            GlbFolder => Some(Sdf),
            Sdf => None,
        }
    }

    // Returns what should be appended to the asset source to make it work with the bevy asset
    // loader matching the format
    pub fn to_string(&self, model_name: &str) -> String {
        use TentativeModelFormat::*;
        match self {
            Plain => "".to_owned(),
            Obj => ("/".to_owned() + model_name + ".obj").into(),
            GlbFlat => ".glb".into(),
            Stl => ".stl".into(),
            GlbFolder => ("/".to_owned() + model_name + ".glb").into(),
            Sdf => "/model.sdf".to_owned(),
        }
    }
}

#[derive(Debug, Component, Deref, DerefMut)]
pub struct PendingSpawning(Handle<LoadedUntypedAsset>);

/// A unit component to mark where a scene begins
#[derive(Component, Debug, Clone, Copy)]
pub struct ModelSceneRoot;

pub fn handle_model_loaded_events(
    mut commands: Commands,
    loading_models: Query<
        (
            Entity,
            &PendingSpawning,
            &Scale,
            Option<&RenderLayers>,
            Option<&Preview>,
            Option<&Pending>,
        ),
        With<ModelMarker>,
    >,
    mut current_scenes: Query<&mut ModelScene>,
    asset_server: Res<AssetServer>,
    site_assets: Res<SiteAssets>,
    gltfs: Res<Assets<Gltf>>,
    untyped_assets: Res<Assets<LoadedUntypedAsset>>,
    trashcan: Res<ModelTrashcan>,
    mut dependents: Query<&mut Dependents>,
) {
    // For each model that is loading, check if its scene has finished loading
    // yet. If the scene has finished loading, then insert it as a child of the
    // model entity and make it selectable.
    for (e, h, scale, render_layer, preview, pending) in loading_models.iter() {
        if asset_server.is_loaded_with_dependencies(h.id()) {
            let Some(h) = untyped_assets.get(&**h) else {
                warn!("Broken reference to untyped asset, this should not happen!");
                continue;
            };
            let h = &h.handle;
            let type_id = h.type_id();
            let model_id = if type_id == TypeId::of::<Gltf>() {
                // Guaranteed to be safe in this scope
                // Note we can't do an `if let Some()` because get(Handle) panics if the type is
                // not the stored type
                let gltf = gltfs.get(&*h).unwrap();
                // Get default scene if present, otherwise index 0
                let scene = gltf
                    .default_scene
                    .as_ref()
                    .map(|s| s.clone())
                    .unwrap_or(gltf.scenes.get(0).unwrap().clone());
                Some(
                    commands
                        .spawn(SceneBundle {
                            scene,
                            transform: Transform::from_scale(**scale),
                            ..default()
                        })
                        .id(),
                )
            } else if type_id == TypeId::of::<Scene>() {
                let scene = h.clone().typed::<Scene>();
                Some(
                    commands
                        .spawn(SceneBundle {
                            scene,
                            transform: Transform::from_scale(**scale),
                            ..default()
                        })
                        .id(),
                )
            } else if type_id == TypeId::of::<Mesh>() {
                let mesh = h.clone().typed::<Mesh>();
                Some(
                    commands
                        .spawn(PbrBundle {
                            mesh,
                            material: site_assets.default_mesh_grey_material.clone(),
                            transform: Transform::from_scale(**scale),
                            ..default()
                        })
                        .id(),
                )
            } else {
                None
            };

            if let Some(id) = model_id {
                let mut cmd = commands.entity(e);
                cmd.insert(ModelSceneRoot).add_child(id);
                let in_preview_layer =
                    render_layer.is_some_and(|l| l.iter().all(|l| l == MODEL_PREVIEW_LAYER));
                if !in_preview_layer && !preview.is_some() && !pending.is_some() {
                    cmd.insert(Selectable::new(e));
                }
                current_scenes.get_mut(e).unwrap().entity = Some(id);
            }
            commands
                .entity(e)
                .remove::<(PreventDeletion, PendingSpawning)>();
        } else {
            if asset_server.load_state(h.id()) == LoadState::Failed {
                for mut deps in &mut dependents {
                    deps.remove(&e);
                }

                commands
                    .entity(e)
                    .remove::<(PreventDeletion, PendingSpawning)>()
                    .set_parent(trashcan.0);
            }
        }
    }
}

pub fn update_model_scenes(
    mut commands: Commands,
    changed_models: Query<
        (
            Entity,
            &AssetSource,
            &Pose,
            &TentativeModelFormat,
            Option<&Visibility>,
        ),
        (Changed<TentativeModelFormat>, With<ModelMarker>),
    >,
    asset_server: Res<AssetServer>,
    mut current_scenes: Query<&mut ModelScene>,
    trashcan: Res<ModelTrashcan>,
) {
    fn spawn_model(
        e: Entity,
        source: &AssetSource,
        pose: &Pose,
        asset_server: &AssetServer,
        tentative_format: &TentativeModelFormat,
        has_visibility: bool,
        commands: &mut Commands,
    ) {
        let mut commands = commands.entity(e);
        commands
            .insert(ModelScene {
                source: source.clone(),
                format: tentative_format.clone(),
                entity: None,
            })
            .insert(TransformBundle::from_transform(pose.transform()))
            .insert(Category::Model);

        if !has_visibility {
            // NOTE: We separate this out because for CollisionMeshMarker
            // entities their visibility will be set by the CategoryVisibility
            // plugin, which will (usually) set visibility to false. If we
            // always inserted a true Visibiltiy then we would override the
            // CategoryVisibility setting. This kind of multiple-source-of-truth
            // conflict should be resolved by having a more sound way of building
            // new entities and/or using a dependency tracker as proposed here:
            // https://github.com/open-rmf/rmf_site/issues/173
            commands.insert(VisibilityBundle {
                visibility: Visibility::Inherited,
                ..default()
            });
        }

        // For search assets, look at subfolders and iterate through file formats
        // TODO(luca) This will also iterate for non search assets, fix
        let asset_source = match source {
            AssetSource::Search(name) => {
                let model_name = name.split('/').last().unwrap();
                AssetSource::Search(name.to_owned() + &tentative_format.to_string(model_name))
            }
            _ => source.clone(),
        };
        let asset_path = match String::try_from(&asset_source) {
            Ok(asset_path) => asset_path,
            Err(err) => {
                error!(
                    "Invalid syntax while creating asset path for a model: {err}. \
                    Check that your asset information was input correctly. \
                    Current value:\n{:?}",
                    asset_source,
                );
                return;
            }
        };
        let handle = asset_server.load_untyped(asset_path);
        commands
            .insert(PreventDeletion::because(
                "Waiting for model to spawn".to_string(),
            ))
            .insert(PendingSpawning(handle));
    }

    // update changed models
    for (e, source, pose, tentative_format, vis_option) in changed_models.iter() {
        if let Ok(current_scene) = current_scenes.get_mut(e) {
            // Avoid respawning if spurious change detection was triggered
            if current_scene.source != *source || current_scene.format != *tentative_format {
                if let Some(scene_entity) = current_scene.entity {
                    commands.entity(scene_entity).set_parent(trashcan.0);
                    commands.entity(e).remove::<ModelSceneRoot>();
                }
                // Updated model
                spawn_model(
                    e,
                    source,
                    pose,
                    &asset_server,
                    tentative_format,
                    vis_option.is_some(),
                    &mut commands,
                );
            }
        } else {
            // New model
            spawn_model(
                e,
                source,
                pose,
                &asset_server,
                tentative_format,
                vis_option.is_some(),
                &mut commands,
            );
        }
    }
}

pub fn update_model_tentative_formats(
    mut commands: Commands,
    changed_models: Query<Entity, (Changed<AssetSource>, With<ModelMarker>)>,
    mut loading_models: Query<
        (
            Entity,
            &mut TentativeModelFormat,
            &PendingSpawning,
            &AssetSource,
        ),
        With<ModelMarker>,
    >,
    asset_server: Res<AssetServer>,
) {
    static SUPPORTED_EXTENSIONS: &[&str] = &["obj", "stl", "sdf", "glb", "gltf"];
    for e in changed_models.iter() {
        // Reset to the first format
        commands.entity(e).insert(TentativeModelFormat::default());
    }
    // Check from the asset server if any format failed, if it did try the next
    for (e, mut tentative_format, h, source) in loading_models.iter_mut() {
        if matches!(asset_server.get_load_state(h.id()), Some(LoadState::Failed)) {
            let mut cmd = commands.entity(e);
            cmd.remove::<PreventDeletion>();
            // We want to iterate only for search asset types, for others just print an error
            if matches!(source, AssetSource::Search(_)) {
                if let Some(fmt) = tentative_format.next() {
                    *tentative_format = fmt;
                    cmd.remove::<PendingSpawning>();
                    continue;
                }
            }
            let asset_path = match String::try_from(source) {
                Ok(asset_path) => asset_path,
                Err(err) => {
                    error!(
                        "Invalid syntax while creating asset path to load a model: {err}. \
                        Check that your asset information was input correctly. \
                        Current value:\n{:?}",
                        source,
                    );
                    continue;
                }
            };
            let model_ext = asset_path
                .rsplit_once('.')
                .map(|s| s.1.to_owned())
                .unwrap_or_else(|| tentative_format.to_string(""));
            let reason = if !SUPPORTED_EXTENSIONS.iter().any(|e| model_ext.ends_with(e)) {
                "Format not supported".to_owned()
            } else {
                match source {
                    AssetSource::Search(_) | AssetSource::Remote(_) => format!(
                        "Model not found, try using an API key if it belongs to \
                                a private organization, or add its path to the {} \
                                environment variable",
                        MODEL_ENVIRONMENT_VARIABLE
                    ),
                    _ => "Failed parsing file".to_owned(),
                }
            };
            warn!(
                "Failed loading Model with source {}: {}",
                asset_path, reason
            );
            cmd.remove::<TentativeModelFormat>();
        }
    }
}

pub fn update_model_scales(
    changed_scales: Query<(&Scale, &ModelScene), Changed<Scale>>,
    mut transforms: Query<&mut Transform>,
) {
    for (scale, scene) in changed_scales.iter() {
        if let Some(scene) = scene.entity {
            if let Ok(mut tf) = transforms.get_mut(scene) {
                tf.scale = **scale;
            }
        }
    }
}

#[derive(Component)]
pub struct Trashcan;

/// The current data structures of models may have nested structures where we
/// spawn "models" within the descendant tree of another model. This can lead to
/// situations where we might try to delete the descendant tree of a model while
/// also modifying one of those descendants. Bevy's current implementation of
/// such commands leads to panic when attempting to modify a despawned entity.
/// To deal with this we defer deleting model descendants by placing them in the
/// trash can and waiting to despawn them during a later stage after any
/// modifier commands have been flushed.
#[derive(Resource)]
pub struct ModelTrashcan(pub Entity);

impl FromWorld for ModelTrashcan {
    fn from_world(world: &mut World) -> Self {
        Self(world.spawn(Trashcan).id())
    }
}

pub fn clear_model_trashcan(
    mut commands: Commands,
    trashcans: Query<&Children, (With<Trashcan>, Changed<Children>)>,
) {
    for trashcan in &trashcans {
        for trash in trashcan {
            commands.entity(*trash).despawn_recursive();
        }
    }
}

pub fn make_models_selectable(
    mut commands: Commands,
    new_scene_roots: Query<Entity, (Added<ModelSceneRoot>, Without<Pending>, Without<Preview>)>,
    parents: Query<&Parent>,
    scene_roots: Query<(&Selectable, Option<&RenderLayers>), With<ModelMarker>>,
    all_children: Query<&Children>,
    mesh_handles: Query<&Handle<Mesh>>,
    mut mesh_assets: ResMut<Assets<Mesh>>,
) {
    // We use adding of scene root as a marker of models being spawned, the component is added when
    // the scene fininshed loading and is spawned
    for model_scene_root in &new_scene_roots {
        // Use a small vec here to try to dodge heap allocation if possible.
        // TODO(MXG): Run some tests to see if an allocation of 16 is typically
        // sufficient.
        let mut queue: SmallVec<[Entity; 16]> = SmallVec::new();
        // A root might be a child of another root, for example for SDF models that have multiple
        // submeshes. We need to traverse up to find the highest level scene to use for selecting
        // behavior
        let Some((selectable, render_layers)) = AncestorIter::new(&parents, model_scene_root)
            .filter_map(|p| scene_roots.get(p).ok())
            .last()
            .or_else(|| scene_roots.get(model_scene_root).ok())
        else {
            continue;
        };
        // If layer should not be visible, don't make it selectable
        if render_layers.is_some_and(|r| r.iter().all(|l| l == MODEL_PREVIEW_LAYER)) {
            continue;
        }
        queue.push(model_scene_root);

        while let Some(e) = queue.pop() {
            commands
                .entity(e)
                .insert(DragPlaneBundle::new(selectable.element, Vec3::Z));

            if let Ok(mesh_handle) = mesh_handles.get(e) {
                if let Some(mesh) = mesh_assets.get_mut(mesh_handle) {
                    if mesh.generate_outline_normals().is_err() {
                        warn!(
                            "WARNING: Unable to generate outline normals for \
                            a model mesh"
                        );
                    }
                }
            }

            if let Ok(children) = all_children.get(e) {
                for child in children {
                    queue.push(*child);
                }
            }
        }
    }
}

/// Assigns the render layer of the root, if present, to all the children
pub fn propagate_model_properties(
    mut commands: Commands,
    new_scene_roots: Query<Entity, Added<ModelSceneRoot>>,
    parents: Query<&Parent>,
    mesh_entities: Query<(), With<Handle<Mesh>>>,
    children: Query<&Children>,
    render_layers: Query<&RenderLayers>,
    previews: Query<&Preview>,
    pendings: Query<&Pending>,
) {
    for root in &new_scene_roots {
        propagate_model_property(
            root,
            &render_layers,
            &parents,
            &children,
            &mesh_entities,
            &mut commands,
        );
        propagate_model_property(
            root,
            &previews,
            &parents,
            &children,
            &mesh_entities,
            &mut commands,
        );
        propagate_model_property(
            root,
            &pendings,
            &parents,
            &children,
            &mesh_entities,
            &mut commands,
        );
    }
}

pub fn propagate_model_property<Property: Component + Clone + std::fmt::Debug>(
    root: Entity,
    property_query: &Query<&Property>,
    parents: &Query<&Parent>,
    children: &Query<&Children>,
    mesh_entities: &Query<(), With<Handle<Mesh>>>,
    commands: &mut Commands,
) {
    let property = match property_query.get(root) {
        Ok(property) => property,
        Err(_) => match AncestorIter::new(parents, root)
            .filter_map(|p| property_query.get(p).ok())
            .next()
        {
            Some(property) => property,
            None => return,
        },
    };

    commands.entity(root).insert(property.clone());

    for c in DescendantIter::new(children, root) {
        if mesh_entities.contains(c) {
            commands.entity(c).insert(property.clone());
        }
    }
}

/// This system keeps model instances up to date with the properties of their affiliated descriptions
pub fn update_model_instances<T: Component + Default + Clone>(
    mut commands: Commands,
    model_properties: Query<
        (Entity, &NameInSite, Ref<ModelProperty<T>>),
        (With<ModelMarker>, With<Group>),
    >,
    model_instances: Query<(Entity, Ref<Affiliation<Entity>>), (With<ModelMarker>, Without<Group>)>,
    mut removals: RemovedComponents<ModelProperty<T>>,
) {
    // Removals
    if !removals.is_empty() {
        for description_entity in removals.read() {
            for (instance_entity, affiliation) in model_instances.iter() {
                if affiliation.0 == Some(description_entity) {
                    commands.entity(instance_entity).remove::<T>();
                }
            }
        }
    }

    // Changes
    for (instance_entity, affiliation) in model_instances.iter() {
        if let Some(description_entity) = affiliation.0 {
            if let Ok((_, _, property)) = model_properties.get(description_entity) {
                if property.is_changed() || affiliation.is_changed() {
                    let mut cmd = commands.entity(instance_entity);
                    cmd.remove::<ModelProperty<T>>();
                    cmd.insert(property.0.clone());
                }
            }
        }
    }
}

pub fn assign_orphan_model_instances_to_level(
    mut commands: Commands,
    mut orphan_instances: Query<
        (Entity, Option<&Parent>, &mut SiteParent<Entity>),
        (With<ModelMarker>, Without<Group>),
    >,
    current_level: Res<CurrentLevel>,
) {
    let current_level = match current_level.0 {
        Some(c) => c,
        None => return,
    };

    for (instance_entity, parent, mut site_parent) in orphan_instances.iter_mut() {
        if parent.is_none() {
            commands.entity(current_level).add_child(instance_entity);
        }
        if site_parent.0.is_none() {
            site_parent.0 = Some(current_level);
        }
    }
}<|MERGE_RESOLUTION|>--- conflicted
+++ resolved
@@ -16,16 +16,12 @@
 */
 
 use crate::{
-<<<<<<< HEAD
-    interaction::{DragPlaneBundle, Selectable, MODEL_PREVIEW_LAYER},
+    interaction::{DragPlaneBundle, Preview, Selectable, MODEL_PREVIEW_LAYER},
     site::{
-        Affiliation, AssetSource, Category, CurrentLevel, Group, ModelMarker, ModelProperty,
-        NameInSite, Pending, Pose, PreventDeletion, Scale, SiteAssets, SiteParent,
+        Affiliation, AssetSource, Category, CurrentLevel, Dependents, Group,
+        ModelMarker, ModelProperty, NameInSite, Pending, Pose, PreventDeletion,
+        Scale, SiteAssets, SiteParent,
     },
-=======
-    interaction::{DragPlaneBundle, Preview, Selectable, MODEL_PREVIEW_LAYER},
-    site::{Category, Dependents, PreventDeletion, SiteAssets},
->>>>>>> f4bed772
     site_asset_io::MODEL_ENVIRONMENT_VARIABLE,
 };
 use bevy::{
