/*
 * Copyright (C) 2022 Open Source Robotics Foundation
 *
 * Licensed under the Apache License, Version 2.0 (the "License");
 * you may not use this file except in compliance with the License.
 * You may obtain a copy of the License at
 *
 *     http://www.apache.org/licenses/LICENSE-2.0
 *
 * Unless required by applicable law or agreed to in writing, software
 * distributed under the License is distributed on an "AS IS" BASIS,
 * WITHOUT WARRANTIES OR CONDITIONS OF ANY KIND, either express or implied.
 * See the License for the specific language governing permissions and
 * limitations under the License.
 *
*/

use crate::{
<<<<<<< HEAD
    interaction::{DragPlaneBundle, Selectable, VisualCue, MODEL_PREVIEW_LAYER},
    site::{Category, Model, PreventDeletion, SiteAssets},
=======
    interaction::{DragPlaneBundle, Preview, Selectable, MODEL_PREVIEW_LAYER},
    site::{Category, Dependents, PreventDeletion, SiteAssets},
>>>>>>> f4bed772
    site_asset_io::MODEL_ENVIRONMENT_VARIABLE,
};
use bevy::{
    asset::{AssetLoadError, LoadState, LoadedUntypedAsset, UntypedAssetId},
    ecs::system::{Command, SystemParam},
    gltf::Gltf,
    prelude::*,
    render::view::RenderLayers,
    scene::{scene_spawner_system, SceneInstance},
};
use bevy_impulse::*;
use bevy_mod_outline::OutlineMeshExt;
use rmf_site_format::{AssetSource, ModelMarker, Pending, Pose, Scale};
use smallvec::SmallVec;
use std::{any::TypeId, future::Future};
use thiserror::Error;

/// Denotes the properties of the current spawned scene for the model, to despawn when updating AssetSource
/// and avoid spurious reloading if the new `AssetSource` is equal to the old one
#[derive(Component, Debug, Clone)]
pub struct ModelScene {
    source: AssetSource,
    entity: Entity,
}

/// Stores a sequence of model formats to try loading, the site editor will try them in a sequence
/// until one is successful, or all fail
#[derive(Component, Debug, Default, Clone, PartialEq)]
pub enum TentativeModelFormat {
    #[default]
    Plain,
    GlbFlat,
    Obj,
    Stl,
    GlbFolder,
    Sdf,
}

impl TentativeModelFormat {
    pub fn next(&self) -> Option<Self> {
        use TentativeModelFormat::*;
        match self {
            Plain => Some(GlbFlat),
            GlbFlat => Some(Obj),
            Obj => Some(Stl),
            Stl => Some(GlbFolder),
            GlbFolder => Some(Sdf),
            Sdf => None,
        }
    }

    // Returns what should be appended to the asset source to make it work with the bevy asset
    // loader matching the format
    pub fn to_string(&self, model_name: &str) -> String {
        use TentativeModelFormat::*;
        match self {
            Plain => "".to_owned(),
            Obj => ("/".to_owned() + model_name + ".obj").into(),
            GlbFlat => ".glb".into(),
            Stl => ".stl".into(),
            GlbFolder => ("/".to_owned() + model_name + ".glb").into(),
            Sdf => "/model.sdf".to_owned(),
        }
    }

    pub fn get_all_for_source(name: &str) -> SmallVec<[AssetSource; 6]> {
        let model_name = name.split('/').last().unwrap();
        let format = TentativeModelFormat::default();
        SmallVec::from([
            AssetSource::Search(name.to_owned()),
            AssetSource::Search(name.to_owned() + "/model.sdf"),
            AssetSource::Search(name.to_owned() + "/" + model_name + ".obj"),
            AssetSource::Search(name.to_owned() + ".glb"),
            AssetSource::Search(name.to_owned() + ".stl"),
            AssetSource::Search(name.to_owned() + "/" + model_name + ".glb"),
        ])
    }
}

#[derive(Debug, Component, Deref, DerefMut)]
pub struct PendingSpawning(Handle<LoadedUntypedAsset>);

#[derive(Resource)]
/// Services that deal with workspace loading
pub struct ModelLoadingServices {
    /// Service that loads the requested model, returns the Entity where the model was spawned
    pub load_model: Service<ModelLoadingRequest, Entity>,
    pub load_asset_source: Service<AssetSource, Result<UntypedHandle, ModelLoadingError>>,
    pub try_all_tentative_formats: Service<SmallVec<[AssetSource; 6]>, Option<UntypedHandle>>,
    pub check_scene_is_spawned: Service<(Entity, Option<Handle<Scene>>), Entity>,
    /// This workflow updates an existing model to a new asset source
    // TODO(luca) consider using a Result here
    pub update_asset_source_for_model: Service<(Entity, AssetSource), ()>,
}

<<<<<<< HEAD
#[derive(SystemParam)]
pub struct ModelLoader<'w, 's> {
    commands: Commands<'w, 's>,
    load_model: Res<'w, ModelLoadingServices>,
}

#[derive(Default)]
pub struct ModelLoadingPlugin {}

impl Plugin for ModelLoadingPlugin {
    fn build(&self, app: &mut App) {
        let model_loading_services = ModelLoadingServices::from_app(app);
        app.insert_resource(model_loading_services);
    }
}

impl<'w, 's> ModelLoader<'w, 's> {
    pub fn load_model(&mut self, model: Model, parent: Entity) {
        let request = ModelLoadingRequest {
            model,
            parent,
            load_asset_source: self.load_model.load_asset_source,
            try_all_tentative_formats: self.load_model.try_all_tentative_formats,
            check_scene: self.load_model.check_scene_is_spawned,
        };
        self.commands
            .request(request, self.load_model.load_model)
            .detach();
    }
}

// For each InstanceId send a response when it is spawned
fn check_scenes_are_spawned(
    In(ContinuousService { key }): ContinuousServiceInput<(Entity, Option<Handle<Scene>>), Entity>,
    mut orders: ContinuousQuery<(Entity, Option<Handle<Scene>>), Entity>,
    instance_ids: Query<(), With<SceneInstance>>,
    // We use having children as a proxy for scene having been spawned, alternatives are fairly
    // complex (i.e. reading the instance_is_ready API needs the InstanceId that is private, the
    // SceneInstanceReady event needs access to the parent entity that we would need in a Local
    children: Query<(), With<Children>>,
) {
    let Some(mut orders) = orders.get_mut(&key) else {
        return;
    };

    orders.for_each(|order| {
        let req = order.request().clone();
        match req.1 {
            Some(_) => {
                // There is a scene, make sure the entity has a `SceneInstance` component that marks
                // it as spawned
                if instance_ids.get(req.0).is_ok() && children.get(req.0).is_ok() {
                    order.respond(req.0);
=======
pub fn handle_model_loaded_events(
    mut commands: Commands,
    loading_models: Query<
        (
            Entity,
            &PendingSpawning,
            &Scale,
            Option<&RenderLayers>,
            Option<&Preview>,
            Option<&Pending>,
        ),
        With<ModelMarker>,
    >,
    mut current_scenes: Query<&mut ModelScene>,
    asset_server: Res<AssetServer>,
    site_assets: Res<SiteAssets>,
    gltfs: Res<Assets<Gltf>>,
    untyped_assets: Res<Assets<LoadedUntypedAsset>>,
    trashcan: Res<ModelTrashcan>,
    mut dependents: Query<&mut Dependents>,
) {
    // For each model that is loading, check if its scene has finished loading
    // yet. If the scene has finished loading, then insert it as a child of the
    // model entity and make it selectable.
    for (e, h, scale, render_layer, preview, pending) in loading_models.iter() {
        if asset_server.is_loaded_with_dependencies(h.id()) {
            let Some(h) = untyped_assets.get(&**h) else {
                warn!("Broken reference to untyped asset, this should not happen!");
                continue;
            };
            let h = &h.handle;
            let type_id = h.type_id();
            let model_id = if type_id == TypeId::of::<Gltf>() {
                // Guaranteed to be safe in this scope
                // Note we can't do an `if let Some()` because get(Handle) panics if the type is
                // not the stored type
                let gltf = gltfs.get(&*h).unwrap();
                // Get default scene if present, otherwise index 0
                let scene = gltf
                    .default_scene
                    .as_ref()
                    .map(|s| s.clone())
                    .unwrap_or(gltf.scenes.get(0).unwrap().clone());
                Some(
                    commands
                        .spawn(SceneBundle {
                            scene,
                            transform: Transform::from_scale(**scale),
                            ..default()
                        })
                        .id(),
                )
            } else if type_id == TypeId::of::<Scene>() {
                let scene = h.clone().typed::<Scene>();
                Some(
                    commands
                        .spawn(SceneBundle {
                            scene,
                            transform: Transform::from_scale(**scale),
                            ..default()
                        })
                        .id(),
                )
            } else if type_id == TypeId::of::<Mesh>() {
                let mesh = h.clone().typed::<Mesh>();
                Some(
                    commands
                        .spawn(PbrBundle {
                            mesh,
                            material: site_assets.default_mesh_grey_material.clone(),
                            transform: Transform::from_scale(**scale),
                            ..default()
                        })
                        .id(),
                )
            } else {
                None
            };

            if let Some(id) = model_id {
                let mut cmd = commands.entity(e);
                cmd.insert(ModelSceneRoot).add_child(id);
                let in_preview_layer =
                    render_layer.is_some_and(|l| l.iter().all(|l| l == MODEL_PREVIEW_LAYER));
                if !in_preview_layer && !preview.is_some() && !pending.is_some() {
                    cmd.insert(Selectable::new(e));
>>>>>>> f4bed772
                }
            }
<<<<<<< HEAD
            None => {
                // No scene is present, we can just proceed
                order.respond(req.0);
=======
            commands
                .entity(e)
                .remove::<(PreventDeletion, PendingSpawning)>();
        } else {
            if asset_server.load_state(h.id()) == LoadState::Failed {
                for mut deps in &mut dependents {
                    deps.remove(&e);
                }

                commands
                    .entity(e)
                    .remove::<(PreventDeletion, PendingSpawning)>()
                    .set_parent(trashcan.0);
>>>>>>> f4bed772
            }
        }
    })
}

fn load_asset_source(
    In(AsyncService {
        request, channel, ..
    }): AsyncServiceInput<AssetSource>,
    asset_server: Res<AssetServer>,
) -> impl Future<Output = Result<UntypedHandle, ModelLoadingError>> {
    let callback = move |In(id): In<UntypedAssetId>, asset_server: Res<AssetServer>| {
        asset_server.get_load_state(id)
    };
    let get_load_state_callback = callback.into_blocking_callback();
    let load_asset_callback = move |In(asset_path): In<String>, asset_server: Res<AssetServer>| {
        let asset_server = asset_server.clone();
        async move {
            asset_server
                .load_untyped_async(&asset_path)
                .await
                .map_err(|e| ModelLoadingError::AssetServerError(e.to_string()))
        }
    };
    let load_callback = load_asset_callback.into_async_callback();
    async move {
        let asset_path = match String::try_from(&request) {
            Ok(asset_path) => asset_path,
            Err(err) => {
                error!(
                    "Invalid syntax while creating asset path for a model: {err}. \
                    Check that your asset information was input correctly. \
                    Current value:\n{:?}",
                    request,
                );
                // TODO(luca) don't both log and return, just a single map err is probably ok?
                return Err(ModelLoadingError::InvalidAssetSource(request.clone()));
            }
        };
        channel
            .query(asset_path, load_callback)
            .await
            .available()
            .ok_or(ModelLoadingError::WorkflowExecutionError)?
    }
}

pub fn spawn_scene_for_loaded_model(
    In((parent, h)): In<(Entity, UntypedHandle)>,
    world: &mut World,
) -> Option<(Entity, Option<Handle<Scene>>)> {
    // For each model that is loading, check if its scene has finished loading
    // yet. If the scene has finished loading, then insert it as a child of the
    // model entity and make it selectable.
    let type_id = h.type_id();
    let (model_id, scene_handle) = if type_id == TypeId::of::<Gltf>() {
        // Note we can't do an `if let Some()` because get(Handle) panics if the type is
        // not the stored type
        let gltfs = world.resource::<Assets<Gltf>>();
        let gltf = gltfs.get(&h)?;
        // Get default scene if present, otherwise index 0
        let scene = gltf
            .default_scene
            .as_ref()
            .map(|s| s.clone())
            .unwrap_or(gltf.scenes.get(0).unwrap().clone());
        Some((
            world
                .spawn(SceneBundle {
                    scene: scene.clone(),
                    ..default()
                })
                .id(),
            Some(scene),
        ))
    } else if type_id == TypeId::of::<Scene>() {
        let scene = h.clone().typed::<Scene>();
        Some((
            world
                .spawn(SceneBundle {
                    scene: scene.clone(),
                    ..default()
                })
                .id(),
            Some(scene),
        ))
    } else if type_id == TypeId::of::<Mesh>() {
        let site_assets = world.resource::<SiteAssets>();
        let mesh = h.clone().typed::<Mesh>();
        Some((
            world
                .spawn(PbrBundle {
                    mesh,
                    material: site_assets.default_mesh_grey_material.clone(),
                    ..default()
                })
                .id(),
            None,
        ))
    } else {
        None
    }?;
    world.entity_mut(model_id).set_parent(parent);
    Some((model_id, scene_handle))
}

/// Return Some(input) if the source changed and we might need to continue downstream operations.
/// None if there was no change and we can dispose downstream operations.
pub fn despawn_if_asset_source_changed(
    In((e, source)): In<(Entity, AssetSource)>,
    mut commands: Commands,
    model_scenes: Query<&ModelScene>,
) -> Option<(Entity, AssetSource)> {
    let Ok(scene) = model_scenes.get(e) else {
        return Some((e, source));
    };

    if scene.source == source {
        return None;
    }
    commands.entity(scene.entity).despawn_recursive();
    commands.entity(e).remove::<ModelScene>();
    Some((e, source))
}

/// Err(()) if no model is actually spawned so we can't update its source
/// Ok(()) if there was a model and a request to update it was dispatched
pub fn update_asset_source_for_model(
    In((e, source)): In<(Entity, AssetSource)>,
    mut commands: Commands,
    mut models: Query<(
        Entity,
        &mut AssetSource,
        &NameInSite,
        &Pose,
        &IsStatic,
        &Scale,
    )>,
) -> Result<(), ()> {
    let Ok((scene_entity, mut current_source, name, pose, is_static, scale)) = models.get_mut(e)
    else {
        return Err(());
    };

    *current_source = source.clone();
    // TODO(luca) a different workflow here? We don't need to readd all the components
    commands.spawn_model(
        e,
        Model {
            name: name.clone(),
            source: source.clone(),
            pose: pose.clone(),
            is_static: is_static.clone(),
            scale: scale.clone(),
            marker: Default::default(),
        },
        None,
    );
    Ok(())
}

async fn handle_model_loading(
    In(AsyncService {
        request, channel, ..
    }): AsyncServiceInput<ModelLoadingRequest>,
) -> Result<(Entity, Option<Handle<Scene>>), ModelLoadingError> {
    let spawn_scene = spawn_scene_for_loaded_model.into_blocking_callback();
    let sources = match request.model.source {
        AssetSource::Search(ref name) => TentativeModelFormat::get_all_for_source(name),
        AssetSource::Local(_) | AssetSource::Remote(_) | AssetSource::Package(_) => {
            let mut v = SmallVec::new();
            v.push(request.model.source.clone());
            v
        }
    };

    // TODO(luca) spread this with a fork_clone to parallelize asset loading over all search
    // variants
    // Note that the spreading + collecting workflow is not necessarily faster because we could be
    // returning early in cases in which the first variant is found (which is usually the case for
    // submeshes in remote SDF files)
    /*
    let handle = channel.query(
        sources, request.try_all_tentative_formats
    ).await.available().ok_or(ModelLoadingError::WorkflowExecutionError)?;
    */
    let mut handle = None;
    for source in sources {
        let res = channel
            .query(source, request.load_asset_source)
            .await
            .available()
            .ok_or(ModelLoadingError::WorkflowExecutionError)?;
        if let Ok(h) = res {
            handle = Some(h);
            break;
        }
    }
    let Some(handle) = handle else {
        return Err(ModelLoadingError::FailedLoadingAsset(request.model.source));
    };
    // Now we have a handle and a parent entity, call the spawn scene service
    let res = channel
        .query((request.parent, handle), spawn_scene)
        .await
        .available()
        .ok_or(ModelLoadingError::WorkflowExecutionError)?;
    // TODO(luca) remove unwrap here, handle fail scenarios of spawn_scene_for_loaded_model
    let Some((scene_entity, scene_handle)) = res else {
        return Err(ModelLoadingError::NonModelAsset(request.model.source));
    };
    // Spawn a ModelScene to keep track of what was spawned, as well as setting scale in the
    // request
    let add_components_to_spawned_model = add_components_to_spawned_model.into_blocking_callback();
    channel
        .query(
            (request.parent, scene_entity, request.model.clone()),
            add_components_to_spawned_model,
        )
        .await
        .available()
        .ok_or(ModelLoadingError::WorkflowExecutionError)?;
    let _ = channel
        .query((scene_entity, scene_handle.clone()), request.check_scene)
        .await
        .available()
        .ok_or(ModelLoadingError::WorkflowExecutionError)?;
    Ok((scene_entity, scene_handle))
}

pub fn add_components_to_spawned_model(
    In((parent, scene_entity, model)): In<(Entity, Entity, Model)>,
    mut commands: Commands,
    vis: Query<&Visibility>,
) {
    // TODO(luca) just use commands.insert_if_new when updating to bevy 0.15, check
    // https://github.com/bevyengine/bevy/pull/14646
    commands
        .entity(parent)
        .insert(ModelScene {
            source: model.source.clone(),
            entity: scene_entity,
        })
        .insert(TransformBundle::from_transform(Transform::from_scale(
            model.scale.0,
        )))
        .insert(model)
        .insert(Category::Model)
        .insert(Selectable::new(parent))
        .add_child(scene_entity);
    if vis.get(parent).is_err() {
        commands.entity(parent).insert(VisibilityBundle::default());
    }
}

/// Commands used to spawn a model
pub struct ModelSpawnCommand {
    parent: Entity,
    model: Model,
    then: Option<Callback<Entity, Entity>>,
}

impl Command for ModelSpawnCommand {
    fn apply(self, world: &mut World) {
        let services = world.get_resource::<ModelLoadingServices>()
            .expect("Model loading services not found, make sure the `ModelLoadingServices` Resource has been added to your world");
        let request = ModelLoadingRequest {
            model: self.model,
            parent: self.parent,
            load_asset_source: services.load_asset_source,
            try_all_tentative_formats: services.try_all_tentative_formats,
            check_scene: services.check_scene_is_spawned,
        };
        let load_model = services.load_model.clone();
        world.command(|commands| {
            commands.request(request, load_model).detach();
        });
    }
}

/// Command used to change the asset source for a preexisting model
pub struct SetModelAssetSourceCommand {
    model: Entity,
    source: AssetSource,
}

impl Command for SetModelAssetSourceCommand {
    fn apply(self, world: &mut World) {
        if !world.contains_resource::<ModelLoadingServices>() {
            panic!("Model loading services not found, make sure the `ModelLoadingServices` Resource has been added to your world");
        }
        world.resource_scope(|world, services: Mut<ModelLoadingServices>| {
            world.command(|commands| {
                commands
                    .request(
                        (self.model, self.source),
                        services.update_asset_source_for_model,
                    )
                    .detach();
            });
        });
    }
}

pub trait ModelSpawningExt<'w, 's> {
    fn spawn_model(&mut self, parent: Entity, model: Model, then: Option<Callback<Entity, Entity>>);

    fn set_model_asset_source(&mut self, model: Entity, source: AssetSource);
}

impl<'w, 's> ModelSpawningExt<'w, 's> for Commands<'w, 's> {
    fn spawn_model(
        &mut self,
        parent: Entity,
        model: Model,
        then: Option<Callback<Entity, Entity>>,
    ) {
        self.add(ModelSpawnCommand {
            parent,
            model,
            then,
        });
    }

    fn set_model_asset_source(&mut self, model: Entity, source: AssetSource) {
        self.add(SetModelAssetSourceCommand { model, source });
    }
}

fn load_model_dependencies(
    In(AsyncService {
        request, channel, ..
    }): AsyncServiceInput<Entity>,
    children_q: Query<&Children>,
    parents: Query<&Parent>,
    models: Query<(&NameInSite, &AssetSource, &Pose, &IsStatic, &Scale), With<ModelMarker>>,
) -> impl Future<Output = Result<Entity, ModelLoadingError>> {
    let models = DescendantIter::new(&children_q, request)
        .filter_map(|c| {
            models
                .get(c)
                .ok()
                .map(|(name, source, pose, is_static, scale)| {
                    (
                        c,
                        Model {
                            name: name.clone(),
                            source: source.clone(),
                            pose: pose.clone(),
                            is_static: is_static.clone(),
                            scale: scale.clone(),
                            marker: Default::default(),
                        },
                    )
                })
        })
        .collect::<Vec<_>>();
    async move {
        for (model_entity, model) in models {
            channel
                .command(move |commands| {
                    commands.spawn_model(model_entity, model, None);
                })
                .await
                .available()
                .ok_or(ModelLoadingError::WorkflowExecutionError)?;
        }
        Ok(request)
    }
}

#[derive(Debug, Hash, PartialEq, Eq, Clone, SystemSet)]
pub enum ModelLoadingSet {
    /// Label to run the system that checks if scenes have been spawned
    CheckSceneSystem,
    /// Flush commands and impulses
    CheckSceneFlush,
}

/// Cleans up a model that failed spawning
pub fn cleanup_failed_model(In(e): In<Entity>) {}

impl ModelLoadingServices {
    pub fn from_app(app: &mut App) -> Self {
        app.configure_sets(
            PostUpdate,
            (
                ModelLoadingSet::CheckSceneSystem,
                ModelLoadingSet::CheckSceneFlush,
            )
                .chain(),
        )
        .add_systems(
            PostUpdate,
            (apply_deferred, flush_impulses()).in_set(ModelLoadingSet::CheckSceneFlush),
        );
        let check_scene_is_spawned = app.spawn_continuous_service(
            PostUpdate,
            check_scenes_are_spawned.configure(|config: SystemConfigs| {
                config.in_set(ModelLoadingSet::CheckSceneSystem)
            }),
        );
        let load_model_dependencies = app.world.spawn_service(load_model_dependencies);
        let model_loading_service = app.world.spawn_service(handle_model_loading);
        let load_asset_source = app.world.spawn_service(load_asset_source);
        let update_asset_source_for_model = app.world.spawn_workflow(|scope, builder| {
            scope
                .input
                .chain(builder)
                .then(despawn_if_asset_source_changed.into_blocking_callback())
                .dispose_on_none()
                .then(update_asset_source_for_model.into_blocking_callback())
                .map_block(|_| ())
                .connect(scope.terminate)
        });
        let load_model = app.world.spawn_workflow(|scope, builder| {
            scope
                .input
                .chain(builder)
                /*
                .fork_unzip((
                    |entity| entity.output(),
                    |model| {
                        let source = model.source.clone();
                        source.then(update_asset_source_for_model).map_block(|res|
                    }
                ))
                */
                .then(model_loading_service)
                .map_block(|res| match res {
                    Ok(entity) => Ok(entity),
                    Err(e) => {
                        error!("{:?}", e);
                        Err(e)
                    }
                })
                .cancel_on_quiet_err()
                .map_block(|res| res.0)
                // Implement, iterate through descendants and for each emit a model_loading_service
                // .then(check_scene_is_spawned)
                /*
                .fork_unzip((
                        |entity| entity.output(),
                        |handle| handle.dispose_on_none().then(check_scene_is_spawned).output(),
                ))
                .join(builder)
                .map_block(|(e, _)| e)
                */
                .then(load_model_dependencies)
                .cancel_on_quiet_err()
                // The model and its dependencies are spawned, make them selectable / propagate
                // render layers
                // TODO(luca) Consider cleanup strategies for failure, should we despawn models?
                .then(propagate_model_render_layers.into_blocking_callback())
                .then(make_models_selectable.into_blocking_callback())
                .connect(scope.terminate)
        });
        // Input is a SmallVec[AssetSource; 6], spread to parallelize and collect results, get the
        // first that succeeded
        let try_all_tentative_formats = app.world.spawn_workflow(|scope, builder| {
            scope
                .input
                .chain(builder)
                .spread()
                .then(load_asset_source)
                .dispose_on_quiet_err()
                .collect::<1>(0, Some(1))
                .map_block(|res| res.into_iter().next())
                .connect(scope.terminate)
        });

        Self {
            load_model,
            load_asset_source,
            try_all_tentative_formats,
            check_scene_is_spawned,
            update_asset_source_for_model,
        }
    }
}

pub struct ModelLoadingRequest {
    parent: Entity,
    model: Model,
    load_asset_source: Service<AssetSource, Result<UntypedHandle, ModelLoadingError>>,
    try_all_tentative_formats: Service<SmallVec<[AssetSource; 6]>, Option<UntypedHandle>>,
    check_scene: Service<(Entity, Option<Handle<Scene>>), Entity>,
}

#[derive(Debug)]
pub enum ModelLoadingError {
    WorkflowExecutionError,
    AssetServerError(String),
    InvalidAssetSource(AssetSource),
    FailedLoadingAsset(AssetSource),
    /// The file that was loaded does not contain a model
    NonModelAsset(AssetSource),
}

use crate::site::{CollisionMeshMarker, VisualMeshMarker};
use crate::site::{IsStatic, NameInSite};
pub fn load_new_models(
    mut commands: Commands,
    mut new_models: Query<
        (
            Entity,
            &NameInSite,
            &AssetSource,
            &Pose,
            &IsStatic,
            &Scale,
            Option<&mut ModelScene>,
            Has<Visibility>,
        ),
        (With<ModelMarker>, Changed<AssetSource>),
    >,
    submeshes: Query<(), Or<(With<CollisionMeshMarker>, With<VisualMeshMarker>)>>,
) {
    return;
    /*
    for (e, name, source, pose, is_static, scale, mut model_scene, has_vis) in new_models.iter_mut()
    {
        if !has_vis && submeshes.get(e).is_err() {
            commands.entity(e).insert(VisibilityBundle::default());
        }
        // Only trigger a load if there is no model scene or it is different from the current one
        if let Some(mut scene) = model_scene {
            if scene.source != *source {
                if let Some(scene_entity) = scene.entity {
                    commands.entity(scene_entity).despawn_recursive();
                }
                commands.entity(e).remove::<ModelScene>();
                // Spawn
                commands.spawn_model(
                    e,
                    Model {
                        name: name.clone(),
                        source: source.clone(),
                        pose: pose.clone(),
                        is_static: is_static.clone(),
                        scale: scale.clone(),
                        marker: Default::default(),
                    },
                    None,
                );
            }
        } else {
            // Spawn
            commands.spawn_model(
                e,
                Model {
                    name: name.clone(),
                    source: source.clone(),
                    pose: pose.clone(),
                    is_static: is_static.clone(),
                    scale: scale.clone(),
                    marker: Default::default(),
                },
                None,
            );
        }
    }
    */
}

pub fn update_model_tentative_formats(
    mut commands: Commands,
    changed_models: Query<Entity, (Changed<AssetSource>, With<ModelMarker>)>,
    mut loading_models: Query<
        (
            Entity,
            &mut TentativeModelFormat,
            &PendingSpawning,
            &AssetSource,
        ),
        With<ModelMarker>,
    >,
    asset_server: Res<AssetServer>,
    model_loader: ModelLoader,
) {
    return;
    static SUPPORTED_EXTENSIONS: &[&str] = &["obj", "stl", "sdf", "glb", "gltf"];
    for e in changed_models.iter() {
        // Reset to the first format
        commands.entity(e).insert(TentativeModelFormat::default());
    }
    // Check from the asset server if any format failed, if it did try the next
    for (e, mut tentative_format, h, source) in loading_models.iter_mut() {
        if matches!(asset_server.get_load_state(h.id()), Some(LoadState::Failed)) {
            let mut cmd = commands.entity(e);
            cmd.remove::<PreventDeletion>();
            // We want to iterate only for search asset types, for others just print an error
            if matches!(source, AssetSource::Search(_)) {
                if let Some(fmt) = tentative_format.next() {
                    *tentative_format = fmt;
                    cmd.remove::<PendingSpawning>();
                    continue;
                }
            }
            let asset_path = match String::try_from(source) {
                Ok(asset_path) => asset_path,
                Err(err) => {
                    error!(
                        "Invalid syntax while creating asset path to load a model: {err}. \
                        Check that your asset information was input correctly. \
                        Current value:\n{:?}",
                        source,
                    );
                    continue;
                }
            };
            let model_ext = asset_path
                .rsplit_once('.')
                .map(|s| s.1.to_owned())
                .unwrap_or_else(|| tentative_format.to_string(""));
            let reason = if !SUPPORTED_EXTENSIONS.iter().any(|e| model_ext.ends_with(e)) {
                "Format not supported".to_owned()
            } else {
                match source {
                    AssetSource::Search(_) | AssetSource::Remote(_) => format!(
                        "Model not found, try using an API key if it belongs to \
                                a private organization, or add its path to the {} \
                                environment variable",
                        MODEL_ENVIRONMENT_VARIABLE
                    ),
                    _ => "Failed parsing file".to_owned(),
                }
            };
            warn!(
                "Failed loading Model with source {}: {}",
                asset_path, reason
            );
            cmd.remove::<TentativeModelFormat>();
        }
    }
}

pub fn update_model_scales(
    changed_scales: Query<(&Scale, &ModelScene), Changed<Scale>>,
    mut transforms: Query<&mut Transform>,
) {
    for (scale, scene) in changed_scales.iter() {
        if let Ok(mut tf) = transforms.get_mut(scene.entity) {
            tf.scale = **scale;
        }
    }
}

pub fn make_models_selectable(
    In(model_scene_root): In<Entity>,
    mut commands: Commands,
<<<<<<< HEAD
    pending: Query<(), With<Pending>>,
=======
    new_scene_roots: Query<Entity, (Added<ModelSceneRoot>, Without<Pending>, Without<Preview>)>,
>>>>>>> f4bed772
    parents: Query<&Parent>,
    scene_roots: Query<(&Selectable, Option<&RenderLayers>), With<ModelMarker>>,
    all_children: Query<&Children>,
    mesh_handles: Query<&Handle<Mesh>>,
    mut mesh_assets: ResMut<Assets<Mesh>>,
<<<<<<< HEAD
) -> Entity {
    // Pending items (i.e. mouse previews) should not be selectable
    if pending.get(model_scene_root).is_ok() {
        return model_scene_root;
    }
    // Use a small vec here to try to dodge heap allocation if possible.
    // TODO(MXG): Run some tests to see if an allocation of 16 is typically
    // sufficient.
    let mut queue: SmallVec<[Entity; 16]> = SmallVec::new();
    // A root might be a child of another root, for example for SDF models that have multiple
    // submeshes. We need to traverse up to find the highest level scene to use for selecting
    // behavior
    let Some((selectable, render_layers)) = AncestorIter::new(&parents, model_scene_root)
        .filter_map(|p| scene_roots.get(p).ok())
        .last()
        .or_else(|| scene_roots.get(model_scene_root).ok())
    else {
        return model_scene_root;
    };
    // If layer should not be visible, don't make it selectable
    if render_layers.is_some_and(|r| r.iter().all(|l| l == MODEL_PREVIEW_LAYER)) {
        return model_scene_root;
    }
    queue.push(model_scene_root);

    while let Some(e) = queue.pop() {
        commands
            .entity(e)
            .insert(selectable.clone())
            .insert(DragPlaneBundle::new(selectable.element, Vec3::Z));

        if let Ok(mesh_handle) = mesh_handles.get(e) {
            if let Some(mesh) = mesh_assets.get_mut(mesh_handle) {
                if mesh.generate_outline_normals().is_err() {
                    warn!(
                        "WARNING: Unable to generate outline normals for \
                        a model mesh"
                    );
=======
) {
    // We use adding of scene root as a marker of models being spawned, the component is added when
    // the scene fininshed loading and is spawned
    for model_scene_root in &new_scene_roots {
        // Use a small vec here to try to dodge heap allocation if possible.
        // TODO(MXG): Run some tests to see if an allocation of 16 is typically
        // sufficient.
        let mut queue: SmallVec<[Entity; 16]> = SmallVec::new();
        // A root might be a child of another root, for example for SDF models that have multiple
        // submeshes. We need to traverse up to find the highest level scene to use for selecting
        // behavior
        let Some((selectable, render_layers)) = AncestorIter::new(&parents, model_scene_root)
            .filter_map(|p| scene_roots.get(p).ok())
            .last()
            .or_else(|| scene_roots.get(model_scene_root).ok())
        else {
            continue;
        };
        // If layer should not be visible, don't make it selectable
        if render_layers.is_some_and(|r| r.iter().all(|l| l == MODEL_PREVIEW_LAYER)) {
            continue;
        }
        queue.push(model_scene_root);

        while let Some(e) = queue.pop() {
            commands
                .entity(e)
                .insert(DragPlaneBundle::new(selectable.element, Vec3::Z));

            if let Ok(mesh_handle) = mesh_handles.get(e) {
                if let Some(mesh) = mesh_assets.get_mut(mesh_handle) {
                    if mesh.generate_outline_normals().is_err() {
                        warn!(
                            "WARNING: Unable to generate outline normals for \
                            a model mesh"
                        );
                    }
>>>>>>> f4bed772
                }
            }
        }

        if let Ok(children) = all_children.get(e) {
            for child in children {
                queue.push(*child);
            }
        }
    }
    model_scene_root
}

<<<<<<< HEAD
/// Assigns the render layer of the root, if present, to all its children
pub fn propagate_model_render_layers(
    In(e): In<Entity>,
    mut commands: Commands,
    render_layers: Query<&RenderLayers>,
=======
/// Assigns the render layer of the root, if present, to all the children
pub fn propagate_model_properties(
    mut commands: Commands,
    new_scene_roots: Query<Entity, Added<ModelSceneRoot>>,
>>>>>>> f4bed772
    parents: Query<&Parent>,
    mesh_entities: Query<(), With<Handle<Mesh>>>,
    children: Query<&Children>,
<<<<<<< HEAD
) -> Entity {
    let Some(render_layers) = AncestorIter::new(&parents, e)
        .filter_map(|p| render_layers.get(p).ok())
        .last()
    else {
        return e;
    };
    for c in DescendantIter::new(&children, e) {
        if mesh_entities.get(c).is_ok() {
            commands.entity(c).insert(render_layers.clone());
=======
    render_layers: Query<&RenderLayers>,
    previews: Query<&Preview>,
    pendings: Query<&Pending>,
) {
    for root in &new_scene_roots {
        propagate_model_property(
            root,
            &render_layers,
            &parents,
            &children,
            &mesh_entities,
            &mut commands,
        );
        propagate_model_property(
            root,
            &previews,
            &parents,
            &children,
            &mesh_entities,
            &mut commands,
        );
        propagate_model_property(
            root,
            &pendings,
            &parents,
            &children,
            &mesh_entities,
            &mut commands,
        );
    }
}

pub fn propagate_model_property<Property: Component + Clone + std::fmt::Debug>(
    root: Entity,
    property_query: &Query<&Property>,
    parents: &Query<&Parent>,
    children: &Query<&Children>,
    mesh_entities: &Query<(), With<Handle<Mesh>>>,
    commands: &mut Commands,
) {
    let property = match property_query.get(root) {
        Ok(property) => property,
        Err(_) => match AncestorIter::new(parents, root)
            .filter_map(|p| property_query.get(p).ok())
            .next()
        {
            Some(property) => property,
            None => return,
        },
    };

    commands.entity(root).insert(property.clone());

    for c in DescendantIter::new(children, root) {
        if mesh_entities.contains(c) {
            commands.entity(c).insert(property.clone());
>>>>>>> f4bed772
        }
    }
    e
}<|MERGE_RESOLUTION|>--- conflicted
+++ resolved
@@ -16,13 +16,8 @@
 */
 
 use crate::{
-<<<<<<< HEAD
-    interaction::{DragPlaneBundle, Selectable, VisualCue, MODEL_PREVIEW_LAYER},
-    site::{Category, Model, PreventDeletion, SiteAssets},
-=======
     interaction::{DragPlaneBundle, Preview, Selectable, MODEL_PREVIEW_LAYER},
-    site::{Category, Dependents, PreventDeletion, SiteAssets},
->>>>>>> f4bed772
+    site::{Category, Dependents, Model, PreventDeletion, SiteAssets},
     site_asset_io::MODEL_ENVIRONMENT_VARIABLE,
 };
 use bevy::{
@@ -118,7 +113,6 @@
     pub update_asset_source_for_model: Service<(Entity, AssetSource), ()>,
 }
 
-<<<<<<< HEAD
 #[derive(SystemParam)]
 pub struct ModelLoader<'w, 's> {
     commands: Commands<'w, 's>,
@@ -172,115 +166,11 @@
                 // it as spawned
                 if instance_ids.get(req.0).is_ok() && children.get(req.0).is_ok() {
                     order.respond(req.0);
-=======
-pub fn handle_model_loaded_events(
-    mut commands: Commands,
-    loading_models: Query<
-        (
-            Entity,
-            &PendingSpawning,
-            &Scale,
-            Option<&RenderLayers>,
-            Option<&Preview>,
-            Option<&Pending>,
-        ),
-        With<ModelMarker>,
-    >,
-    mut current_scenes: Query<&mut ModelScene>,
-    asset_server: Res<AssetServer>,
-    site_assets: Res<SiteAssets>,
-    gltfs: Res<Assets<Gltf>>,
-    untyped_assets: Res<Assets<LoadedUntypedAsset>>,
-    trashcan: Res<ModelTrashcan>,
-    mut dependents: Query<&mut Dependents>,
-) {
-    // For each model that is loading, check if its scene has finished loading
-    // yet. If the scene has finished loading, then insert it as a child of the
-    // model entity and make it selectable.
-    for (e, h, scale, render_layer, preview, pending) in loading_models.iter() {
-        if asset_server.is_loaded_with_dependencies(h.id()) {
-            let Some(h) = untyped_assets.get(&**h) else {
-                warn!("Broken reference to untyped asset, this should not happen!");
-                continue;
-            };
-            let h = &h.handle;
-            let type_id = h.type_id();
-            let model_id = if type_id == TypeId::of::<Gltf>() {
-                // Guaranteed to be safe in this scope
-                // Note we can't do an `if let Some()` because get(Handle) panics if the type is
-                // not the stored type
-                let gltf = gltfs.get(&*h).unwrap();
-                // Get default scene if present, otherwise index 0
-                let scene = gltf
-                    .default_scene
-                    .as_ref()
-                    .map(|s| s.clone())
-                    .unwrap_or(gltf.scenes.get(0).unwrap().clone());
-                Some(
-                    commands
-                        .spawn(SceneBundle {
-                            scene,
-                            transform: Transform::from_scale(**scale),
-                            ..default()
-                        })
-                        .id(),
-                )
-            } else if type_id == TypeId::of::<Scene>() {
-                let scene = h.clone().typed::<Scene>();
-                Some(
-                    commands
-                        .spawn(SceneBundle {
-                            scene,
-                            transform: Transform::from_scale(**scale),
-                            ..default()
-                        })
-                        .id(),
-                )
-            } else if type_id == TypeId::of::<Mesh>() {
-                let mesh = h.clone().typed::<Mesh>();
-                Some(
-                    commands
-                        .spawn(PbrBundle {
-                            mesh,
-                            material: site_assets.default_mesh_grey_material.clone(),
-                            transform: Transform::from_scale(**scale),
-                            ..default()
-                        })
-                        .id(),
-                )
-            } else {
-                None
-            };
-
-            if let Some(id) = model_id {
-                let mut cmd = commands.entity(e);
-                cmd.insert(ModelSceneRoot).add_child(id);
-                let in_preview_layer =
-                    render_layer.is_some_and(|l| l.iter().all(|l| l == MODEL_PREVIEW_LAYER));
-                if !in_preview_layer && !preview.is_some() && !pending.is_some() {
-                    cmd.insert(Selectable::new(e));
->>>>>>> f4bed772
                 }
             }
-<<<<<<< HEAD
             None => {
                 // No scene is present, we can just proceed
                 order.respond(req.0);
-=======
-            commands
-                .entity(e)
-                .remove::<(PreventDeletion, PendingSpawning)>();
-        } else {
-            if asset_server.load_state(h.id()) == LoadState::Failed {
-                for mut deps in &mut dependents {
-                    deps.remove(&e);
-                }
-
-                commands
-                    .entity(e)
-                    .remove::<(PreventDeletion, PendingSpawning)>()
-                    .set_parent(trashcan.0);
->>>>>>> f4bed772
             }
         }
     })
@@ -515,6 +405,7 @@
     In((parent, scene_entity, model)): In<(Entity, Entity, Model)>,
     mut commands: Commands,
     vis: Query<&Visibility>,
+    not_selectable_markers_query: Query<(Option<&RenderLayers>, Has<Preview>, Has<Pending>)>,
 ) {
     // TODO(luca) just use commands.insert_if_new when updating to bevy 0.15, check
     // https://github.com/bevyengine/bevy/pull/14646
@@ -529,8 +420,16 @@
         )))
         .insert(model)
         .insert(Category::Model)
-        .insert(Selectable::new(parent))
         .add_child(scene_entity);
+    let mut selectable = true;
+    if let Ok((render_layer, preview, pending)) = not_selectable_markers_query.get(parent) {
+        let in_preview_layer =
+            render_layer.is_some_and(|l| l.iter().all(|l| l == MODEL_PREVIEW_LAYER));
+        selectable = in_preview_layer || preview || pending;
+    }
+    if selectable {
+        commands.entity(parent).insert(Selectable::new(parent));
+    }
     if vis.get(parent).is_err() {
         commands.entity(parent).insert(VisibilityBundle::default());
     }
@@ -734,7 +633,7 @@
                 // The model and its dependencies are spawned, make them selectable / propagate
                 // render layers
                 // TODO(luca) Consider cleanup strategies for failure, should we despawn models?
-                .then(propagate_model_render_layers.into_blocking_callback())
+                .then(propagate_model_properties.into_blocking_callback())
                 .then(make_models_selectable.into_blocking_callback())
                 .connect(scope.terminate)
         });
@@ -932,20 +831,15 @@
 pub fn make_models_selectable(
     In(model_scene_root): In<Entity>,
     mut commands: Commands,
-<<<<<<< HEAD
-    pending: Query<(), With<Pending>>,
-=======
-    new_scene_roots: Query<Entity, (Added<ModelSceneRoot>, Without<Pending>, Without<Preview>)>,
->>>>>>> f4bed772
+    pending_or_previews: Query<(), Or<(With<Pending>, With<Preview>)>>,
     parents: Query<&Parent>,
     scene_roots: Query<(&Selectable, Option<&RenderLayers>), With<ModelMarker>>,
     all_children: Query<&Children>,
     mesh_handles: Query<&Handle<Mesh>>,
     mut mesh_assets: ResMut<Assets<Mesh>>,
-<<<<<<< HEAD
 ) -> Entity {
     // Pending items (i.e. mouse previews) should not be selectable
-    if pending.get(model_scene_root).is_ok() {
+    if pending_or_previews.get(model_scene_root).is_ok() {
         return model_scene_root;
     }
     // Use a small vec here to try to dodge heap allocation if possible.
@@ -968,11 +862,10 @@
     }
     queue.push(model_scene_root);
 
-    while let Some(e) = queue.pop() {
-        commands
-            .entity(e)
-            .insert(selectable.clone())
-            .insert(DragPlaneBundle::new(selectable.element, Vec3::Z));
+        while let Some(e) = queue.pop() {
+            commands
+                .entity(e)
+                .insert(DragPlaneBundle::new(selectable.element, Vec3::Z));
 
         if let Ok(mesh_handle) = mesh_handles.get(e) {
             if let Some(mesh) = mesh_assets.get_mut(mesh_handle) {
@@ -981,45 +874,6 @@
                         "WARNING: Unable to generate outline normals for \
                         a model mesh"
                     );
-=======
-) {
-    // We use adding of scene root as a marker of models being spawned, the component is added when
-    // the scene fininshed loading and is spawned
-    for model_scene_root in &new_scene_roots {
-        // Use a small vec here to try to dodge heap allocation if possible.
-        // TODO(MXG): Run some tests to see if an allocation of 16 is typically
-        // sufficient.
-        let mut queue: SmallVec<[Entity; 16]> = SmallVec::new();
-        // A root might be a child of another root, for example for SDF models that have multiple
-        // submeshes. We need to traverse up to find the highest level scene to use for selecting
-        // behavior
-        let Some((selectable, render_layers)) = AncestorIter::new(&parents, model_scene_root)
-            .filter_map(|p| scene_roots.get(p).ok())
-            .last()
-            .or_else(|| scene_roots.get(model_scene_root).ok())
-        else {
-            continue;
-        };
-        // If layer should not be visible, don't make it selectable
-        if render_layers.is_some_and(|r| r.iter().all(|l| l == MODEL_PREVIEW_LAYER)) {
-            continue;
-        }
-        queue.push(model_scene_root);
-
-        while let Some(e) = queue.pop() {
-            commands
-                .entity(e)
-                .insert(DragPlaneBundle::new(selectable.element, Vec3::Z));
-
-            if let Ok(mesh_handle) = mesh_handles.get(e) {
-                if let Some(mesh) = mesh_assets.get_mut(mesh_handle) {
-                    if mesh.generate_outline_normals().is_err() {
-                        warn!(
-                            "WARNING: Unable to generate outline normals for \
-                            a model mesh"
-                        );
-                    }
->>>>>>> f4bed772
                 }
             }
         }
@@ -1033,23 +887,18 @@
     model_scene_root
 }
 
-<<<<<<< HEAD
-/// Assigns the render layer of the root, if present, to all its children
-pub fn propagate_model_render_layers(
+/// Assigns the render layer of the root, if present, to all the children
+pub fn propagate_model_properties(
     In(e): In<Entity>,
     mut commands: Commands,
     render_layers: Query<&RenderLayers>,
-=======
-/// Assigns the render layer of the root, if present, to all the children
-pub fn propagate_model_properties(
-    mut commands: Commands,
-    new_scene_roots: Query<Entity, Added<ModelSceneRoot>>,
->>>>>>> f4bed772
+    previews: Query<&Preview>,
+    pendings: Query<&Pending>,
     parents: Query<&Parent>,
     mesh_entities: Query<(), With<Handle<Mesh>>>,
     children: Query<&Children>,
-<<<<<<< HEAD
 ) -> Entity {
+    /*
     let Some(render_layers) = AncestorIter::new(&parents, e)
         .filter_map(|p| render_layers.get(p).ok())
         .last()
@@ -1059,37 +908,32 @@
     for c in DescendantIter::new(&children, e) {
         if mesh_entities.get(c).is_ok() {
             commands.entity(c).insert(render_layers.clone());
-=======
-    render_layers: Query<&RenderLayers>,
-    previews: Query<&Preview>,
-    pendings: Query<&Pending>,
-) {
-    for root in &new_scene_roots {
-        propagate_model_property(
-            root,
-            &render_layers,
-            &parents,
-            &children,
-            &mesh_entities,
-            &mut commands,
-        );
-        propagate_model_property(
-            root,
-            &previews,
-            &parents,
-            &children,
-            &mesh_entities,
-            &mut commands,
-        );
-        propagate_model_property(
-            root,
-            &pendings,
-            &parents,
-            &children,
-            &mesh_entities,
-            &mut commands,
-        );
-    }
+    */
+    propagate_model_property(
+        e,
+        &render_layers,
+        &parents,
+        &children,
+        &mesh_entities,
+        &mut commands,
+    );
+    propagate_model_property(
+        e,
+        &previews,
+        &parents,
+        &children,
+        &mesh_entities,
+        &mut commands,
+    );
+    propagate_model_property(
+        e,
+        &pendings,
+        &parents,
+        &children,
+        &mesh_entities,
+        &mut commands,
+    );
+    e
 }
 
 pub fn propagate_model_property<Property: Component + Clone + std::fmt::Debug>(
@@ -1116,8 +960,6 @@
     for c in DescendantIter::new(children, root) {
         if mesh_entities.contains(c) {
             commands.entity(c).insert(property.clone());
->>>>>>> f4bed772
-        }
-    }
-    e
+        }
+    }
 }