--- conflicted
+++ resolved
@@ -16,16 +16,8 @@
 */
 
 use crate::{
-<<<<<<< HEAD
-    interaction::{DragPlaneBundle, Preview, Selectable, MODEL_PREVIEW_LAYER},
-    site::{
-        Affiliation, AssetSource, Category, CurrentLevel, Dependents, Group, ModelMarker,
-        ModelProperty, NameInSite, Pending, Pose, PreventDeletion, Scale, SiteAssets, SiteParent,
-    },
-=======
     interaction::{DragPlaneBundle, Preview, MODEL_PREVIEW_LAYER},
-    site::SiteAssets,
->>>>>>> 7d21b488
+    site::{CurrentLevel, SiteAssets, SiteParent},
     site_asset_io::MODEL_ENVIRONMENT_VARIABLE,
 };
 use bevy::{
@@ -37,10 +29,10 @@
 };
 use bevy_impulse::*;
 use bevy_mod_outline::OutlineMeshExt;
-<<<<<<< HEAD
-=======
-use rmf_site_format::{AssetSource, Model, ModelMarker, Pending, Scale};
->>>>>>> 7d21b488
+use rmf_site_format::{
+    Affiliation, AssetSource, Group, Model, ModelInstance, ModelMarker, ModelProperty, NameInSite,
+    Pending, Scale,
+};
 use smallvec::SmallVec;
 use std::{any::TypeId, fmt, future::Future};
 use thiserror::Error;
@@ -332,6 +324,8 @@
 pub struct ModelLoader<'w, 's> {
     services: Res<'w, ModelLoadingServices>,
     commands: Commands<'w, 's>,
+    model_descriptions:
+        Query<'w, 's, &'static ModelProperty<AssetSource>, (With<ModelMarker>, With<Group>)>,
 }
 
 impl<'w, 's> ModelLoader<'w, 's> {
@@ -340,6 +334,32 @@
     pub fn spawn_model(&mut self, parent: Entity, model: Model) -> EntityCommands<'w, 's, '_> {
         self.spawn_model_impulse(parent, model, move |impulse| {
             impulse.detach();
+        })
+    }
+
+    /// Spawn a new model instance and begin a workflow to load its asset source.
+    /// This is only for brand new models does not support reacting to the load finishing.
+    pub fn spawn_model_instance(
+        &mut self,
+        parent: Entity,
+        model_instance: ModelInstance<Entity>,
+        source: Option<&AssetSource>,
+    ) -> Option<EntityCommands<'w, 's, '_>> {
+        let model_description_source = model_instance
+            .description
+            .0
+            .map(|e| {
+                self.model_descriptions
+                    .get(e)
+                    .ok()
+                    .map(|property| property.0.clone())
+            })
+            .flatten();
+
+        source.or(model_description_source.as_ref()).map(|s| {
+            self.spawn_model_instance_impulse(parent, model_instance, s.clone(), move |impulse| {
+                impulse.detach();
+            })
         })
     }
 
@@ -352,6 +372,21 @@
         impulse: impl FnOnce(Impulse<ModelLoadingResult, ()>),
     ) -> EntityCommands<'w, 's, '_> {
         let source = model.source.clone();
+        let id = self.commands.spawn(model).set_parent(parent).id();
+        let loading_impulse = self.update_asset_source_impulse(id, source);
+        (impulse)(loading_impulse);
+        self.commands.entity(id)
+    }
+
+    /// Spawn a new model instance and begin a workflow to load its asset source.
+    /// Additionally build on the impulse chain of the asset source loading workflow.
+    pub fn spawn_model_instance_impulse(
+        &mut self,
+        parent: Entity,
+        model: ModelInstance<Entity>,
+        source: AssetSource,
+        impulse: impl FnOnce(Impulse<ModelLoadingResult, ()>),
+    ) -> EntityCommands<'w, 's, '_> {
         let id = self.commands.spawn(model).set_parent(parent).id();
         let loading_impulse = self.update_asset_source_impulse(id, source);
         (impulse)(loading_impulse);
