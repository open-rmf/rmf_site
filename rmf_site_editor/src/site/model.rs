/*
 * Copyright (C) 2022 Open Source Robotics Foundation
 *
 * Licensed under the Apache License, Version 2.0 (the "License");
 * you may not use this file except in compliance with the License.
 * You may obtain a copy of the License at
 *
 *     http://www.apache.org/licenses/LICENSE-2.0
 *
 * Unless required by applicable law or agreed to in writing, software
 * distributed under the License is distributed on an "AS IS" BASIS,
 * WITHOUT WARRANTIES OR CONDITIONS OF ANY KIND, either express or implied.
 * See the License for the specific language governing permissions and
 * limitations under the License.
 *
*/

use crate::{
    interaction::{DragPlaneBundle, Preview, MODEL_PREVIEW_LAYER},
    site::SiteAssets,
    site_asset_io::MODEL_ENVIRONMENT_VARIABLE,
    Issue, ValidateWorkspace,
};
use bevy::{
    ecs::system::{EntityCommands, SystemParam},
    gltf::Gltf,
    prelude::*,
    render::view::RenderLayers,
    scene::SceneInstance,
    utils::Uuid,
};
use bevy_impulse::*;
use bevy_mod_outline::OutlineMeshExt;
use rmf_site_format::{
    Affiliation, AssetSource, Group, IssueKey, ModelInstance, ModelMarker, ModelProperty,
    NameInSite, Pending, Scale,
};
use smallvec::SmallVec;
use std::{any::TypeId, collections::HashSet, fmt, future::Future};
use thiserror::Error;

/// Denotes the properties of the current spawned scene for the model, to despawn when updating AssetSource
/// and avoid spurious reloading if the new `AssetSource` is equal to the old one
#[derive(Component, Debug, Clone)]
pub struct ModelScene {
    source: AssetSource,
    scene_root: Entity,
}

/// For a given `AssetSource`, return all the sources that we should try loading.
pub fn get_all_for_source(source: &AssetSource) -> SmallVec<[AssetSource; 6]> {
    match source {
        AssetSource::Search(ref name) => {
            let model_name = name.split('/').last().unwrap();
            SmallVec::from([
                AssetSource::Search(name.to_owned()),
                AssetSource::Search(name.to_owned() + "/model.sdf"),
                AssetSource::Search(name.to_owned() + "/" + model_name + ".obj"),
                AssetSource::Search(name.to_owned() + ".glb"),
                AssetSource::Search(name.to_owned() + ".stl"),
                AssetSource::Search(name.to_owned() + "/" + model_name + ".glb"),
            ])
        }
        AssetSource::Local(_) | AssetSource::Remote(_) | AssetSource::Package(_) => {
            let mut v = SmallVec::new();
            v.push(source.clone());
            v
        }
    }
}

pub type ModelLoadingResult = Result<ModelLoadingSuccess, ModelLoadingError>;

pub type InstanceSpawningResult = Result<ModelLoadingSuccess, InstanceSpawningError>;

<<<<<<< HEAD
pub fn handle_model_loaded_events(
    mut commands: Commands,
    loading_models: Query<
        (
            Entity,
            &PendingSpawning,
            &Scale,
            Option<&RenderLayers>,
            Option<&Preview>,
            Option<&Pending>,
        ),
        With<ModelMarker>,
    >,
    mut current_scenes: Query<&mut ModelScene>,
    asset_server: Res<AssetServer>,
    site_assets: Res<SiteAssets>,
    gltfs: Res<Assets<Gltf>>,
    untyped_assets: Res<Assets<LoadedUntypedAsset>>,
    trashcan: Res<ModelTrashcan>,
    mut dependents: Query<&mut Dependents>,
) {
    // For each model that is loading, check if its scene has finished loading
    // yet. If the scene has finished loading, then insert it as a child of the
    // model entity and make it selectable.
    for (e, h, scale, render_layer, preview, pending) in loading_models.iter() {
        if asset_server.is_loaded_with_dependencies(h.id()) {
            let Some(h) = untyped_assets.get(&**h) else {
                warn!("Broken reference to untyped asset, this should not happen!");
                continue;
            };
            let h = &h.handle;
            let type_id = h.type_id();
            let model_id = if type_id == TypeId::of::<Gltf>() {
                // Guaranteed to be safe in this scope
                // We could do an if let Ok(_) chain but that would require multiple
                // clones of the handle
                let gltf = gltfs.get(h.clone().typed::<Gltf>()).unwrap();
                // Get default scene if present, otherwise index 0
                let scene = gltf
                    .default_scene
                    .as_ref()
                    .map(|s| s.clone())
                    .unwrap_or(gltf.scenes.get(0).unwrap().clone());
                Some(
                    commands
                        .spawn(SceneBundle {
                            scene,
                            transform: Transform::from_scale(**scale),
                            ..default()
                        })
                        .id(),
                )
            } else if type_id == TypeId::of::<Scene>() {
                let scene = h.clone().typed::<Scene>();
                Some(
                    commands
                        .spawn(SceneBundle {
                            scene,
                            transform: Transform::from_scale(**scale),
                            ..default()
                        })
                        .id(),
                )
            } else if type_id == TypeId::of::<Mesh>() {
                let mesh = h.clone().typed::<Mesh>();
                Some(
                    commands
                        .spawn(PbrBundle {
                            mesh,
                            material: site_assets.default_mesh_grey_material.clone(),
                            transform: Transform::from_scale(**scale),
                            ..default()
                        })
                        .id(),
                )
            } else {
                None
            };
=======
#[derive(Resource)]
/// Services that deal with model loading
// TODO(luca) revisit pub / private-ness of struct and fields
struct ModelLoadingServices {
    /// Continuous service that sends a response when the scene at the requested entity finished
    /// spawning.
    check_scene_is_spawned: Service<Entity, Entity>,
    /// System that tries to load a model and returns a result.
    pub load_model: Service<ModelLoadingRequest, ModelLoadingResult>,
    pub spawn_instance: Service<InstanceSpawningRequest, InstanceSpawningResult>,
}
>>>>>>> a83a94b1

#[derive(Default)]
pub struct ModelLoadingPlugin {}

impl Plugin for ModelLoadingPlugin {
    fn build(&self, app: &mut App) {
        let model_loading_services = ModelLoadingServices::from_app(app);
        app.insert_resource(model_loading_services);
    }
}

// For each InstanceId send a response when it is spawned
fn check_scenes_are_spawned(
    In(ContinuousService { key }): ContinuousServiceInput<Entity, Entity>,
    mut orders: ContinuousQuery<Entity, Entity>,
    instance_ids: Query<&SceneInstance>,
    scene_spawner: Res<SceneSpawner>,
) {
    let Some(mut orders) = orders.get_mut(&key) else {
        return;
    };

    orders.for_each(|order| {
        let req = order.request().clone();
        // Make sure the instance is ready
        if instance_ids
            .get(req)
            .is_ok_and(|id| scene_spawner.instance_is_ready(**id))
        {
            order.respond(req);
        }
    })
}

fn load_asset_source(
    In(source): In<AssetSource>,
    asset_server: Res<AssetServer>,
) -> impl Future<Output = Result<UntypedHandle, ModelLoadingErrorKind>> {
    let asset_server = asset_server.clone();
    async move {
        let asset_path = match String::try_from(&source) {
            Ok(asset_path) => asset_path,
            Err(err) => {
                return Err(ModelLoadingErrorKind::InvalidAssetSource(err.to_string()));
            }
        };
        asset_server
            .load_untyped_async(&asset_path)
            .await
            .map_err(|e| ModelLoadingErrorKind::AssetServerError(e.to_string()))
    }
}

pub fn spawn_scene_for_loaded_model(
    In((parent, h, source)): In<(Entity, UntypedHandle, AssetSource)>,
    world: &mut World,
) -> Option<(Entity, bool)> {
    // For each model that is loading, check if its scene has finished loading
    // yet. If the scene has finished loading, then insert it as a child of the
    // model entity and make it selectable.
    let type_id = h.type_id();
    let (model_id, is_scene) = if type_id == TypeId::of::<Gltf>() {
        // Note we can't do an `if let Some()` because get(Handle) panics if the type is
        // not the stored type
        let gltfs = world.resource::<Assets<Gltf>>();
        let gltf = gltfs.get(&h)?;
        // Get default scene if present, otherwise index 0
        let scene = gltf
            .default_scene
            .as_ref()
            .or_else(|| gltf.scenes.get(0))
            .cloned()?;
        Some((world.spawn(SceneBundle { scene, ..default() }).id(), true))
    } else if type_id == TypeId::of::<Scene>() {
        let scene = h.typed::<Scene>();
        Some((world.spawn(SceneBundle { scene, ..default() }).id(), true))
    } else if type_id == TypeId::of::<Mesh>() {
        let site_assets = world.resource::<SiteAssets>();
        let mesh = h.typed::<Mesh>();
        Some((
            world
                .spawn(PbrBundle {
                    mesh,
                    material: site_assets.default_mesh_grey_material.clone(),
                    ..default()
                })
                .id(),
            false,
        ))
    } else {
        None
    }?;
    // Add scene and visibility bundle if not present already
    world
        .entity_mut(parent)
        .insert(ModelScene {
            source: source,
            scene_root: model_id,
        })
        .add_child(model_id);
    if world.get::<Visibility>(parent).is_none() {
        world.entity_mut(parent).insert(VisibilityBundle::default());
    }
    Some((model_id, is_scene))
}

/// Return Ok(request) if the source changed and we might need to continue downstream operations.
/// Err(Ok(success)) if there was no change and we can skip downstream operations.
pub fn cleanup_if_asset_source_changed(
    In(request): In<ModelLoadingRequest>,
    mut commands: Commands,
    model_scenes: Query<&ModelScene>,
) -> Result<ModelLoadingRequest, ModelLoadingResult> {
    commands
        .entity(request.parent)
        .insert(request.source.clone());
    let Ok(scene) = model_scenes.get(request.parent) else {
        return Ok(request);
    };

    if scene.source == request.source {
        return Err(Ok(ModelLoadingSuccess {
            request,
            unchanged: true,
        }));
    }
    commands.entity(scene.scene_root).despawn_recursive();
    commands.entity(request.parent).remove::<ModelScene>();
    Ok(request)
}

fn handle_model_loading(
    In(AsyncService {
        request, channel, ..
    }): AsyncServiceInput<ModelLoadingRequest>,
    model_services: Res<ModelLoadingServices>,
) -> impl Future<Output = Result<ModelLoadingRequest, ModelLoadingError>> {
    let check_scene_is_spawned = model_services.check_scene_is_spawned.clone();
    async move {
        let sources = get_all_for_source(&request.source);

        let load_asset_source = load_asset_source.into_async_callback();
        let mut handle = None;
        for source in sources {
            let res = channel
                .query(source, load_asset_source.clone())
                .await
                .available()
                .ok_or_else(|| {
                    ModelLoadingError::new(
                        request.clone(),
                        ModelLoadingErrorKind::WorkflowExecutionError,
                    )
                })?;
            if let Ok(h) = res {
                handle = Some(h);
                break;
            }
        }
        let Some(handle) = handle else {
            return Err(ModelLoadingError::new(
                request.clone(),
                ModelLoadingErrorKind::FailedLoadingAsset,
            ));
        };
        // Now we have a handle and a parent entity, call the spawn scene service
        let res = channel
            .query(
                (request.parent, handle, request.source.clone()),
                spawn_scene_for_loaded_model.into_blocking_callback(),
            )
            .await
            .available()
            .ok_or_else(|| {
                ModelLoadingError::new(
                    request.clone(),
                    ModelLoadingErrorKind::WorkflowExecutionError,
                )
            })?;
        let Some((scene_entity, is_scene)) = res else {
            return Err(ModelLoadingError::new(
                request.clone(),
                ModelLoadingErrorKind::NonModelAsset,
            ));
        };
        if is_scene {
            // Wait for the scene to be spawned, if there is one
            channel
                .query(scene_entity, check_scene_is_spawned)
                .await
                .available()
                .ok_or_else(|| {
                    ModelLoadingError::new(
                        request.clone(),
                        ModelLoadingErrorKind::WorkflowExecutionError,
                    )
                })?;
        }
        Ok(request)
    }
}

#[derive(Clone, Debug, PartialEq, Eq, Hash, DeliveryLabel)]
struct SpawnModelLabel(Entity);

/// Component added to models that are being loaded
#[derive(Component, Deref, DerefMut)]
pub struct ModelLoadingState(Promise<ModelLoadingResult>);

/// Component added to models that failed loading and containing the reason loading failed.
#[derive(Component, Deref, DerefMut)]
pub struct ModelFailedLoading(ModelLoadingError);

/// Polling system that checks the state of promises and prints errors / adds marker components if
/// models failed loading
fn handle_model_loading_errors(
    In(result): In<ModelLoadingResult>,
    model_scenes: Query<&ModelScene>,
    mut commands: Commands,
) -> ModelLoadingResult {
    let parent = match result {
        Ok(ref success) => success.request.parent,
        Err(ref err) => {
            let parent = err.request.parent;
            // There was an actual error, cleanup the scene
            if let Ok(scene) = model_scenes.get(parent) {
                commands.entity(scene.scene_root).despawn_recursive();
                commands.entity(parent).remove::<ModelScene>();
            }
            error!("{err}");
            commands
                .entity(parent)
                .insert(ModelFailedLoading(err.clone()));
            parent
        }
    };
    commands.entity(parent).remove::<ModelLoadingState>();
    result
}

fn instance_spawn_request_into_model_load_request(
    In(request): In<InstanceSpawningRequest>,
    descriptions: Query<&ModelProperty<AssetSource>>,
) -> Result<ModelLoadingRequest, InstanceSpawningError> {
    let Some(affiliation) = request.affiliation.0 else {
        return Err(InstanceSpawningError::NoAffiliation);
    };

    let Ok(source) = descriptions.get(affiliation) else {
        return Err(InstanceSpawningError::AffiliationMissing);
    };

    Ok(ModelLoadingRequest {
        parent: request.parent,
        source: source.0.clone(),
    })
}

/// `SystemParam` used to request for model loading operations
#[derive(SystemParam)]
pub struct ModelLoader<'w, 's> {
    services: Res<'w, ModelLoadingServices>,
    commands: Commands<'w, 's>,
    model_instances: Query<
        'w,
        's,
        (Entity, &'static Affiliation<Entity>),
        (With<ModelMarker>, Without<Group>, With<AssetSource>),
    >,
}

impl<'w, 's> ModelLoader<'w, 's> {
    /// Spawn a new model instance and begin a workflow to load its asset source
    /// from the affiliated model description.
    /// This is only for brand new models does not support reacting to the load finishing.
    pub fn spawn_model_instance(
        &mut self,
        parent: Entity,
        instance: ModelInstance<Entity>,
    ) -> EntityCommands<'w, 's, '_> {
        self.spawn_model_instance_impulse(parent, instance, move |impulse| {
            impulse.detach();
        })
    }

    /// Spawn a new model instance and begin a workflow to load its asset source.
    /// Additionally build on the impulse chain of the asset source loading workflow.
    pub fn spawn_model_instance_impulse(
        &mut self,
        parent: Entity,
        instance: ModelInstance<Entity>,
        impulse: impl FnOnce(Impulse<InstanceSpawningResult, ()>),
    ) -> EntityCommands<'w, 's, '_> {
        let affiliation = instance.description.clone();
        let id = self.commands.spawn(instance).set_parent(parent).id();
        let spawning_impulse = self.commands.request(
            InstanceSpawningRequest::new(id, affiliation),
            self.services
                .spawn_instance
                .clone()
                .instruct(SpawnModelLabel(id).preempt()),
        );
        (impulse)(spawning_impulse);
        self.commands.entity(id)
    }

    /// Run a basic workflow to update the asset source of an existing entity
    pub fn update_asset_source(&mut self, entity: Entity, source: AssetSource) {
        self.update_asset_source_impulse(entity, source).detach();
    }

    /// Update an asset source and then keep attaching impulses to its outcome.
    /// Remember to call `.detach()` when finished or else the whole chain will be
    /// dropped right away.
    pub fn update_asset_source_impulse(
        &mut self,
        entity: Entity,
        source: AssetSource,
    ) -> Impulse<'w, 's, '_, ModelLoadingResult, ()> {
        self.commands.request(
            ModelLoadingRequest::new(entity, source),
            self.services
                .load_model
                .clone()
                .instruct(SpawnModelLabel(entity).preempt()),
        )
    }

    /// Update the asset source of all model instances affiliated with the provided
    /// model description
    pub fn update_description_asset_source(&mut self, entity: Entity, source: AssetSource) {
        let mut instance_entities = HashSet::new();
        for (e, affiliation) in self.model_instances.iter() {
            if let Some(description_entity) = affiliation.0 {
                if entity == description_entity {
                    instance_entities.insert(e);
                }
            }
        }
        for e in instance_entities.iter() {
            self.update_asset_source_impulse(*e, source.clone())
                .detach();
        }
    }
}

fn load_model_dependencies(
    In(AsyncService {
        request, channel, ..
    }): AsyncServiceInput<ModelLoadingRequest>,
    children_q: Query<&Children>,
    models: Query<&AssetSource, With<ModelMarker>>,
    model_loading: Res<ModelLoadingServices>,
) -> impl Future<Output = Result<ModelLoadingRequest, ModelLoadingError>> {
    let models = DescendantIter::new(&children_q, request.parent)
        .filter_map(|c| models.get(c).ok().map(|source| (c, source.clone())))
        .collect::<Vec<_>>();
    let load_model = model_loading.load_model.clone();
    async move {
        for (model_entity, source) in models {
            channel
                .query(ModelLoadingRequest::new(model_entity, source), load_model)
                .await
                .available()
                .ok_or_else(|| {
                    ModelLoadingError::new(
                        request.clone(),
                        ModelLoadingErrorKind::WorkflowExecutionError,
                    )
                })?
                .map_err(|err| {
                    ModelLoadingError::new(
                        request.clone(),
                        ModelLoadingErrorKind::FailedLoadingDependency(err.to_string()),
                    )
                })?;
        }
        Ok(request)
    }
}

#[derive(Debug, Hash, PartialEq, Eq, Clone, SystemSet)]
pub enum ModelLoadingSet {
    /// Label to run the system that checks if scenes have been spawned
    CheckSceneSystem,
    /// Flush commands and impulses
    CheckSceneFlush,
}

impl ModelLoadingServices {
    pub fn from_app(app: &mut App) -> Self {
        app.configure_sets(
            PostUpdate,
            (
                ModelLoadingSet::CheckSceneSystem,
                ModelLoadingSet::CheckSceneFlush,
            )
                .chain(),
        )
        .add_systems(
            PostUpdate,
            (apply_deferred, flush_impulses()).in_set(ModelLoadingSet::CheckSceneFlush),
        );
        let check_scene_is_spawned = app.spawn_continuous_service(
            PostUpdate,
            check_scenes_are_spawned.configure(|config: SystemConfigs| {
                config.in_set(ModelLoadingSet::CheckSceneSystem)
            }),
        );
        let skip_if_unchanged = cleanup_if_asset_source_changed.into_blocking_callback();
        let load_model_dependencies = app.world.spawn_service(load_model_dependencies);
        let model_loading_service = app.world.spawn_service(handle_model_loading);
        // This workflow tries to load the model without doing any error handling
        let try_load_model: Service<ModelLoadingRequest, ModelLoadingResult, ()> =
            app.world.spawn_workflow(|scope, builder| {
                scope
                    .input
                    .chain(builder)
                    .then(skip_if_unchanged)
                    .branch_for_err(|res| res.connect(scope.terminate))
                    .then(model_loading_service)
                    .connect_on_err(scope.terminate)
                    .then(load_model_dependencies)
                    .connect_on_err(scope.terminate)
                    // The model and its dependencies are spawned, make them selectable / propagate
                    // render layers
                    .then(propagate_model_properties.into_blocking_callback())
                    .then(make_models_selectable.into_blocking_callback())
                    .map_block(|req| {
                        Ok(ModelLoadingSuccess {
                            request: req,
                            unchanged: false,
                        })
                    })
                    .connect(scope.terminate)
            });

        // Complete model loading with error handling, by having it as a separate
        // workflow we can easily capture all the early returns on error
        let load_model = app.world.spawn_workflow(|scope, builder| {
            scope
                .input
                .chain(builder)
                .then(try_load_model)
                .then(handle_model_loading_errors.into_blocking_callback())
                .connect(scope.terminate)
        });

        // Model instance spawning workflow
        let spawn_instance = app.world.spawn_workflow(|scope, builder| {
            scope
                .input
                .chain(builder)
                .then(instance_spawn_request_into_model_load_request.into_blocking_callback())
                .connect_on_err(scope.terminate)
                .then(load_model)
                .map_block(|res| res.map_err(InstanceSpawningError::ModelError))
                .connect(scope.terminate)
        });

        Self {
            load_model,
            check_scene_is_spawned,
            spawn_instance,
        }
    }
}

#[derive(Clone, Debug)]
pub struct ModelLoadingRequest {
    /// The entity to spawn the model for
    pub parent: Entity,
    /// AssetSource pointing to which asset we want to load
    pub source: AssetSource,
}

impl ModelLoadingRequest {
    pub fn new(parent: Entity, source: AssetSource) -> Self {
        Self { parent, source }
    }
}

#[derive(Clone, Debug)]
pub struct ModelLoadingSuccess {
    pub request: ModelLoadingRequest,
    pub unchanged: bool,
}

#[derive(Clone, Debug)]
pub struct ModelLoadingError {
    pub request: ModelLoadingRequest,
    pub kind: ModelLoadingErrorKind,
}

impl ModelLoadingError {
    pub fn new(request: ModelLoadingRequest, kind: ModelLoadingErrorKind) -> Self {
        Self { request, kind }
    }
}

impl fmt::Display for ModelLoadingError {
    fn fmt(&self, f: &mut fmt::Formatter) -> fmt::Result {
        write!(
            f,
            "Failed to execute model loading request for entity {0:?} and source {1:?} ",
            self.request.parent, self.request.source
        )?;
        write!(f, "Reason: {0}", self.kind)
    }
}

#[derive(Clone, Debug, Error)]
pub enum ModelLoadingErrorKind {
    #[error("Error executing the model loading workflow")]
    WorkflowExecutionError,
    #[error("Asset server error: {0}")]
    AssetServerError(String),
    #[error(
        "Invalid syntax while creating asset path for model. \
        Check that your asset information was input correctly. \
        Current value:\n{0:?}"
    )]
    InvalidAssetSource(String),
    #[error(
        "Failed loading asset, make sure it is in a supported format (.dae is not supported),\
        try using an API key if it belongs to a private organization \
        or add its path to the {MODEL_ENVIRONMENT_VARIABLE} environment variable."
    )]
    FailedLoadingAsset,
    #[error("Asset did not contain a model")]
    NonModelAsset,
    #[error("Failed loading dependency for model, error: {0}")]
    FailedLoadingDependency(String),
}

#[derive(Clone, Debug)]
pub struct InstanceSpawningRequest {
    pub parent: Entity,
    pub affiliation: Affiliation<Entity>,
}

impl InstanceSpawningRequest {
    pub fn new(parent: Entity, affiliation: Affiliation<Entity>) -> Self {
        Self {
            parent,
            affiliation,
        }
    }
}

#[derive(Clone, Debug)]
pub enum InstanceSpawningError {
    NoAffiliation,
    AffiliationMissing,
    ModelError(ModelLoadingError),
}

pub fn update_model_scales(
    changed_scales: Query<(&Scale, &ModelScene), Or<(Changed<Scale>, Changed<ModelScene>)>>,
    mut transforms: Query<&mut Transform>,
) {
    for (scale, scene) in changed_scales.iter() {
        if let Ok(mut tf) = transforms.get_mut(scene.scene_root) {
            tf.scale = **scale;
        }
    }
}

pub fn make_models_selectable(
    In(req): In<ModelLoadingRequest>,
    mut commands: Commands,
    pending_or_previews: Query<(), Or<(With<Pending>, With<Preview>)>>,
    scene_roots: Query<&RenderLayers, With<ModelMarker>>,
    all_children: Query<&Children>,
    mesh_handles: Query<&Handle<Mesh>>,
    mut mesh_assets: ResMut<Assets<Mesh>>,
) -> ModelLoadingRequest {
    // Pending items (i.e. mouse previews) should not be selectable
    if pending_or_previews.get(req.parent).is_ok() {
        return req;
    }
    // Use a small vec here to try to dodge heap allocation if possible.
    // TODO(MXG): Run some tests to see if an allocation of 16 is typically
    // sufficient.
    let mut queue: SmallVec<[Entity; 16]> = SmallVec::new();
    // If layer should not be visible, don't make it selectable
    if scene_roots
        .get(req.parent)
        .is_ok_and(|r| r.iter().all(|l| l == MODEL_PREVIEW_LAYER))
    {
        return req;
    }
    queue.push(req.parent);

    while let Some(e) = queue.pop() {
        commands
            .entity(e)
            .insert(DragPlaneBundle::new(req.parent, Vec3::Z));

        if let Ok(mesh_handle) = mesh_handles.get(e) {
            if let Some(mesh) = mesh_assets.get_mut(mesh_handle) {
                if mesh.generate_outline_normals().is_err() {
                    warn!(
                        "WARNING: Unable to generate outline normals for \
                        a model mesh"
                    );
                }
            }
        }

        if let Ok(children) = all_children.get(e) {
            for child in children {
                queue.push(*child);
            }
        }
    }
    req
}

/// Assigns the render layer of the root, if present, to all the children
pub fn propagate_model_properties(
    In(req): In<ModelLoadingRequest>,
    mut commands: Commands,
    render_layers: Query<&RenderLayers>,
    previews: Query<&Preview>,
    pendings: Query<&Pending>,
    mesh_entities: Query<(), With<Handle<Mesh>>>,
    children: Query<&Children>,
) -> ModelLoadingRequest {
    propagate_model_property(
        req.parent,
        &render_layers,
        &children,
        &mesh_entities,
        &mut commands,
    );
    propagate_model_property(
        req.parent,
        &previews,
        &children,
        &mesh_entities,
        &mut commands,
    );
    propagate_model_property(
        req.parent,
        &pendings,
        &children,
        &mesh_entities,
        &mut commands,
    );
    req
}

pub fn propagate_model_property<Property: Component + Clone + std::fmt::Debug>(
    root: Entity,
    property_query: &Query<&Property>,
    children: &Query<&Children>,
    mesh_entities: &Query<(), With<Handle<Mesh>>>,
    commands: &mut Commands,
) {
    let Ok(property) = property_query.get(root) else {
        return;
    };

    for c in DescendantIter::new(children, root) {
        if mesh_entities.contains(c) {
            commands.entity(c).insert(property.clone());
        }
    }
}

/// This system keeps model instances up to date with the properties of their affiliated descriptions
pub fn update_model_instances<T: Component + Default + Clone>(
    mut commands: Commands,
    model_properties: Query<Ref<ModelProperty<T>>, (With<ModelMarker>, With<Group>)>,
    model_instances: Query<(Entity, Ref<Affiliation<Entity>>), (With<ModelMarker>, Without<Group>)>,
    mut removals: RemovedComponents<ModelProperty<T>>,
) {
    // Removals
    if !removals.is_empty() {
        for description_entity in removals.read() {
            for (instance_entity, affiliation) in model_instances.iter() {
                if affiliation.0 == Some(description_entity) {
                    commands.entity(instance_entity).remove::<T>();
                }
            }
        }
    }

    // Changes
    for (instance_entity, affiliation) in model_instances.iter() {
        if let Some(description_entity) = affiliation.0 {
            if let Ok(property) = model_properties.get(description_entity) {
                if property.is_changed() || affiliation.is_changed() {
                    let mut cmd = commands.entity(instance_entity);
                    cmd.insert(property.0.clone());
                }
            }
        }
    }
}

/// Unique UUID to identify issue of orphan model instance
pub const ORPHAN_MODEL_INSTANCE_ISSUE_UUID: Uuid =
    Uuid::from_u128(0x4e98ce0bc28e4fe528cb0a028f4d5c08u128);

pub fn check_for_orphan_model_instances(
    mut commands: Commands,
    mut validate_events: EventReader<ValidateWorkspace>,
    mut orphan_instances: Query<
        (Entity, &NameInSite, &Affiliation<Entity>),
        (With<ModelMarker>, Without<Group>, Without<Parent>),
    >,
    model_descriptions: Query<&NameInSite, (With<ModelMarker>, With<Group>)>,
) {
    for root in validate_events.read() {
        for (instance_entity, instance_name, affiliation) in orphan_instances.iter_mut() {
            let brief = match affiliation
                .0
                .map(|e| model_descriptions.get(e).ok())
                .flatten()
            {
                Some(description_name) => format!(
                    "Parent level entity not found for model instance {:?} with \
                    affiliated model description {:?}",
                    instance_name, description_name
                ),
                None => format!(
                    "Parent level entity not found for model instance {:?} when saving",
                    instance_name,
                ),
            };
            let issue = Issue {
                key: IssueKey {
                    entities: [instance_entity].into(),
                    kind: ORPHAN_MODEL_INSTANCE_ISSUE_UUID,
                },
                brief,
                hint: "Model instances need to be assigned to a parent level entity. \
                      Respawn the orphan model instance"
                    .to_string(),
            };
            let issue_id = commands.spawn(issue).id();
            commands.entity(**root).add_child(issue_id);
        }
    }
}<|MERGE_RESOLUTION|>--- conflicted
+++ resolved
@@ -73,86 +73,6 @@
 
 pub type InstanceSpawningResult = Result<ModelLoadingSuccess, InstanceSpawningError>;
 
-<<<<<<< HEAD
-pub fn handle_model_loaded_events(
-    mut commands: Commands,
-    loading_models: Query<
-        (
-            Entity,
-            &PendingSpawning,
-            &Scale,
-            Option<&RenderLayers>,
-            Option<&Preview>,
-            Option<&Pending>,
-        ),
-        With<ModelMarker>,
-    >,
-    mut current_scenes: Query<&mut ModelScene>,
-    asset_server: Res<AssetServer>,
-    site_assets: Res<SiteAssets>,
-    gltfs: Res<Assets<Gltf>>,
-    untyped_assets: Res<Assets<LoadedUntypedAsset>>,
-    trashcan: Res<ModelTrashcan>,
-    mut dependents: Query<&mut Dependents>,
-) {
-    // For each model that is loading, check if its scene has finished loading
-    // yet. If the scene has finished loading, then insert it as a child of the
-    // model entity and make it selectable.
-    for (e, h, scale, render_layer, preview, pending) in loading_models.iter() {
-        if asset_server.is_loaded_with_dependencies(h.id()) {
-            let Some(h) = untyped_assets.get(&**h) else {
-                warn!("Broken reference to untyped asset, this should not happen!");
-                continue;
-            };
-            let h = &h.handle;
-            let type_id = h.type_id();
-            let model_id = if type_id == TypeId::of::<Gltf>() {
-                // Guaranteed to be safe in this scope
-                // We could do an if let Ok(_) chain but that would require multiple
-                // clones of the handle
-                let gltf = gltfs.get(h.clone().typed::<Gltf>()).unwrap();
-                // Get default scene if present, otherwise index 0
-                let scene = gltf
-                    .default_scene
-                    .as_ref()
-                    .map(|s| s.clone())
-                    .unwrap_or(gltf.scenes.get(0).unwrap().clone());
-                Some(
-                    commands
-                        .spawn(SceneBundle {
-                            scene,
-                            transform: Transform::from_scale(**scale),
-                            ..default()
-                        })
-                        .id(),
-                )
-            } else if type_id == TypeId::of::<Scene>() {
-                let scene = h.clone().typed::<Scene>();
-                Some(
-                    commands
-                        .spawn(SceneBundle {
-                            scene,
-                            transform: Transform::from_scale(**scale),
-                            ..default()
-                        })
-                        .id(),
-                )
-            } else if type_id == TypeId::of::<Mesh>() {
-                let mesh = h.clone().typed::<Mesh>();
-                Some(
-                    commands
-                        .spawn(PbrBundle {
-                            mesh,
-                            material: site_assets.default_mesh_grey_material.clone(),
-                            transform: Transform::from_scale(**scale),
-                            ..default()
-                        })
-                        .id(),
-                )
-            } else {
-                None
-            };
-=======
 #[derive(Resource)]
 /// Services that deal with model loading
 // TODO(luca) revisit pub / private-ness of struct and fields
@@ -164,7 +84,6 @@
     pub load_model: Service<ModelLoadingRequest, ModelLoadingResult>,
     pub spawn_instance: Service<InstanceSpawningRequest, InstanceSpawningResult>,
 }
->>>>>>> a83a94b1
 
 #[derive(Default)]
 pub struct ModelLoadingPlugin {}
@@ -444,7 +363,7 @@
         &mut self,
         parent: Entity,
         instance: ModelInstance<Entity>,
-    ) -> EntityCommands<'w, 's, '_> {
+    ) -> EntityCommands<'_> {
         self.spawn_model_instance_impulse(parent, instance, move |impulse| {
             impulse.detach();
         })
@@ -457,7 +376,7 @@
         parent: Entity,
         instance: ModelInstance<Entity>,
         impulse: impl FnOnce(Impulse<InstanceSpawningResult, ()>),
-    ) -> EntityCommands<'w, 's, '_> {
+    ) -> EntityCommands<'_> {
         let affiliation = instance.description.clone();
         let id = self.commands.spawn(instance).set_parent(parent).id();
         let spawning_impulse = self.commands.request(
