/*
 * Copyright (C) 2022 Open Source Robotics Foundation
 *
 * Licensed under the Apache License, Version 2.0 (the "License");
 * you may not use this file except in compliance with the License.
 * You may obtain a copy of the License at
 *
 *     http://www.apache.org/licenses/LICENSE-2.0
 *
 * Unless required by applicable law or agreed to in writing, software
 * distributed under the License is distributed on an "AS IS" BASIS,
 * WITHOUT WARRANTIES OR CONDITIONS OF ANY KIND, either express or implied.
 * See the License for the specific language governing permissions and
 * limitations under the License.
 *
*/

use crate::{
    interaction::{DragPlaneBundle, Selectable, MODEL_PREVIEW_LAYER},
    site::{Category, PreventDeletion, SiteAssets},
    site_asset_io::MODEL_ENVIRONMENT_VARIABLE,
    SdfRoot,
};
use bevy::{asset::LoadState, gltf::Gltf, prelude::*, render::view::RenderLayers};
use bevy_mod_outline::OutlineMeshExt;
use rmf_site_format::{AssetSource, ModelMarker, Pending, Pose, Scale, UrdfRoot};
use smallvec::SmallVec;

#[derive(Component, Debug, Clone)]
pub struct ModelScene {
    source: AssetSource,
    format: TentativeModelFormat,
    entity: Option<Entity>,
}

/// Stores a sequence of model formats to try loading, the site editor will try them in a sequence
/// until one is successful, or all fail
#[derive(Component, Debug, Default, Clone, PartialEq)]
pub enum TentativeModelFormat {
    #[default]
    Plain,
    GlbFlat,
    Obj,
    Stl,
    GlbFolder,
    Sdf,
}

impl TentativeModelFormat {
    pub fn next(&self) -> Option<Self> {
        use TentativeModelFormat::*;
        match self {
            Plain => Some(GlbFlat),
            GlbFlat => Some(Obj),
            Obj => Some(Stl),
            Stl => Some(GlbFolder),
            GlbFolder => Some(Sdf),
            Sdf => None,
        }
    }

    // Returns what should be appended to the asset source to make it work with the bevy asset
    // loader matching the format
    pub fn to_string(&self, model_name: &str) -> String {
        use TentativeModelFormat::*;
        match self {
            Plain => "".to_owned(),
            Obj => ("/".to_owned() + model_name + ".obj").into(),
            GlbFlat => ".glb".into(),
            Stl => ".stl".into(),
            GlbFolder => ("/".to_owned() + model_name + ".glb").into(),
            Sdf => "/model.sdf".to_owned(),
        }
    }
}

#[derive(Component, Deref, DerefMut)]
pub struct PendingSpawning(HandleUntyped);

/// A unit component to mark where a scene begins
#[derive(Component, Debug, Clone, Copy)]
pub struct ModelSceneRoot;

pub fn handle_model_loaded_events(
    mut commands: Commands,
<<<<<<< HEAD
    changed_models: Query<
        (Entity, &AssetSource, &Pose, &TentativeModelFormat),
        (Changed<TentativeModelFormat>, With<ModelMarker>),
    >,
    asset_server: Res<AssetServer>,
    loading_models: Query<(Entity, &PendingSpawning, &Scale), With<ModelMarker>>,
    spawned_models: Query<
        Entity,
        (
            Without<PendingSpawning>,
            With<ModelMarker>,
            With<PreventDeletion>,
        ),
=======
    loading_models: Query<
        (Entity, &PendingSpawning, &Scale, Option<&RenderLayers>),
        With<ModelMarker>,
>>>>>>> b4e7e696
    >,
    mut current_scenes: Query<&mut ModelScene>,
    asset_server: Res<AssetServer>,
    site_assets: Res<SiteAssets>,
    meshes: Res<Assets<Mesh>>,
    scenes: Res<Assets<Scene>>,
    gltfs: Res<Assets<Gltf>>,
    urdfs: Res<Assets<UrdfRoot>>,
    sdfs: Res<Assets<SdfRoot>>,
) {
    // For each model that is loading, check if its scene has finished loading
    // yet. If the scene has finished loading, then insert it as a child of the
    // model entity and make it selectable.
<<<<<<< HEAD
    for (e, h, scale) in loading_models.iter() {
=======
    for (e, h, scale, render_layer) in loading_models.iter() {
>>>>>>> b4e7e696
        if asset_server.get_load_state(&h.0) == LoadState::Loaded {
            let model_id = if let Some(gltf) = gltfs.get(&h.typed_weak::<Gltf>()) {
                Some(commands.entity(e).add_children(|parent| {
                    // Get default scene if present, otherwise index 0
                    let scene = gltf
                        .default_scene
                        .as_ref()
                        .map(|s| s.clone())
                        .unwrap_or(gltf.scenes.get(0).unwrap().clone());
                    parent
                        .spawn(SceneBundle {
                            scene,
                            transform: Transform::from_scale(**scale),
                            ..default()
                        })
                        .id()
                }))
            } else if scenes.contains(&h.typed_weak::<Scene>()) {
                Some(commands.entity(e).add_children(|parent| {
                    let h_typed = h.0.clone().typed::<Scene>();
                    parent
                        .spawn(SceneBundle {
                            scene: h_typed,
                            transform: Transform::from_scale(**scale),
                            ..default()
                        })
                        .id()
                }))
            } else if meshes.contains(&h.typed_weak::<Mesh>()) {
                Some(commands.entity(e).add_children(|parent| {
                    let h_typed = h.0.clone().typed::<Mesh>();
                    parent
                        .spawn(PbrBundle {
                            mesh: h_typed,
                            material: site_assets.default_mesh_grey_material.clone(),
                            transform: Transform::from_scale(**scale),
                            ..default()
                        })
                        .id()
                }))
            } else if let Some(urdf) = urdfs.get(&h.typed_weak::<UrdfRoot>()) {
                Some(commands.entity(e).add_children(|parent| {
                    parent
                        .spawn(SpatialBundle::VISIBLE_IDENTITY)
                        .insert(urdf.clone())
                        .insert(Category::Workcell)
                        .id()
                }))
            } else if let Some(sdf) = sdfs.get(&h.typed_weak::<SdfRoot>()) {
                Some(commands.entity(e).add_children(|parent| {
                    parent
                        .spawn(SpatialBundle::VISIBLE_IDENTITY)
                        .insert(sdf.clone())
                        .id()
                }))
            } else {
                None
            };

            if let Some(id) = model_id {
                let mut cmd = commands.entity(e);
                cmd.insert(ModelSceneRoot);
                if !render_layer.is_some_and(|l| l.iter().all(|l| l == MODEL_PREVIEW_LAYER)) {
                    cmd.insert(Selectable::new(e));
                }
                current_scenes.get_mut(e).unwrap().entity = Some(id);
            }
            commands
                .entity(e)
                .remove::<(PreventDeletion, PendingSpawning)>();
        }
    }
}

pub fn update_model_scenes(
    mut commands: Commands,
    changed_models: Query<
        (
            Entity,
            &AssetSource,
            &Pose,
            &TentativeModelFormat,
            Option<&Visibility>,
        ),
        (Changed<TentativeModelFormat>, With<ModelMarker>),
    >,
    asset_server: Res<AssetServer>,
    mut current_scenes: Query<&mut ModelScene>,
    trashcan: Res<ModelTrashcan>,
) {
    fn spawn_model(
        e: Entity,
        source: &AssetSource,
        pose: &Pose,
        asset_server: &AssetServer,
        tentative_format: &TentativeModelFormat,
        has_visibility: bool,
        commands: &mut Commands,
    ) {
        let mut commands = commands.entity(e);
        commands
            .insert(ModelScene {
                source: source.clone(),
                format: tentative_format.clone(),
                entity: None,
            })
            .insert(TransformBundle::from_transform(pose.transform()))
            .insert(Category::Model);

        if !has_visibility {
            // NOTE: We separate this out because for CollisionMeshMarker
            // entities their visibility will be set by the CategoryVisibility
            // plugin, which will (usually) set visibility to false. If we
            // always inserted a true Visibiltiy then we would override the
            // CategoryVisibility setting. This kind of multiple-source-of-truth
            // conflict should be resolved by having a more sound way of building
            // new entities and/or using a dependency tracker as proposed here:
            // https://github.com/open-rmf/rmf_site/issues/173
            commands.insert(VisibilityBundle {
                visibility: Visibility::VISIBLE,
                ..default()
            });
        }

        // For search assets, look at subfolders and iterate through file formats
        // TODO(luca) This will also iterate for non search assets, fix
        let asset_source = match source {
            AssetSource::Search(name) => {
                let model_name = name.split('/').last().unwrap();
                AssetSource::Search(name.to_owned() + &tentative_format.to_string(model_name))
            }
            _ => source.clone(),
        };
        let handle = asset_server.load_untyped(&String::from(&asset_source));
        commands
            .insert(PreventDeletion::because(
                "Waiting for model to spawn".to_string(),
            ))
            .insert(PendingSpawning(handle));
    }

    // update changed models
    for (e, source, pose, tentative_format, vis_option) in changed_models.iter() {
        if let Ok(current_scene) = current_scenes.get_mut(e) {
            // Avoid respawning if spurious change detection was triggered
            if current_scene.source != *source || current_scene.format != *tentative_format {
                if let Some(scene_entity) = current_scene.entity {
                    commands.entity(scene_entity).set_parent(trashcan.0);
                    commands.entity(e).remove::<ModelSceneRoot>();
                }
                // Updated model
                spawn_model(
                    e,
                    source,
                    pose,
                    &asset_server,
                    tentative_format,
                    vis_option.is_some(),
                    &mut commands,
                );
            }
        } else {
            // New model
            spawn_model(
                e,
                source,
                pose,
                &asset_server,
                tentative_format,
                vis_option.is_some(),
                &mut commands,
            );
        }
    }
}

pub fn update_model_tentative_formats(
    mut commands: Commands,
    changed_models: Query<Entity, (Changed<AssetSource>, With<ModelMarker>)>,
    mut loading_models: Query<
        (
            Entity,
            &mut TentativeModelFormat,
            &PendingSpawning,
            &AssetSource,
        ),
        With<ModelMarker>,
    >,
    asset_server: Res<AssetServer>,
) {
    static SUPPORTED_EXTENSIONS: &[&str] = &["obj", "stl", "sdf", "glb", "gltf"];
    for e in changed_models.iter() {
        // Reset to the first format
        commands.entity(e).insert(TentativeModelFormat::default());
    }
    // Check from the asset server if any format failed, if it did try the next
    for (e, mut tentative_format, h, source) in loading_models.iter_mut() {
        if matches!(asset_server.get_load_state(&h.0), LoadState::Failed) {
            let mut cmd = commands.entity(e);
            cmd.remove::<PreventDeletion>();
            // We want to iterate only for search asset types, for others just print an error
            if matches!(source, AssetSource::Search(_)) {
                if let Some(fmt) = tentative_format.next() {
                    *tentative_format = fmt;
<<<<<<< HEAD
                    commands.entity(e).remove::<PendingSpawning>();
                } else {
                    warn!("Model with source {} not found", String::from(source));
                    commands.entity(e).remove::<TentativeModelFormat>();
                    commands.entity(e).remove::<PreventDeletion>();
=======
                    cmd.remove::<PendingSpawning>();
                    continue;
>>>>>>> b4e7e696
                }
            }
            let path = String::from(source);
            let model_ext = path
                .rsplit_once('.')
                .map(|s| s.1.to_owned())
                .unwrap_or_else(|| tentative_format.to_string(""));
            let reason = if !SUPPORTED_EXTENSIONS.iter().any(|e| model_ext.ends_with(e)) {
                "Format not supported".to_owned()
            } else {
                match source {
                    AssetSource::Search(_) | AssetSource::Remote(_) => format!(
                        "Model not found, try using an API key if it belongs to \
                                a private organization, or add its path to the {} \
                                environment variable",
                        MODEL_ENVIRONMENT_VARIABLE
                    ),
                    _ => "Failed parsing file".to_owned(),
                }
            };
            warn!("Failed loading Model with source {}: {}", path, reason);
            cmd.remove::<TentativeModelFormat>();
        }
    }
}

pub fn update_model_scales(
    changed_scales: Query<(&Scale, &ModelScene), Changed<Scale>>,
    mut transforms: Query<&mut Transform>,
) {
    for (scale, scene) in changed_scales.iter() {
        if let Some(scene) = scene.entity {
            if let Ok(mut tf) = transforms.get_mut(scene) {
                tf.scale = **scale;
            }
        }
    }
}

#[derive(Component)]
pub struct Trashcan;

/// The current data structures of models may have nested structures where we
/// spawn "models" within the descendant tree of another model. This can lead to
/// situations where we might try to delete the descendant tree of a model while
/// also modifying one of those descendants. Bevy's current implementation of
/// such commands leads to panic when attempting to modify a despawned entity.
/// To deal with this we defer deleting model descendants by placing them in the
/// trash can and waiting to despawn them during a later stage after any
/// modifier commands have been flushed.
#[derive(Resource)]
pub struct ModelTrashcan(Entity);

impl FromWorld for ModelTrashcan {
    fn from_world(world: &mut World) -> Self {
        Self(world.spawn(Trashcan).id())
    }
}

pub fn clear_model_trashcan(
    mut commands: Commands,
    trashcans: Query<&Children, (With<Trashcan>, Changed<Children>)>,
) {
    for trashcan in &trashcans {
        for trash in trashcan {
            commands.entity(*trash).despawn_recursive();
        }
    }
}

pub fn make_models_selectable(
    mut commands: Commands,
    new_scene_roots: Query<Entity, (Added<ModelSceneRoot>, Without<Pending>)>,
    parents: Query<&Parent>,
    scene_roots: Query<(&Selectable, Option<&RenderLayers>), With<ModelMarker>>,
    all_children: Query<&Children>,
    mesh_handles: Query<&Handle<Mesh>>,
    mut mesh_assets: ResMut<Assets<Mesh>>,
) {
    // We use adding of scene root as a marker of models being spawned, the component is added when
    // the scene fininshed loading and is spawned
    for model_scene_root in &new_scene_roots {
        // Use a small vec here to try to dodge heap allocation if possible.
        // TODO(MXG): Run some tests to see if an allocation of 16 is typically
        // sufficient.
        let mut queue: SmallVec<[Entity; 16]> = SmallVec::new();
        // A root might be a child of another root, for example for SDF models that have multiple
        // submeshes. We need to traverse up to find the highest level scene to use for selecting
        // behavior
        let Some((selectable, render_layers)) = AncestorIter::new(&parents, model_scene_root)
            .filter_map(|p| scene_roots.get(p).ok())
            .last()
            else {
                continue;
        };
        // If layer should not be visible, don't make it selectable
        if render_layers.is_some_and(|r| r.iter().all(|l| l == MODEL_PREVIEW_LAYER)) {
            continue;
        }
        queue.push(model_scene_root);

        while let Some(e) = queue.pop() {
            commands
                .entity(e)
                .insert(selectable.clone())
                .insert(DragPlaneBundle::new(selectable.element, Vec3::Z));

            if let Ok(mesh_handle) = mesh_handles.get(e) {
                if let Some(mesh) = mesh_assets.get_mut(mesh_handle) {
                    if mesh.generate_outline_normals().is_err() {
                        warn!(
                            "WARNING: Unable to generate outline normals for \
                            a model mesh"
                        );
                    }
                }
            }

            if let Ok(children) = all_children.get(e) {
                for child in children {
                    queue.push(*child);
                }
            }
        }
    }
}

/// Assigns the render layer of the root, if present, to all the children
pub fn propagate_model_render_layers(
    mut commands: Commands,
    new_scene_roots: Query<Entity, Added<ModelSceneRoot>>,
    scene_roots: Query<&RenderLayers, With<ModelMarker>>,
    parents: Query<&Parent>,
    mesh_entities: Query<Entity, With<Handle<Mesh>>>,
    children: Query<&Children>,
) {
    for e in &new_scene_roots {
        let Some(render_layers) = AncestorIter::new(&parents, e)
            .filter_map(|p| scene_roots.get(p).ok())
            .last() else {
            continue;
        };
        for c in DescendantIter::new(&children, e) {
            if mesh_entities.get(c).is_ok() {
                commands.entity(c).insert(render_layers.clone());
            }
        }
    }
}<|MERGE_RESOLUTION|>--- conflicted
+++ resolved
@@ -83,25 +83,9 @@
 
 pub fn handle_model_loaded_events(
     mut commands: Commands,
-<<<<<<< HEAD
-    changed_models: Query<
-        (Entity, &AssetSource, &Pose, &TentativeModelFormat),
-        (Changed<TentativeModelFormat>, With<ModelMarker>),
-    >,
-    asset_server: Res<AssetServer>,
-    loading_models: Query<(Entity, &PendingSpawning, &Scale), With<ModelMarker>>,
-    spawned_models: Query<
-        Entity,
-        (
-            Without<PendingSpawning>,
-            With<ModelMarker>,
-            With<PreventDeletion>,
-        ),
-=======
     loading_models: Query<
         (Entity, &PendingSpawning, &Scale, Option<&RenderLayers>),
         With<ModelMarker>,
->>>>>>> b4e7e696
     >,
     mut current_scenes: Query<&mut ModelScene>,
     asset_server: Res<AssetServer>,
@@ -115,11 +99,7 @@
     // For each model that is loading, check if its scene has finished loading
     // yet. If the scene has finished loading, then insert it as a child of the
     // model entity and make it selectable.
-<<<<<<< HEAD
-    for (e, h, scale) in loading_models.iter() {
-=======
     for (e, h, scale, render_layer) in loading_models.iter() {
->>>>>>> b4e7e696
         if asset_server.get_load_state(&h.0) == LoadState::Loaded {
             let model_id = if let Some(gltf) = gltfs.get(&h.typed_weak::<Gltf>()) {
                 Some(commands.entity(e).add_children(|parent| {
@@ -324,16 +304,8 @@
             if matches!(source, AssetSource::Search(_)) {
                 if let Some(fmt) = tentative_format.next() {
                     *tentative_format = fmt;
-<<<<<<< HEAD
-                    commands.entity(e).remove::<PendingSpawning>();
-                } else {
-                    warn!("Model with source {} not found", String::from(source));
-                    commands.entity(e).remove::<TentativeModelFormat>();
-                    commands.entity(e).remove::<PreventDeletion>();
-=======
                     cmd.remove::<PendingSpawning>();
                     continue;
->>>>>>> b4e7e696
                 }
             }
             let path = String::from(source);
