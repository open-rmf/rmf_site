/*
 * Copyright (C) 2025 Open Source Robotics Foundation
 *
 * Licensed under the Apache License, Version 2.0 (the "License");
 * you may not use this file except in compliance with the License.
 * You may obtain a copy of the License at
 *
 *     http://www.apache.org/licenses/LICENSE-2.0
 *
 * Unless required by applicable law or agreed to in writing, software
 * distributed under the License is distributed on an "AS IS" BASIS,
 * WITHOUT WARRANTIES OR CONDITIONS OF ANY KIND, either express or implied.
 * See the License for the specific language governing permissions and
 * limitations under the License.
 *
*/

use crate::{
    site::{
        Affiliation, ChangeCurrentScenario, CurrentScenario, IssueKey, NameInSite, Property,
        ScenarioMarker, ScenarioModifiers, UpdateProperty,
    },
    Issue, ValidateWorkspace,
};
use bevy::{
    ecs::{
        component::Mutable, hierarchy::ChildOf, query::QueryFilter, system::SystemParam,
        world::OnDespawn,
    },
    prelude::*,
};
use std::fmt::Debug;
use uuid::Uuid;

#[derive(Component, Debug, Default, Clone, Deref, DerefMut)]
pub struct Modifier<T: Property>(T);

impl<T: Property> Modifier<T> {
    pub fn new(value: T) -> Self {
        Self(value)
    }
}

#[derive(Clone, Debug, Event)]
pub struct AddModifier {
    for_element: Entity,
    modifier: Entity,
    in_scenario: Entity,
    to_root: bool,
}

impl AddModifier {
    pub fn new(for_element: Entity, modifier: Entity, in_scenario: Entity) -> Self {
        Self {
            for_element,
            modifier,
            in_scenario,
            to_root: false,
        }
    }

    pub fn new_to_root(for_element: Entity, modifier: Entity, in_scenario: Entity) -> Self {
        Self {
            for_element,
            modifier,
            in_scenario,
            to_root: true,
        }
    }
}

#[derive(Clone, Debug, Event)]
pub struct RemoveModifier {
    for_element: Entity,
    in_scenario: Entity,
}

impl RemoveModifier {
    pub fn new(for_element: Entity, in_scenario: Entity) -> Self {
        Self {
            for_element,
            in_scenario,
        }
    }
}

#[derive(Clone, Debug, Event, Copy)]
pub struct UpdateModifier<T> {
    pub scenario: Entity,
    pub element: Entity,
    pub update: T,
}

impl<T> UpdateModifier<T> {
    pub fn new(scenario: Entity, element: Entity, update: T) -> Self {
        Self {
            scenario,
            element,
            update,
        }
    }
}

#[derive(SystemParam)]
pub struct GetModifier<'w, 's, T: Component<Mutability = Mutable> + Clone + Default> {
    pub scenarios: Query<
        'w,
        's,
        (
            &'static ScenarioModifiers<Entity>,
            &'static Affiliation<Entity>,
        ),
        With<ScenarioMarker>,
    >,
    pub modifiers: Query<'w, 's, &'static T>,
}

impl<'w, 's, T: Component<Mutability = Mutable> + Clone + Default> GetModifier<'w, 's, T> {
    /// Retrieves the element's modifier in a scenario or the nearest inherited modifier.
    /// If None is returned, there is no modifier for the scenario-element pair in this scenario tree.
    pub fn get(&self, scenario: Entity, element: Entity) -> Option<&T> {
        let mut modifier: Option<&T> = None;
        let mut scenario_entity = scenario;
        while modifier.is_none() {
            let Ok((scenario_modifiers, scenario_parent)) = self.scenarios.get(scenario_entity)
            else {
                break;
            };
            if let Some(target_modifier) = scenario_modifiers
                .get(&element)
                .and_then(|e| self.modifiers.get(*e).ok())
            {
                modifier = Some(target_modifier);
                break;
            }

            if let Some(parent_entity) = scenario_parent.0 {
                scenario_entity = parent_entity;
            } else {
                // Modifier does not exist in the current scenario tree
                break;
            }
        }
        modifier
    }
}

<<<<<<< HEAD
pub trait Modifier<T: Property>: Component<Mutability = Mutable> + Debug + Default + Clone {
    /// This system retrieves the property values for this element's modifier, if any
    fn get(&self) -> Option<T>;

    /// This system climbs up the scenario tree to retrieve the inherited property
    /// value for this element, if any.
    fn retrieve_inherited(
        &self,
        for_element: Entity,
        in_scenario: Entity,
        get_modifier: &GetModifier<Self>,
    ) -> Option<T> {
        let mut parent_value: Option<T> = None;
        let mut target_scenario = in_scenario;
        while parent_value.is_none() {
            let Some(parent_entity) = get_modifier
                .scenarios
                .get(target_scenario)
                .ok()
                .and_then(|(_, p)| p.0)
            else {
                break;
            };

            if let Some(modifier) = get_modifier.get(parent_entity, for_element) {
                parent_value = modifier.get();
            }
            target_scenario = parent_entity;
        }
        parent_value
    }

    /// Inserts a new modifier for an element in the specified scenario. This is triggered
    /// when property T is newly added to an element.
    fn insert(_for_element: Entity, _in_scenario: Entity, _value: T, _world: &mut World) {}

    /// Inserts new modifiers elements in a newly added root scenario.
    fn insert_on_new_scenario(_in_scenario: Entity, _world: &mut World) {}

    /// Checks whether this element is included in the current scenario.
    fn check_inclusion(
        &self,
        for_element: Entity,
        in_scenario: Entity,
        get_modifier: &GetModifier<Self>,
    ) -> bool;
}

=======
>>>>>>> b997abea
/// Handles additions and removals of scenario modifiers
pub fn handle_scenario_modifiers(
    mut commands: Commands,
    mut change_current_scenario: EventWriter<ChangeCurrentScenario>,
    mut add_modifier: EventReader<AddModifier>,
    mut remove_modifier: EventReader<RemoveModifier>,
    mut scenarios: Query<
        (&mut ScenarioModifiers<Entity>, &Affiliation<Entity>),
        With<ScenarioMarker>,
    >,
    mut update_property: EventWriter<UpdateProperty>,
    current_scenario: Res<CurrentScenario>,
) {
    for remove in remove_modifier.read() {
        let Ok((mut scenario_modifiers, _)) = scenarios.get_mut(remove.in_scenario) else {
            continue;
        };
        if let Some(modifier) = scenario_modifiers.remove(&remove.for_element) {
            commands.entity(modifier).despawn();
        }

        if current_scenario.0.is_some_and(|e| e == remove.in_scenario) {
            change_current_scenario.write(ChangeCurrentScenario(remove.in_scenario));
        };
    }

    for add in add_modifier.read() {
        let scenario_entity = if add.to_root {
            let mut target_scenario = add.in_scenario;
            let mut root_scenario: Option<Entity> = None;
            while root_scenario.is_none() {
                let Ok((_, parent_scenario)) = scenarios.get(target_scenario) else {
                    break;
                };
                if let Some(parent_entity) = parent_scenario.0 {
                    target_scenario = parent_entity;
                } else {
                    root_scenario = Some(target_scenario);
                    break;
                }
            }
            if let Some(root_scenario_entity) = root_scenario {
                root_scenario_entity
            } else {
                error!("No root scenario found for the current scenario tree!");
                continue;
            }
        } else {
            add.in_scenario
        };

        let Ok((mut scenario_modifiers, _)) = scenarios.get_mut(scenario_entity) else {
            continue;
        };
        // If a modifier entity already exists, we ignore and despawn incoming modifier
        // entity.
        if scenario_modifiers.contains_key(&add.for_element) {
            commands.entity(add.modifier).despawn();
        } else {
            commands
                .entity(add.modifier)
                .insert(Affiliation(Some(add.for_element)))
                .insert(ChildOf(scenario_entity));
            scenario_modifiers.insert(add.for_element, add.modifier);
        }

        update_property.write(UpdateProperty::new(add.for_element, add.in_scenario));
    }
}

/// Handles cleanup of scenario modifiers when elements are despawned
pub fn handle_cleanup_modifiers<M: Component<Mutability = Mutable> + Debug + Default + Clone>(
    trigger: Trigger<OnDespawn, M>,
    scenarios: Query<Entity, With<ScenarioMarker>>,
    mut remove_modifier: EventWriter<RemoveModifier>,
) {
    for scenario_entity in scenarios.iter() {
        remove_modifier.write(RemoveModifier::new(trigger.target(), scenario_entity));
    }
}

<<<<<<< HEAD
/// Counts how many scenarios this element is included in. Requirements for inclusion
/// depends on the scenario property.
pub fn count_scenarios<T: Property, M: Modifier<T>>(
    for_element: Entity,
    scenarios: &Query<
        (Entity, &ScenarioModifiers<Entity>, &Affiliation<Entity>),
        With<ScenarioMarker>,
    >,
    get_modifier: &GetModifier<M>,
) -> i32 {
    scenarios.iter().fold(0, |x, (e, _, _)| {
        if get_modifier
            .get(e, for_element)
            .is_some_and(|modifier| modifier.check_inclusion(for_element, e, get_modifier))
        {
            x + 1
        } else {
            x
        }
    })
=======
/// If a modifier entity in ScenarioModifiers has all Modifier<T> components removed,
/// send this entity to be removed and despawned.
pub fn handle_empty_modifiers<T: Property, F: QueryFilter>(
    mut remove_modifier: EventWriter<RemoveModifier>,
    mut removals: RemovedComponents<Modifier<T>>,
    affiliation: Query<&Affiliation<Entity>>,
    current_scenario: Res<CurrentScenario>,
    modifiers: Query<(), F>,
    scenarios: Query<(Entity, &ScenarioModifiers<Entity>), With<ScenarioMarker>>,
) {
    if !removals.is_empty() {
        for modifier_entity in removals.read() {
            // Check that this modifier entity no longer satisfy the specified filter
            if modifiers.get(modifier_entity).is_ok() {
                continue;
            }
            // Check that this modifier entity has an affiliated element
            let Some(element) = affiliation.get(modifier_entity).ok().and_then(|a| a.0) else {
                continue;
            };
            // Check that this element-modifier pair exists in the current scenario, else
            // search for the target scenario
            if let Some(scenario_entity) = current_scenario.0 {
                if scenarios
                    .get(scenario_entity)
                    .is_ok_and(|(_, scenario_modifiers)| {
                        scenario_modifiers
                            .get(&element)
                            .is_some_and(|e| *e == modifier_entity)
                    })
                {
                    remove_modifier.write(RemoveModifier::new(element, scenario_entity));
                    continue;
                }
            }

            // The current scenario wasn't the target scenario, loop over scenario
            // modifiers to find
            for (scenario_entity, scenario_modifiers) in scenarios.iter() {
                if scenario_modifiers
                    .get(&element)
                    .is_some_and(|e| *e == modifier_entity)
                {
                    remove_modifier.write(RemoveModifier::new(element, scenario_entity));
                    break;
                }
            }
            // Target scenario entity can't be found, this is an invalid modifier,
            // do nothing
        }
    }
>>>>>>> b997abea
}

/// Unique UUID to identify issue of missing root scenario modifiers
pub const MISSING_ROOT_MODIFIER_ISSUE_UUID: Uuid =
    Uuid::from_u128(0x98df792d3de44d26b126a9335f9e743au128);

pub fn check_for_missing_root_modifiers<M: Component<Mutability = Mutable>>(
    mut commands: Commands,
    mut validate_events: EventReader<ValidateWorkspace>,
    scenarios: Query<
        (
            &ScenarioModifiers<Entity>,
            &NameInSite,
            &Affiliation<Entity>,
        ),
        With<ScenarioMarker>,
    >,
    elements: Query<(Entity, Option<&NameInSite>), With<M>>,
) {
    for root in validate_events.read() {
        for (scenario_modifiers, scenario_name, parent_scenario) in scenarios.iter() {
            if parent_scenario.0.is_some() {
                continue;
            }
            for (element, element_name) in elements.iter() {
                if !scenario_modifiers.contains_key(&element) {
                    let name = element_name
                        .map(|name| name.0.clone())
                        .unwrap_or(element.index().to_string());
                    let issue = Issue {
                        key: IssueKey {
                            entities: [element].into(),
                            kind: MISSING_ROOT_MODIFIER_ISSUE_UUID,
                        },
                        brief: format!(
                            "Modifier for element {:?} is missing in root scenario {:?}",
                            name, scenario_name.0
                        ),
                        hint: "Toggle the scenario properties for this element in specified scenario tree. \
                               The editor will append a modifier with fallback values for this element."
                            .to_string(),
                    };
                    let issue_id = commands.spawn(issue).id();
                    commands.entity(**root).add_child(issue_id);
                }
            }
        }
    }
}<|MERGE_RESOLUTION|>--- conflicted
+++ resolved
@@ -145,57 +145,6 @@
     }
 }
 
-<<<<<<< HEAD
-pub trait Modifier<T: Property>: Component<Mutability = Mutable> + Debug + Default + Clone {
-    /// This system retrieves the property values for this element's modifier, if any
-    fn get(&self) -> Option<T>;
-
-    /// This system climbs up the scenario tree to retrieve the inherited property
-    /// value for this element, if any.
-    fn retrieve_inherited(
-        &self,
-        for_element: Entity,
-        in_scenario: Entity,
-        get_modifier: &GetModifier<Self>,
-    ) -> Option<T> {
-        let mut parent_value: Option<T> = None;
-        let mut target_scenario = in_scenario;
-        while parent_value.is_none() {
-            let Some(parent_entity) = get_modifier
-                .scenarios
-                .get(target_scenario)
-                .ok()
-                .and_then(|(_, p)| p.0)
-            else {
-                break;
-            };
-
-            if let Some(modifier) = get_modifier.get(parent_entity, for_element) {
-                parent_value = modifier.get();
-            }
-            target_scenario = parent_entity;
-        }
-        parent_value
-    }
-
-    /// Inserts a new modifier for an element in the specified scenario. This is triggered
-    /// when property T is newly added to an element.
-    fn insert(_for_element: Entity, _in_scenario: Entity, _value: T, _world: &mut World) {}
-
-    /// Inserts new modifiers elements in a newly added root scenario.
-    fn insert_on_new_scenario(_in_scenario: Entity, _world: &mut World) {}
-
-    /// Checks whether this element is included in the current scenario.
-    fn check_inclusion(
-        &self,
-        for_element: Entity,
-        in_scenario: Entity,
-        get_modifier: &GetModifier<Self>,
-    ) -> bool;
-}
-
-=======
->>>>>>> b997abea
 /// Handles additions and removals of scenario modifiers
 pub fn handle_scenario_modifiers(
     mut commands: Commands,
@@ -277,28 +226,6 @@
     }
 }
 
-<<<<<<< HEAD
-/// Counts how many scenarios this element is included in. Requirements for inclusion
-/// depends on the scenario property.
-pub fn count_scenarios<T: Property, M: Modifier<T>>(
-    for_element: Entity,
-    scenarios: &Query<
-        (Entity, &ScenarioModifiers<Entity>, &Affiliation<Entity>),
-        With<ScenarioMarker>,
-    >,
-    get_modifier: &GetModifier<M>,
-) -> i32 {
-    scenarios.iter().fold(0, |x, (e, _, _)| {
-        if get_modifier
-            .get(e, for_element)
-            .is_some_and(|modifier| modifier.check_inclusion(for_element, e, get_modifier))
-        {
-            x + 1
-        } else {
-            x
-        }
-    })
-=======
 /// If a modifier entity in ScenarioModifiers has all Modifier<T> components removed,
 /// send this entity to be removed and despawned.
 pub fn handle_empty_modifiers<T: Property, F: QueryFilter>(
@@ -350,7 +277,6 @@
             // do nothing
         }
     }
->>>>>>> b997abea
 }
 
 /// Unique UUID to identify issue of missing root scenario modifiers
