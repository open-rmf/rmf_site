/*
 * Copyright (C) 2022 Open Source Robotics Foundation
 *
 * Licensed under the Apache License, Version 2.0 (the "License");
 * you may not use this file except in compliance with the License.
 * You may obtain a copy of the License at
 *
 *     http://www.apache.org/licenses/LICENSE-2.0
 *
 * Unless required by applicable law or agreed to in writing, software
 * distributed under the License is distributed on an "AS IS" BASIS,
 * WITHOUT WARRANTIES OR CONDITIONS OF ANY KIND, either express or implied.
 * See the License for the specific language governing permissions and
 * limitations under the License.
 *
*/

use crate::{animate::Spinning, interaction::VisualCue, site::*};
use bevy::prelude::*;

// TODO(@mxgrey): Consider using recency rankings for Locations so they don't
// experience z-fighting.
pub const LOCATION_LAYER_HEIGHT: f32 = LANE_LAYER_LIMIT + SELECTED_LANE_OFFSET;

<<<<<<< HEAD
#[derive(Component, Clone, Default)]
pub struct LocationTagMeshes {
    charger: Option<Entity>,
    parking_spot: Option<Entity>,
    holding_point: Option<Entity>,
    spawn_robot: Option<Entity>,
    workcell: Option<Entity>,
}

fn location_halo_tf(tag: &LocationTag) -> Transform {
    let position = match tag {
        LocationTag::Charger => 0,
        LocationTag::ParkingSpot => 1,
        LocationTag::HoldingPoint => 2,
        LocationTag::SpawnRobot(_) => 3,
        LocationTag::Workcell(_) => 4,
    };
    Transform {
        translation: Vec3::new(0., 0., 0.01),
        rotation: Quat::from_rotation_z((position as f32 / 6.0 * 360.0).to_radians()),
        ..default()
    }
}

// TODO(MXG): Refactor this implementation with should_display_lane using traits and generics
=======
// TODO(@mxgrey): Refactor this implementation with should_display_lane using traits and generics
>>>>>>> 996a0df5
fn should_display_point(
    point: &Point<Entity>,
    associated: &AssociatedGraphs<Entity>,
    parents: &Query<&Parent>,
    levels: &Query<(), With<LevelElevation>>,
    current_level: &Res<CurrentLevel>,
    graphs: &GraphSelect,
) -> bool {
    if let Ok(parent) = parents.get(point.0) {
        if levels.contains(parent.get()) && Some(parent.get()) != ***current_level {
            return false;
        }
    }

    graphs.should_display(associated)
}

pub fn add_location_visuals(
    mut commands: Commands,
    locations: Query<
        (
            Entity,
            &Point<Entity>,
            &AssociatedGraphs<Entity>,
            &LocationTags,
        ),
        Added<LocationTags>,
    >,
    graphs: GraphSelect,
    anchors: AnchorParams,
    parents: Query<&Parent>,
    levels: Query<(), With<LevelElevation>>,
    mut dependents: Query<&mut Dependents, With<Anchor>>,
    assets: Res<SiteAssets>,
    current_level: Res<CurrentLevel>,
) {
    for (e, point, associated_graphs, tags) in &locations {
        if let Ok(mut deps) = dependents.get_mut(point.0) {
            deps.insert(e);
        }

        let material = graphs.display_style(associated_graphs).0;
        let is_visible = should_display_point(
            point,
            associated_graphs,
            &parents,
            &levels,
            &current_level,
            &graphs,
        );

        let position = anchors
            .point_in_parent_frame_of(point.0, Category::Location, e)
<<<<<<< HEAD
            .unwrap()
            + LOCATION_LAYER_HEIGHT * Vec3::Z;

        let mut tag_meshes = LocationTagMeshes::default();
        for tag in tags.iter() {
            let id = commands.spawn_empty().id();
            let material = match tag {
                LocationTag::Charger => {
                    tag_meshes.charger = Some(id);
                    assets.charger_material.clone()
                }
                LocationTag::ParkingSpot => {
                    tag_meshes.parking_spot = Some(id);
                    assets.parking_material.clone()
                }
                LocationTag::HoldingPoint => {
                    tag_meshes.holding_point = Some(id);
                    assets.holding_point_material.clone()
                }
                LocationTag::SpawnRobot(_) => {
                    tag_meshes.spawn_robot = Some(id);
                    assets.robot_material.clone()
                }
                LocationTag::Workcell(_) => {
                    tag_meshes.workcell = Some(id);
                    assets.workcell_material.clone()
                }
            };
            commands.entity(id).insert(PbrBundle {
                mesh: assets.location_tag_mesh.clone(),
                material,
                transform: location_halo_tf(tag),
                ..default()
            });
            commands.entity(e).add_child(id);
        }

=======
            .unwrap();
>>>>>>> 996a0df5
        // TODO(MXG): Put icons on the different visual squares based on the location tags
        commands
            .entity(e)
            .insert(PbrBundle {
                mesh: assets.location_mesh.clone(),
                transform: Transform::from_translation(position),
                material,
                visibility: Visibility { is_visible },
                ..default()
            })
            .insert(Spinning::new(-10.0))
            .insert(Category::Location)
            .insert(tag_meshes)
            .insert(VisualCue::outline());
    }
}

pub fn update_changed_location(
    mut locations: Query<
        (
            Entity,
            &Point<Entity>,
            &AssociatedGraphs<Entity>,
            &mut Visibility,
            &mut Transform,
        ),
        (Changed<Point<Entity>>, Without<NavGraphMarker>),
    >,
    anchors: AnchorParams,
    parents: Query<&Parent>,
    levels: Query<(), With<LevelElevation>>,
    graphs: GraphSelect,
    current_level: Res<CurrentLevel>,
) {
    for (e, point, associated, mut visibility, mut tf) in &mut locations {
        let position = anchors
            .point_in_parent_frame_of(point.0, Category::Location, e)
            .unwrap();
        tf.translation = position;
        tf.translation.z = LOCATION_LAYER_HEIGHT;

        let is_visible = should_display_point(
            point,
            associated,
            &parents,
            &levels,
            &current_level,
            &graphs,
        );
        if visibility.is_visible != is_visible {
            visibility.is_visible = is_visible;
        }
    }
}

pub fn update_location_for_moved_anchors(
    mut locations: Query<(Entity, &Point<Entity>, &mut Transform), With<LocationTags>>,
    anchors: AnchorParams,
    changed_anchors: Query<
        &Dependents,
        (
            With<Anchor>,
            Or<(Changed<Anchor>, Changed<GlobalTransform>)>,
        ),
    >,
) {
    for dependents in &changed_anchors {
        for dependent in dependents.iter() {
            if let Ok((e, point, mut tf)) = locations.get_mut(*dependent) {
                let position = anchors
                    .point_in_parent_frame_of(point.0, Category::Location, e)
                    .unwrap();
                tf.translation = position;
                tf.translation.z = LOCATION_LAYER_HEIGHT;
            }
        }
    }
}

pub fn update_location_for_changed_location_tags(
    mut commands: Commands,
    mut locations: Query<(Entity, &LocationTags, &mut LocationTagMeshes), Changed<LocationTags>>,
    assets: Res<SiteAssets>,
) {
    for (e, tags, mut tag_meshes) in &mut locations {
        // Despawn the removed tags first
        if let Some(id) = tag_meshes.charger {
            if !tags.iter().any(|t| t.is_charger()) {
                commands.entity(id).despawn_recursive();
                tag_meshes.charger = None;
            }
        }
        if let Some(id) = tag_meshes.parking_spot {
            if !tags.iter().any(|t| t.is_parking_spot()) {
                commands.entity(id).despawn_recursive();
                tag_meshes.parking_spot = None;
            }
        }
        if let Some(id) = tag_meshes.holding_point {
            if !tags.iter().any(|t| t.is_holding_point()) {
                commands.entity(id).despawn_recursive();
                tag_meshes.holding_point = None;
            }
        }
        if let Some(id) = tag_meshes.spawn_robot {
            if !tags.iter().any(|t| t.spawn_robot().is_some()) {
                commands.entity(id).despawn_recursive();
                tag_meshes.spawn_robot = None;
            }
        }
        if let Some(id) = tag_meshes.workcell {
            if !tags.iter().any(|t| t.workcell().is_some()) {
                commands.entity(id).despawn_recursive();
                tag_meshes.workcell = None;
            }
        }
        // Spawn the new tags
        for tag in tags.iter() {
            let (id, material) = match tag {
                LocationTag::Charger => {
                    if tag_meshes.charger.is_none() {
                        let id = commands.spawn_empty().id();
                        tag_meshes.charger = Some(id);
                        (id, assets.charger_material.clone())
                    } else {
                        continue;
                    }
                }
                LocationTag::ParkingSpot => {
                    if tag_meshes.parking_spot.is_none() {
                        let id = commands.spawn_empty().id();
                        tag_meshes.parking_spot = Some(id);
                        (id, assets.parking_material.clone())
                    } else {
                        continue;
                    }
                }
                LocationTag::HoldingPoint => {
                    if tag_meshes.holding_point.is_none() {
                        let id = commands.spawn_empty().id();
                        tag_meshes.holding_point = Some(id);
                        (id, assets.holding_point_material.clone())
                    } else {
                        continue;
                    }
                }
                LocationTag::SpawnRobot(_) => {
                    if tag_meshes.spawn_robot.is_none() {
                        let id = commands.spawn_empty().id();
                        tag_meshes.spawn_robot = Some(id);
                        (id, assets.robot_material.clone())
                    } else {
                        continue;
                    }
                }
                LocationTag::Workcell(_) => {
                    if tag_meshes.workcell.is_none() {
                        let id = commands.spawn_empty().id();
                        tag_meshes.workcell = Some(id);
                        (id, assets.workcell_material.clone())
                    } else {
                        continue;
                    }
                }
            };
            commands.entity(id).insert(PbrBundle {
                mesh: assets.location_tag_mesh.clone(),
                material,
                transform: location_halo_tf(tag),
                ..default()
            });
            commands.entity(e).add_child(id);
        }
    }
}

pub fn update_visibility_for_locations(
    mut locations: Query<
        (
            &Point<Entity>,
            &AssociatedGraphs<Entity>,
            &mut Visibility,
            &mut Handle<StandardMaterial>,
            // &mut
        ),
        (With<LocationTags>, Without<NavGraphMarker>),
    >,
    parents: Query<&Parent>,
    levels: Query<(), With<LevelElevation>>,
    current_level: Res<CurrentLevel>,
    graphs: GraphSelect,
    locations_with_changed_association: Query<
        Entity,
        (With<LocationTags>, Changed<AssociatedGraphs<Entity>>),
    >,
    graph_changed_visibility: Query<
        (),
        (
            With<NavGraphMarker>,
            Or<(Changed<Visibility>, Changed<RecencyRank<NavGraphMarker>>)>,
        ),
    >,
    removed: RemovedComponents<NavGraphMarker>,
) {
    let graph_change = !graph_changed_visibility.is_empty() || removed.iter().next().is_some();
    let update_all = current_level.is_changed() || graph_change;
    if update_all {
        for (point, associated, mut visibility, _) in &mut locations {
            let is_visible = should_display_point(
                point,
                associated,
                &parents,
                &levels,
                &current_level,
                &graphs,
            );
            if visibility.is_visible != is_visible {
                visibility.is_visible = is_visible;
            }
        }
    } else {
        for e in &locations_with_changed_association {
            if let Ok((point, associated, mut visibility, _)) = locations.get_mut(e) {
                let is_visible = should_display_point(
                    point,
                    associated,
                    &parents,
                    &levels,
                    &current_level,
                    &graphs,
                );
                if visibility.is_visible != is_visible {
                    visibility.is_visible = is_visible;
                }
            }
        }
    }

    if graph_change {
        for (_, associated_graphs, _, mut m) in &mut locations {
            *m = graphs.display_style(associated_graphs).0;
        }
    } else {
        for e in &locations_with_changed_association {
            if let Ok((_, associated_graphs, _, mut m)) = locations.get_mut(e) {
                *m = graphs.display_style(associated_graphs).0;
            }
        }
    }
}

#[derive(Debug, Clone)]
pub struct ConsiderLocationTag {
    pub tag: Option<LocationTag>,
    pub for_element: Entity,
}

impl ConsiderLocationTag {
    pub fn new(tag: Option<LocationTag>, for_element: Entity) -> Self {
        Self { tag, for_element }
    }
}

// TODO(MXG): Consider refactoring into a generic plugin, alongside ConsiderAssociatedGraph
pub fn handle_consider_location_tag(
    mut recalls: Query<&mut RecallLocationTags>,
    mut considerations: EventReader<ConsiderLocationTag>,
) {
    for consider in considerations.iter() {
        if let Ok(mut recall) = recalls.get_mut(consider.for_element) {
            recall.consider_tag = consider.tag.clone();
            let r = recall.as_mut();
            if let Some(LocationTag::SpawnRobot(model)) | Some(LocationTag::Workcell(model)) =
                &r.consider_tag
            {
                r.consider_tag_asset_source_recall.remember(&model.source);
            }
        }
    }
}<|MERGE_RESOLUTION|>--- conflicted
+++ resolved
@@ -22,7 +22,6 @@
 // experience z-fighting.
 pub const LOCATION_LAYER_HEIGHT: f32 = LANE_LAYER_LIMIT + SELECTED_LANE_OFFSET;
 
-<<<<<<< HEAD
 #[derive(Component, Clone, Default)]
 pub struct LocationTagMeshes {
     charger: Option<Entity>,
@@ -47,10 +46,7 @@
     }
 }
 
-// TODO(MXG): Refactor this implementation with should_display_lane using traits and generics
-=======
 // TODO(@mxgrey): Refactor this implementation with should_display_lane using traits and generics
->>>>>>> 996a0df5
 fn should_display_point(
     point: &Point<Entity>,
     associated: &AssociatedGraphs<Entity>,
@@ -104,9 +100,8 @@
 
         let position = anchors
             .point_in_parent_frame_of(point.0, Category::Location, e)
-<<<<<<< HEAD
-            .unwrap()
-            + LOCATION_LAYER_HEIGHT * Vec3::Z;
+            .unwrap();
+            //+ LOCATION_LAYER_HEIGHT * Vec3::Z;
 
         let mut tag_meshes = LocationTagMeshes::default();
         for tag in tags.iter() {
@@ -142,9 +137,6 @@
             commands.entity(e).add_child(id);
         }
 
-=======
-            .unwrap();
->>>>>>> 996a0df5
         // TODO(MXG): Put icons on the different visual squares based on the location tags
         commands
             .entity(e)
