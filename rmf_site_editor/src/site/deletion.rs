--- conflicted
+++ resolved
@@ -18,15 +18,10 @@
 use crate::{
     interaction::{Select, Selection},
     log::Log,
-<<<<<<< HEAD
-    site::{Category, CurrentLevel, Dependents, LevelProperties, SiteUpdateStage},
-    Issue,
-=======
     site::{
         Category, CurrentLevel, Dependents, LevelElevation, LevelProperties, NameInSite,
         SiteUpdateStage,
     },
->>>>>>> b4e7e696
 };
 use bevy::{ecs::system::SystemParam, prelude::*};
 use rmf_site_format::{ConstraintDependents, Edge, MeshConstraint, Path, Point};
