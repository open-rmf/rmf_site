--- conflicted
+++ resolved
@@ -277,13 +277,8 @@
                 &NameInSite,
                 &AssetSource,
                 &Pose,
-<<<<<<< HEAD
-                &IsPrimary,
-                &PixelsPerMeter,
-=======
                 &PixelsPerMeter,
                 &PreferredSemiTransparency,
->>>>>>> b4e7e696
                 &SiteID,
                 &Parent,
                 &Children,
@@ -486,14 +481,9 @@
         }
     }
 
-<<<<<<< HEAD
-    for (name, source, pose, is_primary, pixels_per_meter, id, parent, children) in &q_drawings {
-        if let Ok((_, level_id, _, _, _)) = q_levels.get(parent.get()) {
-=======
     for (name, source, pose, pixels_per_meter, preferred_alpha, id, parent, children) in &q_drawings
     {
         if let Ok((_, _, _, _, level_id, _, _, _)) = q_levels.get(parent.get()) {
->>>>>>> b4e7e696
             if let Some(level) = levels.get_mut(&level_id.0) {
                 let mut measurements = BTreeMap::new();
                 let mut fiducials = BTreeMap::new();
@@ -515,11 +505,6 @@
                             },
                         );
                     }
-<<<<<<< HEAD
-                    if let Ok((point, o_point, label, id)) = q_fiducials.get(*e) {
-                        let point = o_point.map(|x| &x.0).unwrap_or(point);
-                        let anchor = Point(get_anchor_id(point.0)?);
-=======
                     if let Ok((point, o_point, affiliation, id)) = q_fiducials.get(*e) {
                         let point = o_point.map(|x| &x.0).unwrap_or(point);
                         let anchor = Point(get_anchor_id(point.0)?);
@@ -528,16 +513,11 @@
                         } else {
                             Affiliation(None)
                         };
->>>>>>> b4e7e696
                         fiducials.insert(
                             id.0,
                             Fiducial {
                                 anchor,
-<<<<<<< HEAD
-                                label: label.clone(),
-=======
                                 affiliation,
->>>>>>> b4e7e696
                                 marker: FiducialMarker,
                             },
                         );
@@ -546,31 +526,6 @@
                 level.drawings.insert(
                     id.0,
                     Drawing {
-<<<<<<< HEAD
-                        name: name.clone(),
-                        anchors,
-                        fiducials,
-                        measurements,
-                        source: source.clone(),
-                        pose: pose.clone(),
-                        is_primary: is_primary.clone(),
-                        pixels_per_meter: pixels_per_meter.clone(),
-                    },
-                );
-            }
-        }
-    }
-
-    for (edge, o_edge, constraint_id, parent) in &q_constraints {
-        if let Ok((_, level_id, _, _, _)) = q_levels.get(parent.get()) {
-            if let Some(level) = levels.get_mut(&level_id.0) {
-                let edge = o_edge.map(|x| &x.0).unwrap_or(edge);
-                let edge = get_anchor_id_edge(edge)?;
-
-                level
-                    .constraints
-                    .insert(constraint_id.0, Constraint::from(edge));
-=======
                         properties: DrawingProperties {
                             name: name.clone(),
                             source: source.clone(),
@@ -583,7 +538,6 @@
                         measurements,
                     },
                 );
->>>>>>> b4e7e696
             }
         }
     }
@@ -626,13 +580,8 @@
         }
     }
 
-<<<<<<< HEAD
-    for (name, source, pose, is_static, constraint_dependents, scale, id, parent) in &q_models {
-        if let Ok((_, level_id, _, _, _)) = q_levels.get(parent.get()) {
-=======
     for (name, source, pose, is_static, scale, id, parent) in &q_models {
         if let Ok((_, _, _, _, level_id, _, _, _)) = q_levels.get(parent.get()) {
->>>>>>> b4e7e696
             if let Some(level) = levels.get_mut(&level_id.0) {
                 level.models.insert(
                     id.0,
@@ -1157,38 +1106,6 @@
         .collect()
 }
 
-<<<<<<< HEAD
-fn generate_site_properties(
-    world: &mut World,
-    site: Entity,
-) -> Result<SiteProperties<u32>, SiteGenerationError> {
-    let mut state: SystemState<Query<&SiteID>> = SystemState::new(world);
-    let site_id = state.get(world);
-    let props = world
-        .get::<SiteProperties<Entity>>(site)
-        .ok_or(SiteGenerationError::InvalidSiteEntity(site))?;
-
-    let properties = SiteProperties {
-        name: props.name.clone(),
-        filtered_issues: props
-            .filtered_issues
-            .iter()
-            .map(|key| {
-                let entities = key
-                    .entities
-                    .iter()
-                    .map(|e| site_id.get(*e).unwrap().0)
-                    .collect();
-                IssueKey {
-                    entities,
-                    kind: key.kind,
-                }
-            })
-            .collect(),
-        filtered_issue_kinds: props.filtered_issue_kinds.clone(),
-    };
-    Ok(properties)
-=======
 fn migrate_relative_paths(
     site: Entity,
     new_path: &PathBuf,
@@ -1240,7 +1157,6 @@
             }
         }
     }
->>>>>>> b4e7e696
 }
 
 pub fn generate_site(
@@ -1260,9 +1176,6 @@
     let lanes = generate_lanes(world, site)?;
     let locations = generate_locations(world, site)?;
     let graph_ranking = generate_graph_rankings(world, site)?;
-<<<<<<< HEAD
-    let properties = generate_site_properties(world, site)?;
-=======
 
     let name_of_site = match world.get::<NameOfSite>(site) {
         Some(props) => props.clone(),
@@ -1270,20 +1183,15 @@
             return Err(SiteGenerationError::InvalidSiteEntity(site));
         }
     };
->>>>>>> b4e7e696
 
     disassemble_edited_drawing(world);
     return Ok(Site {
         format_version: rmf_site_format::SemVer::default(),
         anchors,
-<<<<<<< HEAD
-        properties,
-=======
         properties: SiteProperties {
             name: name_of_site,
             ..default()
         },
->>>>>>> b4e7e696
         levels,
         lifts,
         fiducials,
