--- conflicted
+++ resolved
@@ -570,31 +570,8 @@
         }
     }
 
-<<<<<<< HEAD
-    for (edge, o_edge, distance, label, id, parent) in &q_measurements {
-        let edge = o_edge.map(|x| &x.0).unwrap_or(edge);
-        if let Ok((_, level_id, _, _, _)) = q_levels.get(parent.get()) {
-            if let Some(level) = levels.get_mut(&level_id.0) {
-                let anchors = get_anchor_id_edge(edge)?;
-                level.measurements.insert(
-                    id.0,
-                    Measurement {
-                        anchors,
-                        distance: distance.clone(),
-                        label: label.clone(),
-                        marker: MeasurementMarker,
-                    },
-                );
-            }
-        }
-    }
-
     for (name, source, pose, is_static, scale, id, parent) in &q_models {
-        if let Ok((_, level_id, _, _, _)) = q_levels.get(parent.get()) {
-=======
-    for (name, source, pose, is_static, constraint_dependents, scale, id, parent) in &q_models {
         if let Ok((_, _, _, _, level_id, _, _, _)) = q_levels.get(parent.get()) {
->>>>>>> 6d500983
             if let Some(level) = levels.get_mut(&level_id.0) {
                 level.models.insert(
                     id.0,
