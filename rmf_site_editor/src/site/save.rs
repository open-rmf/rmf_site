/*
 * Copyright (C) 2022 Open Source Robotics Foundation
 *
 * Licensed under the Apache License, Version 2.0 (the "License");
 * you may not use this file except in compliance with the License.
 * You may obtain a copy of the License at
 *
 *     http://www.apache.org/licenses/LICENSE-2.0
 *
 * Unless required by applicable law or agreed to in writing, software
 * distributed under the License is distributed on an "AS IS" BASIS,
 * WITHOUT WARRANTIES OR CONDITIONS OF ANY KIND, either express or implied.
 * See the License for the specific language governing permissions and
 * limitations under the License.
 *
*/

use bevy::{
    ecs::{event::Events, system::SystemState},
    prelude::*,
};
use std::{
    collections::{BTreeMap, BTreeSet},
    path::PathBuf,
};
use thiserror::Error as ThisError;

use crate::{interaction::Preview, recency::RecencyRanking, site::*, ExportFormat};
use rmf_site_format::*;

#[derive(Event)]
pub struct SaveSite {
    pub site: Entity,
    pub to_file: PathBuf,
    pub format: ExportFormat,
}

#[derive(Event)]
pub struct SaveNavGraphs {
    pub site: Entity,
    pub to_file: PathBuf,
}

// TODO(MXG): Change all these errors to use u32 SiteIDs instead of entities
#[derive(ThisError, Debug, Clone)]
pub enum SiteGenerationError {
    #[error("the specified entity [{0:?}] does not refer to a site")]
    InvalidSiteEntity(Entity),
    #[error("an object has a reference to an anchor that does not exist")]
    BrokenAnchorReference(Entity),
    #[error("an object has a reference to a group that does not exist")]
    BrokenAffiliation(Entity),
    #[error("an object has a reference to a level that does not exist")]
    BrokenLevelReference(Entity),
    #[error("an object has a reference to a nav graph that does not exist")]
    BrokenNavGraphReference(Entity),
    #[error("an issue has a reference to an object that does not exist")]
    BrokenIssueReference(Entity),
    #[error("lift {0} is missing its anchor group")]
    BrokenLift(u32),
    #[error(
        "anchor {anchor:?} is being referenced for site {site:?} but does not belong to that site"
    )]
    InvalidAnchorReference { site: u32, anchor: u32 },
    #[error(
        "lift door {door:?} is referencing an anchor that does not belong to its lift {anchor:?}"
    )]
    InvalidLiftDoorReference { door: Entity, anchor: Entity },
}

/// This is used when a drawing is being edited to fix its parenting before we
/// attempt to save the site.
// TODO(@mxgrey): Remove this when we no longer need to de-parent drawings while
// editing them.
fn assemble_edited_drawing(world: &mut World) {
    let Some(c) = world.get_resource::<CurrentEditDrawing>().copied() else {
        return;
    };
    let Some(c) = c.target() else { return };
    let Some(mut level) = world.get_entity_mut(c.level) else {
        return;
    };
    level.push_children(&[c.drawing]);
}

/// Revert the drawing back to the root so it can continue to be edited.
fn disassemble_edited_drawing(world: &mut World) {
    let Some(c) = world.get_resource::<CurrentEditDrawing>().copied() else {
        return;
    };
    let Some(c) = c.target() else { return };
    let Some(mut level) = world.get_entity_mut(c.level) else {
        return;
    };
    level.remove_children(&[c.drawing]);
}

/// Look through all the elements that we will be saving and assign a SiteID
/// component to any elements that do not have one already.
fn assign_site_ids(world: &mut World, site: Entity) -> Result<(), SiteGenerationError> {
    let mut state: SystemState<(
        Query<
            Entity,
            (
                Or<(
                    With<Anchor>,
                    With<DoorType>,
                    With<DrawingMarker>,
                    With<FloorMarker>,
                    With<LightKind>,
                    With<ModelMarker>,
                    With<PhysicalCameraProperties>,
                    With<WallMarker>,
                )>,
                Without<Pending>,
            ),
        >,
        Query<Entity, (With<ModelMarker>, With<Group>)>,
        Query<Entity, (With<ModelMarker>, Without<Group>, Without<Preview>)>,
        Query<Entity, With<ScenarioMarker>>,
        Query<
            Entity,
            (
                Or<(With<LaneMarker>, With<LocationTags>, With<NavGraphMarker>)>,
                Without<Pending>,
            ),
        >,
        Query<Entity, (With<LevelElevation>, Without<Pending>)>,
        Query<Entity, (With<LiftCabin<Entity>>, Without<Pending>)>,
        Query<
            Entity,
            (
                Or<(
                    With<Anchor>,
                    With<FiducialMarker>,
                    With<MeasurementMarker>,
                    With<Group>,
                )>,
                Without<Pending>,
            ),
        >,
        Query<(), With<DrawingMarker>>,
        Query<&ChildCabinAnchorGroup>,
        Query<Entity, (With<Anchor>, Without<Pending>)>,
        Query<&NextSiteID>,
        Query<&SiteID>,
        Query<&Children>,
    )> = SystemState::new(world);

    let (
        level_children,
        model_descriptions,
        model_instances,
        scenarios,
        nav_graph_elements,
        levels,
        lifts,
        drawing_children,
        drawings,
        cabin_anchor_groups,
        cabin_anchor_group_children,
        sites,
        site_ids,
        children,
    ) = state.get_mut(world);

    let mut new_entities = Vec::new();

    let site_children = match children.get(site) {
        Ok(children) => children,
        Err(_) => {
            // The site seems to have no children at all. That's suspicious but
            // not impossible if the site is completely empty. In that case
            // there is no need to assign any SiteIDs
            return Ok(());
        }
    };

    for site_child in site_children {
        if let Ok(level) = levels.get(*site_child) {
            if !site_ids.contains(level) {
                new_entities.push(level);
            }

            if let Ok(current_level_children) = children.get(level) {
                for child in current_level_children {
                    if level_children.contains(*child) {
                        if !site_ids.contains(*child) {
                            new_entities.push(*child);
                        }

                        if drawings.contains(*child) {
                            if let Ok(drawing_children) = children.get(*child) {
                                for drawing_child in drawing_children {
                                    if !site_ids.contains(*drawing_child) {
                                        new_entities.push(*drawing_child);
                                    }
                                }
                            }
                        }
                    }
                }
            }
        }

        if let Ok(model_description) = model_descriptions.get(*site_child) {
            if !site_ids.contains(model_description) {
                new_entities.push(model_description);
            }
        }

        if let Ok(model_instance) = model_instances.get(*site_child) {
            if !site_ids.contains(model_instance) {
                new_entities.push(model_instance);
            }
        }

        // Ensure root scenarios have the smallest Site_ID, since when deserializing, child scenarios would
        // require parent scenarios to already be spawned and have its parent entity
        if let Ok(scenario) = scenarios.get(*site_child) {
            let mut queue = vec![scenario];
            while let Some(scenario) = queue.pop() {
                if !site_ids.contains(scenario) {
                    new_entities.push(scenario);
                }
                if let Ok(scenario_children) = children.get(scenario) {
                    for child in scenario_children {
                        queue.push(*child);
                    }
                }
            }
        }

        if let Ok(e) = drawing_children.get(*site_child) {
            // Sites can contain anchors and fiducials but should not contain
            // measurements, so this query doesn't make perfect sense to use
            // here, but it shouldn't be harmful and it saves us from writing
            // yet another query.
            if !site_ids.contains(e) {
                new_entities.push(e);
            }
        }

        if let Ok(e) = nav_graph_elements.get(*site_child) {
            if !site_ids.contains(e) {
                new_entities.push(e);
            }
        }

        if let Ok(lift) = lifts.get(*site_child) {
            if let Ok(anchor_group) = cabin_anchor_groups.get(*site_child) {
                if let Ok(anchor_children) = children.get(**anchor_group) {
                    for anchor_child in anchor_children {
                        if let Ok(e) = cabin_anchor_group_children.get(*anchor_child) {
                            if !site_ids.contains(e) {
                                new_entities.push(e);
                            }
                        }
                    }
                }
            }
            if !site_ids.contains(lift) {
                new_entities.push(lift);
            }

            if let Ok(children) = children.get(lift) {
                for child in children {
                    if level_children.contains(*child) {
                        if !site_ids.contains(*child) {
                            new_entities.push(*child);
                        }
                    }
                }
            }
        }
    }

    let mut next_site_id = sites
        .get(site)
        .map(|n| n.0)
        .map_err(|_| SiteGenerationError::InvalidSiteEntity(site))?..;
    for e in &new_entities {
        world
            .entity_mut(*e)
            .insert(SiteID(next_site_id.next().unwrap()));
    }

    world
        .entity_mut(site)
        .insert(NextSiteID(next_site_id.next().unwrap()));

    Ok(())
}

fn collect_site_anchors(world: &mut World, site: Entity) -> BTreeMap<u32, Anchor> {
    let mut state: SystemState<(
        Query<&Children>,
        Query<(&SiteID, &Anchor), Without<Pending>>,
    )> = SystemState::new(world);

    let mut site_anchors = BTreeMap::new();
    let (q_children, q_anchors) = state.get(world);
    if let Ok(children) = q_children.get(site) {
        for child in children {
            if let Ok((site_id, anchor)) = q_anchors.get(*child) {
                site_anchors.insert(site_id.0, anchor.clone());
            }
        }
    }

    site_anchors
}

fn generate_levels(
    world: &mut World,
    site: Entity,
) -> Result<BTreeMap<u32, Level>, SiteGenerationError> {
    let mut state: SystemState<(
        Query<&Children, With<NameOfSite>>,
        Query<(&Anchor, &SiteID)>,
        Query<&SiteID, With<Group>>,
        Query<
            (
                &Edge<Entity>,
                Option<&Original<Edge<Entity>>>,
                &NameInSite,
                &DoorType,
                &SiteID,
            ),
            Without<Pending>,
        >,
        Query<
            (
                &NameInSite,
                &AssetSource,
                &Pose,
                &PixelsPerMeter,
                &PreferredSemiTransparency,
                &SiteID,
                &Children,
            ),
            (With<DrawingMarker>, Without<Pending>),
        >,
        Query<
            (
                &Point<Entity>,
                Option<&Original<Point<Entity>>>,
                &Affiliation<Entity>,
                &SiteID,
            ),
            (With<FiducialMarker>, Without<Pending>),
        >,
        Query<
            (
                &Path<Entity>,
                Option<&Original<Path<Entity>>>,
                &Affiliation<Entity>,
                &PreferredSemiTransparency,
                &SiteID,
            ),
            (With<FloorMarker>, Without<Pending>),
        >,
        Query<(&LightKind, &Pose, &SiteID)>,
        Query<
            (
                &Edge<Entity>,
                Option<&Original<Edge<Entity>>>,
                &Distance,
                &SiteID,
            ),
            (With<MeasurementMarker>, Without<Pending>),
        >,
        Query<(&NameInSite, &Pose, &PhysicalCameraProperties, &SiteID), Without<Pending>>,
        Query<
            (
                &Edge<Entity>,
                Option<&Original<Edge<Entity>>>,
                &Affiliation<Entity>,
                &SiteID,
            ),
            (With<WallMarker>, Without<Pending>),
        >,
        Query<
            (
                &NameInSite,
                &LevelElevation,
                &GlobalFloorVisibility,
                &GlobalDrawingVisibility,
                &SiteID,
                &Children,
                Option<&RecencyRanking<FloorMarker>>,
                Option<&RecencyRanking<DrawingMarker>>,
            ),
            Without<Pending>,
        >,
        Query<&SiteID>,
        Query<(&Pose, &NameInSite, &SiteID), With<UserCameraPoseMarker>>,
    )> = SystemState::new(world);

    let (
        q_site_children,
        q_anchors,
        q_groups,
        q_doors,
        q_drawings,
        q_fiducials,
        q_floors,
        q_lights,
        q_measurements,
        q_physical_cameras,
        q_walls,
        q_levels,
        q_site_ids,
        q_user_camera_poses,
    ) = state.get(world);

    let get_anchor_id = |entity| {
        let (_, site_id) = q_anchors
            .get(entity)
            .map_err(|_| SiteGenerationError::BrokenAnchorReference(entity))?;
        Ok(site_id.0)
    };

    let get_group_id = |entity| {
        q_groups
            .get(entity)
            .map(|id| id.0)
            .map_err(|_| SiteGenerationError::BrokenAffiliation(entity))
    };

    let get_anchor_id_edge = |edge: &Edge<Entity>| {
        let left = get_anchor_id(edge.left())?;
        let right = get_anchor_id(edge.right())?;
        Ok(Edge::new(left, right))
    };

    let get_anchor_id_path = |entities: &Vec<Entity>| {
        let mut anchor_ids = Vec::new();
        anchor_ids.reserve(entities.len());
        for entity in entities {
            let id = get_anchor_id(*entity)?;
            anchor_ids.push(id);
        }
        Ok(Path(anchor_ids))
    };

    let mut levels = BTreeMap::new();
    if let Ok(site_children) = q_site_children.get(site) {
        for c in site_children.iter() {
            if let Ok((
                name,
                elevation,
                floor_vis,
                drawing_vis,
                level_id,
                level_children,
                floor_ranking,
                drawing_ranking,
            )) = q_levels.get(*c)
            {
                let mut level = Level::new(
                    LevelProperties {
                        name: name.clone(),
                        elevation: elevation.clone(),
                        global_floor_visibility: floor_vis.clone(),
                        global_drawing_visibility: drawing_vis.clone(),
                    },
                    RankingsInLevel {
                        floors: floor_ranking
                            .map(|r| r.to_u32(&q_site_ids))
                            .unwrap_or(Vec::new()),
                        drawings: drawing_ranking
                            .map(|r| r.to_u32(&q_site_ids))
                            .unwrap_or(Vec::new()),
                    },
                );
                for c in level_children.iter() {
                    if let Ok((anchor, id)) = q_anchors.get(*c) {
                        level.anchors.insert(id.0, anchor.clone());
                    }
                    if let Ok((edge, o_edge, name, kind, id)) = q_doors.get(*c) {
                        let edge = o_edge.map(|x| &x.0).unwrap_or(edge);
                        let anchors = get_anchor_id_edge(edge)?;
                        level.doors.insert(
                            id.0,
                            Door {
                                anchors,
                                name: name.clone(),
                                kind: kind.clone(),
                                marker: DoorMarker,
                            },
                        );
                    }
                    if let Ok((
                        name,
                        source,
                        pose,
                        pixels_per_meter,
                        preferred_alpha,
                        id,
                        children,
                    )) = q_drawings.get(*c)
                    {
                        let mut measurements = BTreeMap::new();
                        let mut fiducials = BTreeMap::new();
                        let mut anchors = BTreeMap::new();
                        for e in children.iter() {
                            if let Ok((anchor, anchor_id)) = q_anchors.get(*e) {
                                anchors.insert(anchor_id.0, anchor.clone());
                            }
                            if let Ok((edge, o_edge, distance, id)) = q_measurements.get(*e) {
                                let edge = o_edge.map(|x| &x.0).unwrap_or(edge);
                                let anchors = get_anchor_id_edge(edge)?;
                                measurements.insert(
                                    id.0,
                                    Measurement {
                                        anchors,
                                        distance: distance.clone(),
                                        marker: MeasurementMarker,
                                    },
                                );
                            }
                            if let Ok((point, o_point, affiliation, id)) = q_fiducials.get(*e) {
                                let point = o_point.map(|x| &x.0).unwrap_or(point);
                                let anchor = Point(get_anchor_id(point.0)?);
                                let affiliation = if let Affiliation(Some(e)) = affiliation {
                                    Affiliation(Some(get_group_id(*e)?))
                                } else {
                                    Affiliation(None)
                                };
                                fiducials.insert(
                                    id.0,
                                    Fiducial {
                                        anchor,
                                        affiliation,
                                        marker: FiducialMarker,
                                    },
                                );
                            }
                        }
                        level.drawings.insert(
                            id.0,
                            Drawing {
                                properties: DrawingProperties {
                                    name: name.clone(),
                                    source: source.clone(),
                                    pose: pose.clone(),
                                    pixels_per_meter: pixels_per_meter.clone(),
                                    preferred_semi_transparency: preferred_alpha.clone(),
                                },
                                anchors,
                                fiducials,
                                measurements,
                            },
                        );
                    }
                    if let Ok((path, o_path, texture, preferred_alpha, id)) = q_floors.get(*c) {
                        let path = o_path.map(|x| &x.0).unwrap_or(path);
                        let anchors = get_anchor_id_path(&path)?;
                        let texture = if let Affiliation(Some(e)) = texture {
                            Affiliation(Some(get_group_id(*e)?))
                        } else {
                            Affiliation(None)
                        };

                        level.floors.insert(
                            id.0,
                            Floor {
                                anchors,
                                texture,
                                preferred_semi_transparency: preferred_alpha.clone(),
                                marker: FloorMarker,
                            },
                        );
                    }
                    if let Ok((kind, pose, id)) = q_lights.get(*c) {
                        level.lights.insert(
                            id.0,
                            Light {
                                pose: pose.clone(),
                                kind: kind.clone(),
                            },
                        );
                    }
                    if let Ok((name, pose, properties, id)) = q_physical_cameras.get(*c) {
                        level.physical_cameras.insert(
                            id.0,
                            PhysicalCamera {
                                name: name.clone(),
                                pose: pose.clone(),
                                properties: properties.clone(),
                                previewable: PreviewableMarker,
                            },
                        );
                    }
                    if let Ok((edge, o_edge, texture, id)) = q_walls.get(*c) {
                        let edge = o_edge.map(|x| &x.0).unwrap_or(edge);
                        let anchors = get_anchor_id_edge(edge)?;
                        let texture = if let Affiliation(Some(e)) = texture {
                            Affiliation(Some(get_group_id(*e)?))
                        } else {
                            Affiliation(None)
                        };

                        level.walls.insert(
                            id.0,
                            Wall {
                                anchors,
                                texture,
                                marker: WallMarker,
                            },
                        );
                    }
                    if let Ok((pose, name, id)) = q_user_camera_poses.get(*c) {
                        level.user_camera_poses.insert(
                            id.0,
                            UserCameraPose {
                                name: name.clone(),
                                pose: pose.clone(),
                                marker: UserCameraPoseMarker,
                            },
                        );
                    }
                }
                levels.insert(level_id.0, level);
            }
        }
    }
    return Ok(levels);
}

type QueryLift<'w, 's> = Query<
    'w,
    's,
    (
        Entity,
        &'static NameInSite,
        &'static Edge<Entity>,
        Option<&'static Original<Edge<Entity>>>,
        &'static LiftCabin<Entity>,
        &'static IsStatic,
        &'static InitialLevel<Entity>,
        &'static SiteID,
        &'static Parent,
    ),
    Without<Pending>,
>;

fn generate_lifts(
    world: &mut World,
    site: Entity,
) -> Result<BTreeMap<u32, Lift<u32>>, SiteGenerationError> {
    let mut state: SystemState<(
        Query<(&SiteID, &Anchor), Without<Pending>>,
        QueryLiftDoor,
        Query<&SiteID, (With<LevelElevation>, Without<Pending>)>,
        QueryLift,
        Query<Entity, With<CabinAnchorGroup>>,
        Query<&Parent, Without<Pending>>,
        Query<&Children>,
        Query<&SiteID>,
    )> = SystemState::new(world);

    let (
        q_anchors,
        q_doors,
        q_levels,
        q_lifts,
        q_cabin_anchor_groups,
        q_parents,
        q_children,
        q_site_id,
    ) = state.get(world);

    let mut lifts = BTreeMap::new();

    let get_anchor_id = |entity| {
        let (site_id, _) = q_anchors
            .get(entity)
            .map_err(|_| SiteGenerationError::BrokenAnchorReference(entity))?;
        Ok(site_id.0)
    };

    let get_level_id = |entity| -> Result<u32, SiteGenerationError> {
        let site_id = q_levels
            .get(entity)
            .map_err(|_| SiteGenerationError::BrokenLevelReference(entity))?;
        Ok(site_id.0)
    };

    let get_anchor_id_edge = |edge: &Edge<Entity>| {
        let left = get_anchor_id(edge.left())?;
        let right = get_anchor_id(edge.right())?;
        Ok(Edge::new(left, right))
    };

    let confirm_entity_parent = |intended_parent, child| {
        if let Ok(actual_parent) = q_parents.get(child) {
            if actual_parent.get() == intended_parent {
                return true;
            }
        }

        return false;
    };

    let validate_site_anchor = |anchor| {
        if confirm_entity_parent(site, anchor) {
            return Ok(());
        }

        Err(SiteGenerationError::InvalidAnchorReference {
            site: q_site_id.get(site).unwrap().0,
            anchor: q_site_id.get(anchor).unwrap().0,
        })
    };

    let validate_site_anchors = |edge: &Edge<Entity>| {
        validate_site_anchor(edge.left())?;
        validate_site_anchor(edge.right())?;
        Ok(())
    };

    for (lift_entity, name, edge, o_edge, cabin, is_static, initial_level, id, parent) in &q_lifts {
        if parent.get() != site {
            continue;
        }

        // TODO(MXG): Clean up this spaghetti
        let anchor_group_entity = *match match q_children.get(lift_entity) {
            Ok(children) => children,
            Err(_) => return Err(SiteGenerationError::BrokenLift(id.0)),
        }
        .iter()
        .find(|c| q_cabin_anchor_groups.contains(**c))
        {
            Some(c) => c,
            None => return Err(SiteGenerationError::BrokenLift(id.0)),
        };

        let edge = o_edge.map(|x| &x.0).unwrap_or(edge);
        validate_site_anchors(edge)?;

        let validate_level_door_anchor = |door: Entity, anchor: Entity| {
            if confirm_entity_parent(anchor_group_entity, anchor) {
                return Ok(());
            }

            Err(SiteGenerationError::InvalidLiftDoorReference { door, anchor })
        };

        let validate_level_door_anchors = |door: Entity, edge: &Edge<Entity>| {
            validate_level_door_anchor(door, edge.left())?;
            validate_level_door_anchor(door, edge.right())?;
            get_anchor_id_edge(edge)
        };

        let mut cabin_anchors = BTreeMap::new();
        let mut cabin_doors = BTreeMap::new();
        if let Ok(children) = q_children.get(lift_entity) {
            for child in children {
                if let Ok(anchor_group) = q_cabin_anchor_groups.get(*child) {
                    if let Ok(anchor_children) = q_children.get(anchor_group) {
                        for anchor_child in anchor_children {
                            if let Ok((site_id, anchor)) = q_anchors.get(*anchor_child) {
                                cabin_anchors.insert(site_id.0, anchor.clone());
                            }
                        }
                    }
                }

                if let Ok((site_id, door_type, edge, o_edge, visits)) = q_doors.get(*child) {
                    let edge = o_edge.map(|x| &x.0).unwrap_or(edge);
                    cabin_doors.insert(
                        site_id.0,
                        LiftCabinDoor {
                            kind: door_type.clone(),
                            reference_anchors: validate_level_door_anchors(*child, edge)?,
                            visits: LevelVisits(
                                visits
                                    .iter()
                                    .map(|level| get_level_id(*level))
                                    .collect::<Result<_, _>>()?,
                            ),
                            marker: Default::default(),
                        },
                    );
                }
            }
        }

        let reference_anchors = get_anchor_id_edge(edge)?;
        lifts.insert(
            id.0,
            Lift {
                cabin_doors,
                properties: LiftProperties {
                    name: name.clone(),
                    reference_anchors,
                    cabin: cabin.to_u32(&q_doors),
                    is_static: is_static.clone(),
                    initial_level: InitialLevel(
                        initial_level
                            .0
                            .map_or(Ok(None), |level| get_level_id(level).map(|id| Some(id)))?,
                    ),
                },
                cabin_anchors,
            },
        );
    }

    return Ok(lifts);
}

fn generate_fiducials(
    world: &mut World,
    parent: Entity,
) -> Result<BTreeMap<u32, Fiducial<u32>>, SiteGenerationError> {
    let mut state: SystemState<(
        Query<&SiteID, (With<Anchor>, Without<Pending>)>,
        Query<&SiteID, (With<Group>, Without<Pending>)>,
        Query<
            (&Point<Entity>, &Affiliation<Entity>, &SiteID),
            (With<FiducialMarker>, Without<Pending>),
        >,
        Query<&Children>,
    )> = SystemState::new(world);

    let (q_anchor_ids, q_group_ids, q_fiducials, q_children) = state.get(world);

    let Ok(children) = q_children.get(parent) else {
        return Ok(BTreeMap::new());
    };

    let mut fiducials = BTreeMap::new();
    for child in children {
        let Ok((point, affiliation, site_id)) = q_fiducials.get(*child) else {
            continue;
        };
        let anchor = q_anchor_ids
            .get(point.0)
            .map_err(|_| SiteGenerationError::BrokenAnchorReference(point.0))?
            .0;
        let anchor = Point(anchor);
        let affiliation = if let Some(e) = affiliation.0 {
            let group_id = q_group_ids
                .get(e)
                .map_err(|_| SiteGenerationError::BrokenAffiliation(e))?
                .0;
            Affiliation(Some(group_id))
        } else {
            Affiliation(None)
        };

        fiducials.insert(
            site_id.0,
            Fiducial {
                anchor,
                affiliation,
                marker: Default::default(),
            },
        );
    }

    Ok(fiducials)
}

fn generate_fiducial_groups(
    world: &mut World,
    parent: Entity,
) -> Result<BTreeMap<u32, FiducialGroup>, SiteGenerationError> {
    let mut state: SystemState<(
        Query<(&NameInSite, &SiteID), (With<Group>, With<FiducialMarker>)>,
        Query<&Children>,
    )> = SystemState::new(world);

    let (q_groups, q_children) = state.get(world);

    let Ok(children) = q_children.get(parent) else {
        return Ok(BTreeMap::new());
    };

    let mut fiducial_groups = BTreeMap::new();
    for child in children {
        let Ok((name, site_id)) = q_groups.get(*child) else {
            continue;
        };
        fiducial_groups.insert(site_id.0, FiducialGroup::new(name.clone()));
    }

    Ok(fiducial_groups)
}

fn generate_texture_groups(
    world: &mut World,
    parent: Entity,
) -> Result<BTreeMap<u32, TextureGroup>, SiteGenerationError> {
    let mut state: SystemState<(
        Query<(&NameInSite, &Texture, &SiteID), With<Group>>,
        Query<&Children>,
    )> = SystemState::new(world);

    let (q_groups, q_children) = state.get(world);

    let Ok(children) = q_children.get(parent) else {
        return Ok(BTreeMap::new());
    };

    let mut texture_groups = BTreeMap::new();
    for child in children {
        let Ok((name, texture, site_id)) = q_groups.get(*child) else {
            continue;
        };
        texture_groups.insert(
            site_id.0,
            TextureGroup {
                name: name.clone(),
                texture: texture.clone(),
                group: Default::default(),
            },
        );
    }

    Ok(texture_groups)
}

fn generate_nav_graphs(
    world: &mut World,
    site: Entity,
) -> Result<BTreeMap<u32, NavGraph>, SiteGenerationError> {
    let mut state: SystemState<
        Query<
            (&NameInSite, &DisplayColor, &SiteID, &Parent),
            (With<NavGraphMarker>, Without<Pending>),
        >,
    > = SystemState::new(world);

    let q_nav_graphs = state.get(world);

    let mut nav_graphs = BTreeMap::new();
    for (name, color, id, parent) in &q_nav_graphs {
        if parent.get() != site {
            continue;
        }

        nav_graphs.insert(
            id.0,
            NavGraph {
                name: name.clone(),
                color: color.clone(),
                marker: Default::default(),
            },
        );
    }

    return Ok(nav_graphs);
}

fn generate_lanes(
    world: &mut World,
    site: Entity,
) -> Result<BTreeMap<u32, Lane<u32>>, SiteGenerationError> {
    let mut state: SystemState<(
        Query<
            (
                &Edge<Entity>,
                Option<&Original<Edge<Entity>>>,
                &Motion,
                &ReverseLane,
                &AssociatedGraphs<Entity>,
                &SiteID,
                &Parent,
            ),
            (With<LaneMarker>, Without<Pending>),
        >,
        Query<&SiteID, With<NavGraphMarker>>,
        Query<&SiteID, With<Anchor>>,
    )> = SystemState::new(world);

    let (q_lanes, q_nav_graphs, q_anchors) = state.get(world);

    let get_anchor_id = |entity| {
        let site_id = q_anchors
            .get(entity)
            .map_err(|_| SiteGenerationError::BrokenAnchorReference(entity))?;
        Ok(site_id.0)
    };

    let get_anchor_id_edge = |edge: &Edge<Entity>| {
        let left = get_anchor_id(edge.left())?;
        let right = get_anchor_id(edge.right())?;
        Ok(Edge::new(left, right))
    };

    let mut lanes = BTreeMap::new();
    for (edge, o_edge, forward, reverse, graphs, lane_id, parent) in &q_lanes {
        if parent.get() != site {
            continue;
        }

        let edge = o_edge.map(|x| &x.0).unwrap_or(edge);
        let edge = get_anchor_id_edge(edge)?;
        let graphs = graphs
            .to_u32(&q_nav_graphs)
            .map_err(|e| SiteGenerationError::BrokenNavGraphReference(e))?;

        lanes.insert(
            lane_id.0,
            Lane {
                anchors: edge.clone(),
                forward: forward.clone(),
                reverse: reverse.clone(),
                graphs,
                marker: LaneMarker,
            },
        );
    }

    Ok(lanes)
}

fn generate_locations(
    world: &mut World,
    site: Entity,
) -> Result<BTreeMap<u32, Location<u32>>, SiteGenerationError> {
    let mut state: SystemState<(
        Query<
            (
                &Point<Entity>,
                Option<&Original<Point<Entity>>>,
                &LocationTags,
                &NameInSite,
                &AssociatedGraphs<Entity>,
                &SiteID,
                &Parent,
            ),
            Without<Pending>,
        >,
        Query<&SiteID, With<NavGraphMarker>>,
        Query<&SiteID, With<Anchor>>,
    )> = SystemState::new(world);

    let (q_locations, q_nav_graphs, q_anchors) = state.get(world);

    let get_anchor_id = |entity| {
        let site_id = q_anchors
            .get(entity)
            .map_err(|_| SiteGenerationError::BrokenAnchorReference(entity))?;
        Ok(site_id.0)
    };

    let mut locations = BTreeMap::new();
    for (point, o_point, tags, name, graphs, location_id, parent) in &q_locations {
        if parent.get() != site {
            continue;
        }

        let point = o_point.map(|x| &x.0).unwrap_or(point);
        let point = get_anchor_id(point.0)?;
        let graphs = graphs
            .to_u32(&q_nav_graphs)
            .map_err(|e| SiteGenerationError::BrokenNavGraphReference(e))?;

        locations.insert(
            location_id.0,
            Location {
                anchor: Point(point),
                tags: tags.clone(),
                name: name.clone(),
                graphs,
            },
        );
    }

    Ok(locations)
}

fn generate_graph_rankings(
    world: &mut World,
    site: Entity,
) -> Result<Vec<u32>, SiteGenerationError> {
    let mut state: SystemState<(Query<&RecencyRanking<NavGraphMarker>>, Query<&SiteID>)> =
        SystemState::new(world);

    let (rankings, site_id) = state.get(world);
    let ranking = match rankings.get(site) {
        Ok(r) => r,
        Err(_) => return Ok(Vec::new()),
    };

    ranking
        .entities()
        .iter()
        .map(|e| {
            site_id
                .get(*e)
                .map(|s| s.0)
                .map_err(|_| SiteGenerationError::BrokenNavGraphReference(*e))
        })
        .collect()
}

fn generate_site_properties(
    world: &mut World,
    site: Entity,
) -> Result<SiteProperties<u32>, SiteGenerationError> {
    let mut state: SystemState<(
        Query<(
            &NameOfSite,
            &FilteredIssues<Entity>,
            &FilteredIssueKinds,
            &GeographicComponent,
        )>,
        Query<&SiteID>,
    )> = SystemState::new(world);

    let (q_properties, q_ids) = state.get(world);

    let Ok((name, issues, issue_kinds, geographic_offset)) = q_properties.get(site) else {
        return Err(SiteGenerationError::InvalidSiteEntity(site));
    };

    let mut converted_issues = BTreeSet::new();
    for issue in issues.iter() {
        let mut entities = BTreeSet::new();
        for e in issue.entities.iter() {
            let id = q_ids
                .get(*e)
                .map_err(|_| SiteGenerationError::BrokenIssueReference(*e))?;
            entities.insert(**id);
        }
        converted_issues.insert(IssueKey {
            entities,
            kind: issue.kind.clone(),
        });
    }

    Ok(SiteProperties {
        name: name.clone(),
        geographic_offset: geographic_offset.clone(),
        filtered_issues: FilteredIssues(converted_issues),
        filtered_issue_kinds: issue_kinds.clone(),
    })
}

fn migrate_relative_paths(
    site: Entity,
    new_path: &PathBuf,
    world: &mut World,
    // In((new_path, site)): In<(&PathBuf, Entity)>,
    // mut assets: Query<(Entity, &mut AssetSource)>,
    // mut default_files: Query<&mut DefaultFile>,
    // mut commands: Commands,
    // parents: Query<&Parent>,
) {
    let old_path = if let Some(mut default_file) = world.get_mut::<DefaultFile>(site) {
        let old_path = default_file.0.clone();
        default_file.0 = new_path.clone();
        old_path
    } else {
        world.entity_mut(site).insert(DefaultFile(new_path.clone()));
        // If there was not already a default file then there is no way to
        // migrate relative paths because they had no reference path to actually
        // be relative to.
        return;
    };

    let mut state: SystemState<(Query<(Entity, &mut AssetSource)>, Query<&Parent>)> =
        SystemState::new(world);

    let (mut assets, parents) = state.get_mut(world);

    for (mut e, mut source) in &mut assets {
        let asset_entity = e;
        if !source.is_local_relative() {
            continue;
        }

        loop {
            if e == site {
                if source.migrate_relative_path(&old_path, new_path).is_err() {
                    error!(
                        "Failed to migrate relative path for {asset_entity:?}: {:?}",
                        *source,
                    );
                    break;
                }
            }

            if let Ok(parent) = parents.get(e) {
                e = parent.get();
            } else {
                break;
            }
        }
    }
}

fn generate_model_descriptions(
    site: Entity,
    world: &mut World,
) -> Result<BTreeMap<u32, ModelDescriptionBundle>, SiteGenerationError> {
    let mut state: SystemState<(
        Query<
            (
                &SiteID,
                &NameInSite,
                &ModelProperty<AssetSource>,
                &ModelProperty<IsStatic>,
                &ModelProperty<Scale>,
            ),
            (With<ModelMarker>, With<Group>, Without<Pending>),
        >,
        Query<&Children>,
        // Optional model properties
        Query<&ModelProperty<DifferentialDrive>>,
    )> = SystemState::new(world);
    let (model_descriptions, children, differential_drive) = state.get(world);

    let mut res = BTreeMap::<u32, ModelDescriptionBundle>::new();
    if let Ok(children) = children.get(site) {
        for child in children.iter() {
            if let Ok((site_id, name, source, is_static, scale)) = model_descriptions.get(*child) {
                let mut desc_bundle = ModelDescriptionBundle {
                    name: name.clone(),
                    source: source.clone(),
                    is_static: is_static.clone(),
                    scale: scale.clone(),
                    ..Default::default()
                };
                if let Ok(diff_drive) = differential_drive.get(*child) {
                    desc_bundle
                        .optional_properties
                        .0
                        .push(OptionalModelProperty::Mobility {
                            kind: "Differential Drive".to_string(),
                            config: serde_json::to_value(diff_drive.0.clone()).unwrap(),
                        });
                };
                res.insert(site_id.0, desc_bundle);
            }
        }
    }
    Ok(res)
}

fn generate_model_instances(
    site: Entity,
    world: &mut World,
) -> Result<BTreeMap<u32, Parented<u32, ModelInstance<u32>>>, SiteGenerationError> {
    let mut state: SystemState<(
        Query<&SiteID, (With<ModelMarker>, With<Group>, Without<Pending>)>,
        Query<
            (Entity, &SiteID, &NameInSite, &Pose, &Affiliation<Entity>),
            (With<ModelMarker>, Without<Group>, Without<Pending>),
        >,
        Query<(Entity, &SiteID), With<LevelElevation>>,
        Query<(&Point<Entity>, &SiteID), (With<LocationTags>, Without<Pending>)>,
        Query<&Children>,
        Query<&Parent>,
        Query<&Tasks<Entity>, (With<RobotMarker>, Without<Group>)>,
    )> = SystemState::new(world);
    let (model_descriptions, model_instances, levels, locations, _, parents, tasks) =
        state.get(world);

    let mut site_levels_ids = std::collections::HashMap::<Entity, u32>::new();
    for (level_entity, site_id) in levels.iter() {
        if parents.get(level_entity).is_ok_and(|p| p.get() == site) {
            site_levels_ids.insert(level_entity, site_id.0);
        }
    }
    let mut res = BTreeMap::<u32, Parented<u32, ModelInstance<u32>>>::new();
    for (instance_entity, instance_id, instance_name, instance_pose, instance_affiliation) in
        model_instances.iter()
    {
        let Some(level_id) = parents
            .get(instance_entity)
            .ok()
            .map(|p| site_levels_ids.get(&p.get()).copied())
            .flatten()
        else {
            error!("Unable to find parent for instance [{}]", instance_name.0);
            continue;
        };
        let mut model_instance = ModelInstance::<u32> {
            name: instance_name.clone(),
            pose: instance_pose.clone(),
            description: Affiliation(
                instance_affiliation
                    .0
                    .map(|e| model_descriptions.get(e).ok().map(|d| d.0))
                    .flatten(),
            ),
            ..Default::default()
        };
<<<<<<< HEAD
        if let Ok(robot_tasks) = tasks.get(_instance_entity) {
            let mut tasks: Vec<OptionalModelProperty> = robot_tasks
=======
        if let Ok(robot_tasks) = tasks.get(instance_entity) {
            let tasks: Vec<Task<u32>> = robot_tasks
>>>>>>> a83a94b1
                .0
                .clone()
                .iter()
                .map(|task| match task {
                    Task::GoToPlace(go_to_place) => locations
                        .get(go_to_place.location.unwrap().0)
                        .map(|(_, location_id)| {
                            Task::GoToPlace(GoToPlace {
                                location: Some(Point(location_id.0)),
                            })
                        })
                        .unwrap(),
                    Task::WaitFor(wait_for) => Task::WaitFor(WaitFor {
                        duration: wait_for.duration.clone(),
                    }),
                })
                .map(|task| OptionalModelProperty::Task {
                    kind: task.label(),
                    config: serde_json::to_value(task.clone()).unwrap(),
                })
                .collect::<Vec<OptionalModelProperty>>();
            model_instance.optional_properties.0.append(&mut tasks);
        }
        res.insert(
            instance_id.0,
            Parented {
                parent: level_id,
                bundle: model_instance,
            },
        );
    }
    Ok(res)
}

fn generate_scenarios(
    site: Entity,
    world: &mut World,
) -> Result<BTreeMap<u32, ScenarioBundle<u32>>, SiteGenerationError> {
    let mut state: SystemState<(
        Query<(Entity, &NameInSite, &SiteID, &Scenario<Entity>), With<ScenarioMarker>>,
        Query<&SiteID, With<InstanceMarker>>,
        Query<&Children>,
    )> = SystemState::new(world);
    let (scenarios, instances, children) = state.get(world);
    let mut res = BTreeMap::<u32, ScenarioBundle<u32>>::new();

    if let Ok(site_children) = children.get(site) {
        for site_child in site_children.iter() {
            if let Ok((entity, ..)) = scenarios.get(*site_child) {
                let mut queue = vec![entity];

                while let Some(scenario) = queue.pop() {
                    if let Ok(scenario_children) = children.get(scenario) {
                        for scenario_child in scenario_children.iter() {
                            queue.push(*scenario_child);
                        }
                    }

                    if let Ok((_, name, site_id, scenario)) = scenarios.get(scenario) {
                        res.insert(
                            site_id.0,
                            ScenarioBundle {
                                name: name.clone(),
                                scenario: Scenario {
                                    parent_scenario: match scenario.parent_scenario.0 {
                                        Some(parent) => Affiliation(
                                            scenarios
                                                .get(parent)
                                                .map(|(_, _, site_id, _)| site_id.0)
                                                .ok(),
                                        ),
                                        None => Affiliation(None),
                                    },
                                    added_instances: scenario
                                        .added_instances
                                        .iter()
                                        .map(|(entity, pose)| {
                                            (instances.get(*entity).unwrap().0, pose.clone())
                                        })
                                        .collect(),
                                    moved_instances: scenario
                                        .moved_instances
                                        .iter()
                                        .map(|(entity, pose)| {
                                            (instances.get(*entity).unwrap().0, pose.clone())
                                        })
                                        .collect(),
                                    removed_instances: scenario
                                        .removed_instances
                                        .iter()
                                        .map(|entity| instances.get(*entity).unwrap().0)
                                        .collect(),
                                },
                                marker: ScenarioMarker,
                            },
                        );
                    }
                }
            }
        }
    }
    info!("Added scenarios: {:?}", res.len());
    Ok(res)
}

pub fn generate_site(
    world: &mut World,
    site: Entity,
) -> Result<rmf_site_format::Site, SiteGenerationError> {
    assemble_edited_drawing(world);

    assign_site_ids(world, site)?;
    let anchors = collect_site_anchors(world, site);
    let levels = generate_levels(world, site)?;
    let lifts = generate_lifts(world, site)?;
    let fiducials = generate_fiducials(world, site)?;
    let fiducial_groups = generate_fiducial_groups(world, site)?;
    let textures = generate_texture_groups(world, site)?;
    let nav_graphs = generate_nav_graphs(world, site)?;
    let lanes = generate_lanes(world, site)?;
    let locations = generate_locations(world, site)?;
    let graph_ranking = generate_graph_rankings(world, site)?;
    let properties = generate_site_properties(world, site)?;
    let model_descriptions = generate_model_descriptions(site, world)?;
    let model_instances = generate_model_instances(site, world)?;
    let scenarios = generate_scenarios(site, world)?;

    disassemble_edited_drawing(world);
    return Ok(Site {
        format_version: rmf_site_format::SemVer::default(),
        anchors,
        properties,
        levels,
        lifts,
        fiducials,
        fiducial_groups,
        textures,
        navigation: Navigation {
            guided: Guided {
                graphs: nav_graphs,
                ranking: graph_ranking,
                lanes,
                locations,
            },
        },
        // TODO(MXG): Parse agent information once the spec is figured out
        agents: Default::default(),
        model_descriptions,
        model_instances,
        scenarios,
    });
}

pub fn save_site(world: &mut World) {
    let save_events: Vec<_> = world.resource_mut::<Events<SaveSite>>().drain().collect();
    for save_event in save_events {
        let mut new_path = save_event.to_file;
        let path_str = match new_path.to_str() {
            Some(s) => s,
            None => {
                error!("Unable to save file: Invalid path [{new_path:?}]");
                continue;
            }
        };
        match save_event.format {
            ExportFormat::Default => {
                if path_str.ends_with(".building.yaml") {
                    warn!("Detected old file format, converting to new format");
                    new_path = path_str.replace(".building.yaml", ".site.ron").into();
                } else if path_str.ends_with(".site.json") {
                    // Noop
                } else if !path_str.ends_with(".site.ron") {
                    info!("Appending .site.ron to {}", new_path.display());
                    new_path = new_path.with_extension("site.ron");
                }
                info!("Saving to {}", new_path.display());
                let f = match std::fs::File::create(new_path.clone()) {
                    Ok(f) => f,
                    Err(err) => {
                        error!("Unable to save file: {err}");
                        continue;
                    }
                };

                let old_default_path = world.get::<DefaultFile>(save_event.site).cloned();
                migrate_relative_paths(save_event.site, &new_path, world);

                let site = match generate_site(world, save_event.site) {
                    Ok(site) => site,
                    Err(err) => {
                        error!("Unable to compile site: {err}");
                        continue;
                    }
                };

                if new_path.extension().is_some_and(|e| e == "json") {
                    match site.to_writer_json(f) {
                        Ok(()) => {
                            info!("Save successful");
                        }
                        Err(err) => {
                            if let Some(old_default_path) = old_default_path {
                                world.entity_mut(save_event.site).insert(old_default_path);
                            }
                            error!("Save failed: {err}");
                        }
                    }
                } else {
                    match site.to_writer_ron(f) {
                        Ok(()) => {
                            info!("Save successful");
                        }
                        Err(err) => {
                            if let Some(old_default_path) = old_default_path {
                                world.entity_mut(save_event.site).insert(old_default_path);
                            }
                            error!("Save failed: {err}");
                        }
                    }
                }
            }
            ExportFormat::Sdf => {
                // TODO(luca) reduce code duplication with default exporting

                // Make sure to generate the site before anything else, because
                // generating the site will ensure that all items are assigned a
                // SiteID, and the SDF export process will not work correctly if
                // any are unassigned.
                let site = match generate_site(world, save_event.site) {
                    Ok(site) => site,
                    Err(err) => {
                        error!("Unable to compile site: {err}");
                        continue;
                    }
                };

                info!("Saving to {}", new_path.display());
                if !new_path.exists() {
                    if let Err(e) = std::fs::create_dir_all(&new_path) {
                        error!("Unable to create folder {}: {e}", new_path.display());
                        continue;
                    }
                } else {
                    if !new_path.is_dir() {
                        error!("SDF can only be exported to a folder");
                        continue;
                    }
                }
                let mut sdf_path = new_path.clone();
                sdf_path.push(&site.properties.name.0);
                sdf_path.set_extension("world");
                let f = match std::fs::File::create(&sdf_path) {
                    Ok(f) => f,
                    Err(err) => {
                        error!("Unable to save file {}: {err}", sdf_path.display());
                        continue;
                    }
                };

                let mut meshes_dir = new_path.clone();
                meshes_dir.push("meshes");
                if let Err(e) = std::fs::create_dir_all(&meshes_dir) {
                    error!("Unable to create folder {}: {e}", meshes_dir.display());
                    continue;
                }
                if let Err(e) = collect_site_meshes(world, save_event.site, &meshes_dir) {
                    error!("Unable to collect site meshes: {e}");
                    continue;
                }

                migrate_relative_paths(save_event.site, &sdf_path, world);
                let graphs = legacy::nav_graph::NavGraph::from_site(&site);
                let sdf = match site.to_sdf() {
                    Ok(sdf) => sdf,
                    Err(err) => {
                        error!("Unable to convert site to sdf: {err}");
                        continue;
                    }
                };
                let config = yaserde::ser::Config {
                    perform_indent: true,
                    write_document_declaration: true,
                    ..Default::default()
                };
                if let Err(e) = yaserde::ser::serialize_with_writer(&sdf, f, &config) {
                    error!("Failed serializing site to sdf: {e}");
                    continue;
                }
                let mut navgraph_dir = new_path.clone();
                navgraph_dir.push("nav_graphs");
                if let Err(e) = std::fs::create_dir_all(&navgraph_dir) {
                    error!("Unable to create folder {}: {e}", navgraph_dir.display());
                    continue;
                }
                for (name, graph) in &graphs {
                    let mut graph_file = navgraph_dir.clone();
                    graph_file.push(name.to_owned() + ".yaml");
                    info!(
                        "Saving legacy nav graph to {}",
                        graph_file.to_str().unwrap_or("<failed to render??>")
                    );
                    let f = match std::fs::File::create(graph_file) {
                        Ok(f) => f,
                        Err(err) => {
                            error!("Unable to save nav graph: {err}");
                            continue;
                        }
                    };
                    if let Err(err) = serde_yaml::to_writer(f, &graph) {
                        error!("Failed to save nav graph: {err}");
                    }
                }
            }
        }
    }
}

pub fn save_nav_graphs(world: &mut World) {
    let save_events: Vec<_> = world
        .resource_mut::<Events<SaveNavGraphs>>()
        .drain()
        .collect();
    for save_event in save_events {
        let path = save_event.to_file;

        let mut site = match generate_site(world, save_event.site) {
            Ok(site) => site,
            Err(err) => {
                error!("Unable to compile site: {err}");
                continue;
            }
        };

        for (name, nav_graph) in legacy::nav_graph::NavGraph::from_site(&site) {
            let mut graph_file = path.clone();
            graph_file.set_file_name(name + ".nav.yaml");
            info!(
                "Saving legacy nav graph to {}",
                graph_file.to_str().unwrap_or("<failed to render??>")
            );
            let f = match std::fs::File::create(graph_file) {
                Ok(f) => f,
                Err(err) => {
                    error!("Unable to save nav graph: {err}");
                    continue;
                }
            };
            if let Err(err) = serde_yaml::to_writer(f, &nav_graph) {
                error!("Failed to save nav graph: {err}");
            }
        }

        // Clear the elements that are not related to nav graphs
        for (_, level) in &mut site.levels {
            level.doors.clear();
            level.drawings.clear();
            level.floors.clear();
            level.lights.clear();
            level.walls.clear();
        }

        info!(
            "Saving all site nav graphs to {}",
            path.to_str().unwrap_or("<failed to render??>")
        );
        let f = match std::fs::File::create(path) {
            Ok(f) => f,
            Err(err) => {
                error!("Unable to save file: {err}");
                continue;
            }
        };

        match site.to_writer_ron(f) {
            Ok(()) => {
                info!("Save successful");
            }
            Err(err) => {
                error!("Save failed: {err}");
            }
        }
    }
}<|MERGE_RESOLUTION|>--- conflicted
+++ resolved
@@ -1294,13 +1294,8 @@
             ),
             ..Default::default()
         };
-<<<<<<< HEAD
-        if let Ok(robot_tasks) = tasks.get(_instance_entity) {
+        if let Ok(robot_tasks) = tasks.get(instance_entity) {
             let mut tasks: Vec<OptionalModelProperty> = robot_tasks
-=======
-        if let Ok(robot_tasks) = tasks.get(instance_entity) {
-            let tasks: Vec<Task<u32>> = robot_tasks
->>>>>>> a83a94b1
                 .0
                 .clone()
                 .iter()
