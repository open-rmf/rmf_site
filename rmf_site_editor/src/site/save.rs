--- conflicted
+++ resolved
@@ -116,7 +116,7 @@
             ),
         >,
         Query<Entity, (With<ModelMarker>, With<Group>)>,
-        Query<Entity, (With<ModelMarker>, Without<Group>)>,
+        Query<Entity, (With<ModelMarker>, Without<Group>, Without<Preview>)>,
         Query<Entity, With<ScenarioMarker>>,
         Query<
             Entity,
@@ -370,13 +370,6 @@
             ),
             (With<MeasurementMarker>, Without<Pending>),
         >,
-<<<<<<< HEAD
-=======
-        Query<
-            (&NameInSite, &AssetSource, &Pose, &IsStatic, &Scale, &SiteID),
-            (With<ModelMarker>, Without<Pending>, Without<Preview>),
-        >,
->>>>>>> 7d21b488
         Query<(&NameInSite, &Pose, &PhysicalCameraProperties, &SiteID), Without<Pending>>,
         Query<
             (
