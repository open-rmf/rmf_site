/*
 * Copyright (C) 2022 Open Source Robotics Foundation
 *
 * Licensed under the Apache License, Version 2.0 (the "License");
 * you may not use this file except in compliance with the License.
 * You may obtain a copy of the License at
 *
 *     http://www.apache.org/licenses/LICENSE-2.0
 *
 * Unless required by applicable law or agreed to in writing, software
 * distributed under the License is distributed on an "AS IS" BASIS,
 * WITHOUT WARRANTIES OR CONDITIONS OF ANY KIND, either express or implied.
 * See the License for the specific language governing permissions and
 * limitations under the License.
 *
*/

use crate::{interaction::Selectable, site::*};
use bevy::prelude::*;
use rmf_site_format::{PhysicalCameraProperties, Pose};

pub fn add_physical_camera_visuals(
    mut commands: Commands,
    physical_cameras: Query<(Entity, &Pose), Added<PhysicalCameraProperties>>,
    assets: Res<SiteAssets>,
) {
    for (e, pose) in &physical_cameras {
        commands
            .entity(e)
            .insert_bundle(PbrBundle {
                mesh: assets.physical_camera_mesh.clone(),
                material: assets.physical_camera_material.clone(),
                transform: pose.transform(),
                ..default()
            })
            .insert(Selectable::new(e))
<<<<<<< HEAD
            .insert(Category::Camera);
=======
            .insert(Category("Camera".to_string()));
        // Now insert the camera as a child, needed to transform it
        let camera_sensor_transform = Pose {
            trans: [0., 0., 0.],
            rot: Rotation::EulerExtrinsicXYZ([
                Angle::Deg(90.0),
                Angle::Deg(0.0),
                Angle::Deg(-90.0),
            ]),
        };
        let child = commands
            .spawn_bundle(Camera3dBundle {
                transform: camera_sensor_transform.transform(),
                camera: Camera {
                    is_active: false,
                    ..default()
                },
                ..default()
            })
            .id();
        commands.entity(e).push_children(&[child]);
>>>>>>> a88a9a3f
    }
}<|MERGE_RESOLUTION|>--- conflicted
+++ resolved
@@ -34,10 +34,7 @@
                 ..default()
             })
             .insert(Selectable::new(e))
-<<<<<<< HEAD
             .insert(Category::Camera);
-=======
-            .insert(Category("Camera".to_string()));
         // Now insert the camera as a child, needed to transform it
         let camera_sensor_transform = Pose {
             trans: [0., 0., 0.],
@@ -58,6 +55,5 @@
             })
             .id();
         commands.entity(e).push_children(&[child]);
->>>>>>> a88a9a3f
     }
 }