--- conflicted
+++ resolved
@@ -176,24 +176,11 @@
         .unwrap_or(FLOOR_LAYER_START)
 }
 
-<<<<<<< HEAD
+#[inline]
 fn floor_transparency(
     specific: Option<&LayerVisibility>,
-    general: &LayerVisibility,
+    general: Option<(&GlobalFloorVisibility, &RecencyRanking<DrawingMarker>)>,
 ) -> (Color, AlphaMode) {
-    let alpha = specific.map(|s| s.alpha()).unwrap_or(general.alpha());
-    let alpha_mode = if alpha < 1.0 {
-        AlphaMode::Blend
-    } else {
-        AlphaMode::Opaque
-    };
-    (*Color::default().set_a(alpha), alpha_mode)
-=======
-#[inline]
-fn floor_material(
-    specific: Option<&LayerVisibility>,
-    general: Option<(&GlobalFloorVisibility, &RecencyRanking<DrawingMarker>)>,
-) -> StandardMaterial {
     let alpha = specific
         .copied()
         .unwrap_or_else(|| {
@@ -210,8 +197,12 @@
         })
         .alpha();
 
-    Color::rgba(0.3, 0.3, 0.3, alpha).into()
->>>>>>> 785c19cb
+    let alpha_mode = if alpha < 1.0 {
+        AlphaMode::Blend
+    } else {
+        AlphaMode::Opaque
+    };
+    (*Color::default().set_a(alpha), alpha_mode)
 }
 
 pub fn add_floor_visuals(
@@ -231,49 +222,34 @@
     mut dependents: Query<&mut Dependents, With<Anchor>>,
     mut meshes: ResMut<Assets<Mesh>>,
     mut materials: ResMut<Assets<StandardMaterial>>,
-<<<<<<< HEAD
-    default_floor_visibility: Res<GlobalFloorVisibility>,
+    default_floor_vis: Query<(&GlobalFloorVisibility, &RecencyRanking<DrawingMarker>)>,
     asset_server: Res<AssetServer>,
 ) {
-    for (e, new_floor, texture, rank, vis) in &floors {
+    for (e, new_floor, texture, rank, vis, parent) in &floors {
         let mesh = make_floor_mesh(e, new_floor, texture, &anchors);
         let mut cmd = commands.entity(e);
         let height = floor_height(rank);
-        let (base_color, alpha_mode) = floor_transparency(vis, default_floor_visibility.as_ref());
-=======
-    default_floor_vis: Query<(&GlobalFloorVisibility, &RecencyRanking<DrawingMarker>)>,
-) {
-    for (e, new_floor, rank, vis, parent) in &floors {
-        let mesh = make_floor_mesh(e, new_floor, &anchors);
-        let mut cmd = commands.entity(e);
-        let height = floor_height(rank);
-        let default = parent
+        let default_vis = parent
             .map(|p| default_floor_vis.get(p.get()).ok())
             .flatten();
-        let material = materials.add(floor_material(vis, default));
->>>>>>> 785c19cb
+        let (base_color, alpha_mode) = floor_transparency(vis, default_vis);
+        let material = materials.add(StandardMaterial {
+            base_color_texture: Some(asset_server.load(&String::from(&texture.source))),
+            base_color,
+            alpha_mode,
+            ..default()
+        });
 
         let mesh_entity_id = cmd
             .insert(SpatialBundle {
                 transform: Transform::from_xyz(0.0, 0.0, height),
-                ..Default::default()
+                ..default()
             })
             .add_children(|p| {
                 p.spawn(PbrBundle {
                     mesh: meshes.add(mesh),
-<<<<<<< HEAD
-                    material: materials.add(StandardMaterial {
-                        base_color_texture: Some(asset_server.load(&String::from(&texture.source))),
-                        base_color,
-                        alpha_mode,
-                        ..default()
-                    }),
+                    material,
                     ..default()
-=======
-                    // TODO(MXG): load the user-specified texture when one is given
-                    material,
-                    ..Default::default()
->>>>>>> 785c19cb
                 })
                 .insert(Selectable::new(e))
                 .id()
@@ -382,16 +358,12 @@
     for (vis, parent, segments) in iter {
         if let Ok(handle) = material_handles.get(segments.mesh) {
             if let Some(mat) = material_assets.get_mut(handle) {
-<<<<<<< HEAD
-                let (base_color, alpha_mode) = floor_transparency(vis, &default_floor_vis);
+                let default_vis = parent
+                    .map(|p| default_floor_vis.get(p.get()).ok())
+                    .flatten();
+                let (base_color, alpha_mode) = floor_transparency(vis, default_vis);
                 mat.base_color = base_color;
                 mat.alpha_mode = alpha_mode;
-=======
-                let default = parent
-                    .map(|p| default_floor_vis.get(p.get()).ok())
-                    .flatten();
-                *mat = floor_material(vis, default);
->>>>>>> 785c19cb
             }
         }
     }
