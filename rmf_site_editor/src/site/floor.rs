/*
 * Copyright (C) 2022 Open Source Robotics Foundation
 *
 * Licensed under the Apache License, Version 2.0 (the "License");
 * you may not use this file except in compliance with the License.
 * You may obtain a copy of the License at
 *
 *     http://www.apache.org/licenses/LICENSE-2.0
 *
 * Unless required by applicable law or agreed to in writing, software
 * distributed under the License is distributed on an "AS IS" BASIS,
 * WITHOUT WARRANTIES OR CONDITIONS OF ANY KIND, either express or implied.
 * See the License for the specific language governing permissions and
 * limitations under the License.
 *
*/

use crate::{interaction::Selectable, shapes::*, site::*, RecencyRanking};
use bevy::{
    math::Affine3A,
    prelude::*,
    render::mesh::{Indices, PrimitiveTopology},
};
use lyon::{
    math::point,
    path::Path as LyonPath,
    tessellation::{geometry_builder::simple_builder, *},
};
<<<<<<< HEAD
use rmf_site_format::{FloorMarker, Path};

#[derive(Debug, Clone, Copy, Default, Deref, DerefMut, Resource)]
pub struct GlobalFloorVisibility(pub LayerVisibility);

// Semi transparency for floors, more transparent than drawings to make them hidden
const DEFAULT_FLOOR_SEMI_TRANSPARENCY: f32 = 0.2;

/// Resource used to set what the alpha value for partially transparent floors should be
#[derive(Clone, Resource, Deref, DerefMut)]
pub struct FloorSemiTransparency(f32);

impl Default for FloorSemiTransparency {
    fn default() -> Self {
        FloorSemiTransparency(DEFAULT_FLOOR_SEMI_TRANSPARENCY)
    }
}
=======
use rmf_site_format::{FloorMarker, Path, Texture};
>>>>>>> b4e7e696

pub const FALLBACK_FLOOR_SIZE: f32 = 0.1;
pub const FLOOR_LAYER_START: f32 = DRAWING_LAYER_START + 0.001;

#[derive(Debug, Clone, Copy, Component)]
pub struct FloorSegments {
    mesh: Entity,
}

fn make_fallback_floor_mesh(p: Vec3) -> Mesh {
    make_flat_square_mesh(1.0)
        .transform_by(Affine3A::from_scale_rotation_translation(
            Vec3::splat(0.5),
            Quat::from_rotation_z(0.0),
            p,
        ))
        .into()
}

fn make_fallback_floor_mesh_at_avg(positions: Vec<Vec3>) -> Mesh {
    let p = positions.iter().fold(Vec3::ZERO, |sum, x| sum + *x) / positions.len() as f32;
    return make_fallback_floor_mesh(p);
}

fn make_fallback_floor_mesh_near_path(
    entity: Entity,
    path: &Path<Entity>,
    anchors: &AnchorParams,
) -> Mesh {
    let mut positions: Vec<Vec3> = Vec::new();
    for anchor in path.iter() {
        if let Ok(p) = anchors.point_in_parent_frame_of(*anchor, Category::Floor, entity) {
            positions.push(p);
        }
    }
    return make_fallback_floor_mesh_at_avg(positions);
}

fn make_floor_mesh(
    entity: Entity,
    anchor_path: &Path<Entity>,
    texture: &Texture,
    anchors: &AnchorParams,
) -> Mesh {
    if anchor_path.len() == 0 {
        return Mesh::new(PrimitiveTopology::TriangleList);
    } else if anchor_path.len() == 1 {
        let p = anchors
            .point_in_parent_frame_of(anchor_path[0], Category::Floor, entity)
            .unwrap_or(Vec3::ZERO);
        return make_fallback_floor_mesh(p);
    } else if anchor_path.len() == 2 {
        let mut positions: Vec<Vec3> = Vec::new();
        let mut valid = true;
        for anchor in anchor_path.iter() {
            if let Ok(p) = anchors.point_in_parent_frame_of(*anchor, Category::Floor, entity) {
                positions.push(p);
            } else {
                error!("Failed to find anchor {anchor:?} used by a path");
                valid = false;
            }
        }
        if !valid {
            return make_fallback_floor_mesh_at_avg(positions);
        }

        let tf = line_stroke_transform(&positions[0], &positions[1], FALLBACK_FLOOR_SIZE);
        return make_flat_square_mesh(1.0)
            .transform_by(tf.compute_affine())
            .into();
    }

    let mut builder = LyonPath::builder();
    let mut first = true;
    let mut valid = true;
    let mut reference_positions = Vec::new();
    for anchor in &anchor_path.0 {
        let p = match anchors.point_in_parent_frame_of(*anchor, Category::Floor, entity) {
            Ok(a) => a,
            Err(_) => {
                error!("Failed to find anchor {anchor:?} used by a path");
                valid = false;
                continue;
            }
        };

        reference_positions.push(p.to_array());
        if first {
            first = false;
            builder.begin(point(p.x, p.y));
        } else {
            builder.line_to(point(p.x, p.y));
        }
    }
    let outline_buffer = make_closed_path_outline(reference_positions);

    if !valid {
        return make_fallback_floor_mesh_near_path(entity, anchor_path, anchors);
    }

    builder.close();
    let path = builder.build();

    let mut buffers = VertexBuffers::new();
    {
        let mut vertex_builder = simple_builder(&mut buffers);
        let mut tessellator = FillTessellator::new();
        let result = tessellator.tessellate_path(
            path.as_slice(),
            &FillOptions::default(),
            &mut vertex_builder,
        );

        match result {
            Err(err) => {
                error!("Failed to render floor: {err}");
                return make_fallback_floor_mesh_near_path(entity, anchor_path, anchors);
            }
            _ => {}
        }
    }

    let texture_width = texture.width.unwrap_or(1.0);
    let texture_height = texture.height.unwrap_or(1.0);
    let positions: Vec<[f32; 3]> = buffers.vertices.iter().map(|v| [v.x, v.y, 0.]).collect();
    let normals: Vec<[f32; 3]> = buffers.vertices.iter().map(|_| [0., 0., 1.]).collect();
    let uv: Vec<[f32; 2]> = buffers
        .vertices
        .iter()
        .map(|v| [v.x / texture_width, v.y / texture_height])
        .collect();
    for i in 0..buffers.indices.len() / 3 {
        let i1 = 3 * i + 1;
        let i2 = 3 * i + 2;
        buffers.indices.swap(i1, i2);
    }
    let indices = buffers.indices.drain(..).map(|v| v as u32).collect();

    MeshBuffer::new(positions, normals, indices)
        .with_uv(uv)
        .merge_with(outline_buffer)
        .into()
}

fn floor_height(rank: Option<&RecencyRank<FloorMarker>>) -> f32 {
    rank.map(|r| r.proportion() * (LANE_LAYER_START - FLOOR_LAYER_START) + FLOOR_LAYER_START)
        .unwrap_or(FLOOR_LAYER_START)
}

<<<<<<< HEAD
fn floor_material(
    specific: Option<&LayerVisibility>,
    general: &LayerVisibility,
) -> StandardMaterial {
    let alpha = specific.map(|s| s.alpha()).unwrap_or(general.alpha());
    Color::rgba(0.3, 0.3, 0.3, alpha).into()
=======
#[inline]
fn floor_transparency(
    specific: Option<&LayerVisibility>,
    general: Option<(&GlobalFloorVisibility, &RecencyRanking<DrawingMarker>)>,
) -> (Color, AlphaMode) {
    let alpha = specific
        .copied()
        .unwrap_or_else(|| {
            general
                .map(|(v, r)| {
                    if r.is_empty() {
                        &v.without_drawings
                    } else {
                        &v.general
                    }
                })
                .copied()
                .unwrap_or(LayerVisibility::Opaque)
        })
        .alpha();

    let alpha_mode = if alpha < 1.0 {
        AlphaMode::Blend
    } else {
        AlphaMode::Opaque
    };
    (*Color::default().set_a(alpha), alpha_mode)
>>>>>>> b4e7e696
}

pub fn add_floor_visuals(
    mut commands: Commands,
    floors: Query<
        (
            Entity,
            &Path<Entity>,
            &Affiliation<Entity>,
            Option<&RecencyRank<FloorMarker>>,
            Option<&LayerVisibility>,
<<<<<<< HEAD
=======
            Option<&Parent>,
>>>>>>> b4e7e696
        ),
        Added<FloorMarker>,
    >,
    anchors: AnchorParams,
    textures: Query<(Option<&Handle<Image>>, &Texture)>,
    mut dependents: Query<&mut Dependents, With<Anchor>>,
    mut meshes: ResMut<Assets<Mesh>>,
    mut materials: ResMut<Assets<StandardMaterial>>,
<<<<<<< HEAD
    default_floor_visibility: Res<GlobalFloorVisibility>,
=======
    default_floor_vis: Query<(&GlobalFloorVisibility, &RecencyRanking<DrawingMarker>)>,
>>>>>>> b4e7e696
) {
    for (e, new_floor, texture_source, rank, vis, parent) in &floors {
        let (base_color_texture, texture) = from_texture_source(texture_source, &textures);

        let mesh = make_floor_mesh(e, new_floor, &texture, &anchors);
        let mut cmd = commands.entity(e);
        let height = floor_height(rank);
        let default_vis = parent
            .map(|p| default_floor_vis.get(p.get()).ok())
            .flatten();
        let (base_color, alpha_mode) = floor_transparency(vis, default_vis);
        let material = materials.add(StandardMaterial {
            base_color_texture,
            base_color,
            alpha_mode,
            ..default()
        });

        let mesh_entity_id = cmd
            .insert(SpatialBundle {
                transform: Transform::from_xyz(0.0, 0.0, height),
                ..default()
            })
            .add_children(|p| {
                p.spawn(PbrBundle {
                    mesh: meshes.add(mesh),
                    material,
                    ..default()
                })
                .insert(Selectable::new(e))
                .id()
            });

        cmd.insert(FloorSegments {
            mesh: mesh_entity_id,
        })
        .insert(Category::Floor)
        .insert(PathBehavior::for_floor());

        for anchor in &new_floor.0 {
            let mut deps = dependents.get_mut(*anchor).unwrap();
            deps.insert(e);
        }
    }
}

pub fn update_changed_floor_ranks(
    changed_rank: Query<(Entity, &RecencyRank<FloorMarker>), Changed<RecencyRank<FloorMarker>>>,
    mut transforms: Query<&mut Transform>,
) {
    for (e, rank) in &changed_rank {
        if let Ok(mut tf) = transforms.get_mut(e) {
            tf.translation.z = floor_height(Some(rank));
        }
    }
}

pub fn update_floors_for_moved_anchors(
    floors: Query<(Entity, &FloorSegments, &Path<Entity>, &Affiliation<Entity>), With<FloorMarker>>,
    anchors: AnchorParams,
    textures: Query<(Option<&Handle<Image>>, &Texture)>,
    changed_anchors: Query<
        &Dependents,
        (
            With<Anchor>,
            Or<(Changed<Anchor>, Changed<GlobalTransform>)>,
        ),
    >,
    mut mesh_assets: ResMut<Assets<Mesh>>,
    mut mesh_handles: Query<&mut Handle<Mesh>>,
) {
    for dependents in &changed_anchors {
        for dependent in dependents.iter() {
            if let Some((e, segments, path, texture_source)) = floors.get(*dependent).ok() {
                let (_, texture) = from_texture_source(texture_source, &textures);
                if let Ok(mut mesh) = mesh_handles.get_mut(segments.mesh) {
                    *mesh = mesh_assets.add(make_floor_mesh(e, path, &texture, &anchors));
                }
            }
        }
    }
}

pub fn update_floors(
    floors: Query<(&FloorSegments, &Path<Entity>, &Affiliation<Entity>), With<FloorMarker>>,
    changed_floors: Query<
        Entity,
        (
            With<FloorMarker>,
            Or<(Changed<Affiliation<Entity>>, Changed<Path<Entity>>)>,
        ),
    >,
    changed_texture_sources: Query<
        &Members,
        (With<Group>, Or<(Changed<Handle<Image>>, Changed<Texture>)>),
    >,
    mut meshes: ResMut<Assets<Mesh>>,
    mut materials: ResMut<Assets<StandardMaterial>>,
    mut mesh_handles: Query<&mut Handle<Mesh>>,
    material_handles: Query<&Handle<StandardMaterial>>,
    anchors: AnchorParams,
    textures: Query<(Option<&Handle<Image>>, &Texture)>,
) {
    for e in changed_floors.iter().chain(
        changed_texture_sources
            .iter()
            .flat_map(|members| members.iter().cloned()),
    ) {
        let Ok((segment, path, texture_source)) = floors.get(e) else { continue };
        let (base_color_texture, texture) = from_texture_source(texture_source, &textures);
        if let Ok(mut mesh) = mesh_handles.get_mut(segment.mesh) {
            if let Ok(material) = material_handles.get(segment.mesh) {
                *mesh = meshes.add(make_floor_mesh(e, path, &texture, &anchors));
                if let Some(mut material) = materials.get_mut(material) {
                    material.base_color_texture = base_color_texture;
                }
            }
        }
    }
}

#[inline]
fn iter_update_floor_visibility<'a>(
<<<<<<< HEAD
    iter: impl Iterator<Item = (Option<&'a LayerVisibility>, &'a FloorSegments)>,
    material_handles: &Query<&Handle<StandardMaterial>>,
    material_assets: &mut ResMut<Assets<StandardMaterial>>,
    default_floor_vis: &LayerVisibility,
=======
    iter: impl Iterator<
        Item = (
            Option<&'a LayerVisibility>,
            Option<&'a Parent>,
            &'a FloorSegments,
        ),
    >,
    material_handles: &Query<&Handle<StandardMaterial>>,
    material_assets: &mut ResMut<Assets<StandardMaterial>>,
    default_floor_vis: &Query<(&GlobalFloorVisibility, &RecencyRanking<DrawingMarker>)>,
>>>>>>> b4e7e696
) {
    for (vis, parent, segments) in iter {
        if let Ok(handle) = material_handles.get(segments.mesh) {
            if let Some(mat) = material_assets.get_mut(handle) {
                let default_vis = parent
                    .map(|p| default_floor_vis.get(p.get()).ok())
                    .flatten();
                let (base_color, alpha_mode) = floor_transparency(vis, default_vis);
                mat.base_color = base_color;
                mat.alpha_mode = alpha_mode;
            }
        }
    }
}

// TODO(luca) RemovedComponents is brittle, maybe wrap component in an option?
pub fn update_floor_visibility(
<<<<<<< HEAD
    changed_floors: Query<(Option<&LayerVisibility>, &FloorSegments), Changed<LayerVisibility>>,
    removed_vis: RemovedComponents<LayerVisibility>,
    all_floors: Query<(Option<&LayerVisibility>, &FloorSegments)>,
    material_handles: Query<&Handle<StandardMaterial>>,
    mut material_assets: ResMut<Assets<StandardMaterial>>,
    default_floor_vis: Res<GlobalFloorVisibility>,
=======
    changed_floors: Query<Entity, Or<(Changed<LayerVisibility>, Changed<Parent>)>>,
    removed_vis: RemovedComponents<LayerVisibility>,
    all_floors: Query<(Option<&LayerVisibility>, Option<&Parent>, &FloorSegments)>,
    material_handles: Query<&Handle<StandardMaterial>>,
    mut material_assets: ResMut<Assets<StandardMaterial>>,
    default_floor_vis: Query<(&GlobalFloorVisibility, &RecencyRanking<DrawingMarker>)>,
    changed_default_floor_vis: Query<
        &Children,
        Or<(
            Changed<GlobalFloorVisibility>,
            Changed<RecencyRanking<DrawingMarker>>,
        )>,
    >,
>>>>>>> b4e7e696
) {
    iter_update_floor_visibility(
        changed_floors.iter().filter_map(|e| all_floors.get(e).ok()),
        &material_handles,
        &mut material_assets,
        &default_floor_vis,
    );

    iter_update_floor_visibility(
        removed_vis.iter().filter_map(|e| all_floors.get(e).ok()),
        &material_handles,
        &mut material_assets,
        &default_floor_vis,
    );

    for children in &changed_default_floor_vis {
        iter_update_floor_visibility(
            children.iter().filter_map(|e| all_floors.get(*e).ok()),
            &material_handles,
            &mut material_assets,
            &default_floor_vis,
        );
    }
}<|MERGE_RESOLUTION|>--- conflicted
+++ resolved
@@ -26,27 +26,7 @@
     path::Path as LyonPath,
     tessellation::{geometry_builder::simple_builder, *},
 };
-<<<<<<< HEAD
-use rmf_site_format::{FloorMarker, Path};
-
-#[derive(Debug, Clone, Copy, Default, Deref, DerefMut, Resource)]
-pub struct GlobalFloorVisibility(pub LayerVisibility);
-
-// Semi transparency for floors, more transparent than drawings to make them hidden
-const DEFAULT_FLOOR_SEMI_TRANSPARENCY: f32 = 0.2;
-
-/// Resource used to set what the alpha value for partially transparent floors should be
-#[derive(Clone, Resource, Deref, DerefMut)]
-pub struct FloorSemiTransparency(f32);
-
-impl Default for FloorSemiTransparency {
-    fn default() -> Self {
-        FloorSemiTransparency(DEFAULT_FLOOR_SEMI_TRANSPARENCY)
-    }
-}
-=======
 use rmf_site_format::{FloorMarker, Path, Texture};
->>>>>>> b4e7e696
 
 pub const FALLBACK_FLOOR_SIZE: f32 = 0.1;
 pub const FLOOR_LAYER_START: f32 = DRAWING_LAYER_START + 0.001;
@@ -196,14 +176,6 @@
         .unwrap_or(FLOOR_LAYER_START)
 }
 
-<<<<<<< HEAD
-fn floor_material(
-    specific: Option<&LayerVisibility>,
-    general: &LayerVisibility,
-) -> StandardMaterial {
-    let alpha = specific.map(|s| s.alpha()).unwrap_or(general.alpha());
-    Color::rgba(0.3, 0.3, 0.3, alpha).into()
-=======
 #[inline]
 fn floor_transparency(
     specific: Option<&LayerVisibility>,
@@ -231,7 +203,6 @@
         AlphaMode::Opaque
     };
     (*Color::default().set_a(alpha), alpha_mode)
->>>>>>> b4e7e696
 }
 
 pub fn add_floor_visuals(
@@ -243,10 +214,7 @@
             &Affiliation<Entity>,
             Option<&RecencyRank<FloorMarker>>,
             Option<&LayerVisibility>,
-<<<<<<< HEAD
-=======
             Option<&Parent>,
->>>>>>> b4e7e696
         ),
         Added<FloorMarker>,
     >,
@@ -255,11 +223,7 @@
     mut dependents: Query<&mut Dependents, With<Anchor>>,
     mut meshes: ResMut<Assets<Mesh>>,
     mut materials: ResMut<Assets<StandardMaterial>>,
-<<<<<<< HEAD
-    default_floor_visibility: Res<GlobalFloorVisibility>,
-=======
     default_floor_vis: Query<(&GlobalFloorVisibility, &RecencyRanking<DrawingMarker>)>,
->>>>>>> b4e7e696
 ) {
     for (e, new_floor, texture_source, rank, vis, parent) in &floors {
         let (base_color_texture, texture) = from_texture_source(texture_source, &textures);
@@ -383,12 +347,6 @@
 
 #[inline]
 fn iter_update_floor_visibility<'a>(
-<<<<<<< HEAD
-    iter: impl Iterator<Item = (Option<&'a LayerVisibility>, &'a FloorSegments)>,
-    material_handles: &Query<&Handle<StandardMaterial>>,
-    material_assets: &mut ResMut<Assets<StandardMaterial>>,
-    default_floor_vis: &LayerVisibility,
-=======
     iter: impl Iterator<
         Item = (
             Option<&'a LayerVisibility>,
@@ -399,7 +357,6 @@
     material_handles: &Query<&Handle<StandardMaterial>>,
     material_assets: &mut ResMut<Assets<StandardMaterial>>,
     default_floor_vis: &Query<(&GlobalFloorVisibility, &RecencyRanking<DrawingMarker>)>,
->>>>>>> b4e7e696
 ) {
     for (vis, parent, segments) in iter {
         if let Ok(handle) = material_handles.get(segments.mesh) {
@@ -417,14 +374,6 @@
 
 // TODO(luca) RemovedComponents is brittle, maybe wrap component in an option?
 pub fn update_floor_visibility(
-<<<<<<< HEAD
-    changed_floors: Query<(Option<&LayerVisibility>, &FloorSegments), Changed<LayerVisibility>>,
-    removed_vis: RemovedComponents<LayerVisibility>,
-    all_floors: Query<(Option<&LayerVisibility>, &FloorSegments)>,
-    material_handles: Query<&Handle<StandardMaterial>>,
-    mut material_assets: ResMut<Assets<StandardMaterial>>,
-    default_floor_vis: Res<GlobalFloorVisibility>,
-=======
     changed_floors: Query<Entity, Or<(Changed<LayerVisibility>, Changed<Parent>)>>,
     removed_vis: RemovedComponents<LayerVisibility>,
     all_floors: Query<(Option<&LayerVisibility>, Option<&Parent>, &FloorSegments)>,
@@ -438,7 +387,6 @@
             Changed<RecencyRanking<DrawingMarker>>,
         )>,
     >,
->>>>>>> b4e7e696
 ) {
     iter_update_floor_visibility(
         changed_floors.iter().filter_map(|e| all_floors.get(e).ok()),
