--- conflicted
+++ resolved
@@ -16,22 +16,10 @@
 */
 
 use crate::{interaction::Selectable, shapes::*, site::*, RecencyRanking};
-<<<<<<< HEAD
 use bevy::{math::Affine3A, prelude::*, render::mesh::PrimitiveTopology};
-use lyon::{
-    math::point,
-    path::Path as LyonPath,
-    tessellation::{geometry_builder::simple_builder, *},
-=======
-use bevy::{
-    math::Affine3A,
-    prelude::*,
-    render::mesh::{Indices, PrimitiveTopology},
-};
 use geo::{
     geometry::{LineString, MultiPolygon, Polygon},
     BooleanOps, CoordsIter, TriangulateSpade,
->>>>>>> b63a9fe1
 };
 use rmf_site_format::{FloorMarker, Path, Texture};
 
@@ -365,13 +353,8 @@
         let (base_color_texture, texture) = from_texture_source(texture_source, &textures);
         if let Ok(mut mesh) = mesh_handles.get_mut(segment.mesh) {
             if let Ok(material) = material_handles.get(segment.mesh) {
-<<<<<<< HEAD
-                *mesh = meshes.add(make_floor_mesh(e, path, &texture, &anchors));
+                *mesh = meshes.add(make_floor_mesh(e, path, &texture, &anchors, &lifts));
                 if let Some(material) = materials.get_mut(material) {
-=======
-                *mesh = meshes.add(make_floor_mesh(e, path, &texture, &anchors, &lifts));
-                if let Some(mut material) = materials.get_mut(material) {
->>>>>>> b63a9fe1
                     material.base_color_texture = base_color_texture;
                 }
             }
