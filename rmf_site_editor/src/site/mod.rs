--- conflicted
+++ resolved
@@ -409,13 +409,9 @@
                 add_measurement_visuals,
                 update_changed_measurement,
                 update_measurement_for_moved_anchors,
-<<<<<<< HEAD
-                update_model_scenes,
                 update_model_instances::<AssetSource>,
                 update_model_instances::<Scale>,
                 update_model_instances::<IsStatic>,
-=======
->>>>>>> 7d21b488
                 update_affiliations,
                 update_members_of_groups.after(update_affiliations),
                 update_model_scales,
