--- conflicted
+++ resolved
@@ -197,11 +197,8 @@
         .init_resource::<SiteAssets>()
         .init_resource::<CurrentLevel>()
         .init_resource::<CurrentScenario>()
-<<<<<<< HEAD
         .init_resource::<ExportHandlers>()
-=======
         .init_resource::<Trashcan>()
->>>>>>> b80d89e8
         .init_resource::<PhysicalLightToggle>()
         .add_event::<LoadSite>()
         .add_event::<ImportNavGraphs>()
