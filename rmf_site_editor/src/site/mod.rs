/*
 * Copyright (C) 2022 Open Source Robotics Foundation
 *
 * Licensed under the Apache License, Version 2.0 (the "License");
 * you may not use this file except in compliance with the License.
 * You may obtain a copy of the License at
 *
 *     http://www.apache.org/licenses/LICENSE-2.0
 *
 * Unless required by applicable law or agreed to in writing, software
 * distributed under the License is distributed on an "AS IS" BASIS,
 * WITHOUT WARRANTIES OR CONDITIONS OF ANY KIND, either express or implied.
 * See the License for the specific language governing permissions and
 * limitations under the License.
 *
*/

pub mod anchor;
pub use anchor::*;

pub mod assets;
pub use assets::*;

pub mod change_plugin;
pub use change_plugin::*;

pub mod deletion;
pub use deletion::*;

pub mod display_color;
pub use display_color::*;

pub mod drawing_editor;
pub use drawing_editor::{alignment, *};

pub mod door;
pub use door::*;

pub mod drawing;
pub use drawing::*;

pub mod fiducial;
pub use fiducial::*;

pub mod floor;
pub use floor::*;

pub mod fuel_cache;
pub use fuel_cache::*;

pub mod georeference;
pub use georeference::*;

pub mod group;
pub use group::*;

pub mod lane;
pub use lane::*;

pub mod level;
pub use level::*;

pub mod lift;
pub use lift::*;

pub mod light;
pub use light::*;

pub mod load;
pub use load::*;

pub mod location;
pub use location::*;

pub mod measurement;
pub use measurement::*;

pub mod model;
pub use model::*;

pub mod modifier;
pub use modifier::*;

pub mod nav_graph;
pub use nav_graph::*;

pub mod path;
pub use path::*;

pub mod physical_camera;
pub use physical_camera::*;

pub mod pose;
pub use pose::*;

pub mod property_plugin;
pub use property_plugin::*;

pub mod primitive_shape;
pub use primitive_shape::*;

pub mod recall_plugin;
pub use recall_plugin::RecallPlugin;

pub mod robot_properties;
pub use robot_properties::*;

pub mod save;
pub use save::*;

pub mod scenario;
pub use scenario::*;

pub mod sdf_exporter;
pub use sdf_exporter::*;

pub mod site;
pub use site::*;

pub mod site_visualizer;
pub use site_visualizer::*;

pub mod slotcar;
pub use slotcar::*;

pub mod texture;
pub use texture::*;

pub mod util;
pub use util::*;

pub mod view_menu;
pub use view_menu::*;

pub mod wall;
pub use wall::*;

use crate::recency::{RecencyRank, RecencyRankingPlugin};
use crate::{AppState, RegisterIssueType};
pub use rmf_site_format::{DirectionalLight, PointLight, SpotLight, Style, *};

use bevy::{prelude::*, render::view::visibility::VisibilitySystems, transform::TransformSystem};

#[derive(Debug, Hash, PartialEq, Eq, Clone, SystemSet)]
pub enum SiteUpdateSet {
    /// We need a custom stage for assigning orphan elements because the
    /// commands from CoreStage::Update need to flush before the AssignOrphan
    /// systems are run, and the AssignOrphan commands need to flush before the
    /// PostUpdate systems are run.
    AssignOrphans,
    /// Force a command flush
    AssignOrphansFlush,
    /// Use a custom stage for deletions to make sure that all commands are
    /// flushed before and after deleting things.
    Deletion,
    /// Force a command flush after deletion
    DeletionFlush,
    /// Placed between transform and visibility propagation, to avoid one frame delays
    BetweenTransformAndVisibility,
    /// Flush the set above
    BetweenTransformAndVisibilityFlush,
    /// Used to force a command flush after the change plugin's process changes
    ProcessChanges,
    /// Flush the set above
    ProcessChangesFlush,
}

pub struct SitePlugin;

impl Plugin for SitePlugin {
    fn build(&self, app: &mut App) {
        add_site_icons(app);
        app.configure_sets(
            PreUpdate,
            (
                SiteUpdateSet::ProcessChanges,
                SiteUpdateSet::ProcessChangesFlush,
            )
                .chain(),
        )
        .add_systems(
            PreUpdate,
            ApplyDeferred.in_set(SiteUpdateSet::ProcessChangesFlush),
        )
        .configure_sets(
            PostUpdate,
            (
                SiteUpdateSet::AssignOrphans,
                SiteUpdateSet::AssignOrphansFlush,
                TransformSystem::TransformPropagate,
                SiteUpdateSet::BetweenTransformAndVisibility,
                SiteUpdateSet::BetweenTransformAndVisibilityFlush,
                VisibilitySystems::VisibilityPropagate,
            )
                .chain(),
        )
        .add_systems(
            PostUpdate,
            ApplyDeferred.in_set(SiteUpdateSet::BetweenTransformAndVisibilityFlush),
        )
        .add_systems(
            PostUpdate,
            ApplyDeferred.in_set(SiteUpdateSet::AssignOrphansFlush),
        )
        .insert_resource(ClearColor(Color::srgb(0., 0., 0.)))
        .init_resource::<SiteAssets>()
        .init_resource::<CurrentLevel>()
        .init_resource::<CurrentScenario>()
        .init_resource::<ExportHandlers>()
        .init_resource::<Trashcan>()
        .init_resource::<PhysicalLightToggle>()
        .add_event::<LoadSite>()
        .add_event::<ImportNavGraphs>()
        .add_event::<ChangeCurrentSite>()
        .add_event::<ChangeCurrentScenario>()
        .add_event::<CreateScenario>()
        .add_event::<RemoveScenario>()
        .add_event::<AddModifier>()
        .add_event::<RemoveModifier>()
        .add_event::<UpdateInstanceEvent>()
        .add_event::<SaveSite>()
        .add_event::<SaveNavGraphs>()
        .add_event::<ExportLights>()
        .add_event::<ConsiderAssociatedGraph>()
        .add_event::<ConsiderLocationTag>()
        .add_event::<MergeGroups>()
        .add_plugins((
            ChangePlugin::<AssociatedGraphs<Entity>>::default(),
            RecallPlugin::<RecallAssociatedGraphs<Entity>>::default(),
            ChangePlugin::<Motion>::default(),
            RecallPlugin::<RecallMotion>::default(),
            ChangePlugin::<ReverseLane>::default(),
            RecallPlugin::<RecallReverseLane>::default(),
            ChangePlugin::<NameOfSite>::default(),
            ChangePlugin::<NameInSite>::default(),
            ChangePlugin::<Pose>::default(),
            ChangePlugin::<Scale>::default(),
            ChangePlugin::<Distance>::default(),
            ChangePlugin::<Texture>::default(),
        ))
        .add_plugins((
            ChangePlugin::<DoorType>::default(),
            RecallPlugin::<RecallDoorType>::default(),
            ChangePlugin::<LevelElevation>::default(),
            ChangePlugin::<LiftCabin<Entity>>::default(),
            RecallPlugin::<RecallLiftCabin<Entity>>::default(),
            ChangePlugin::<AssetSource>::default(),
            RecallPlugin::<RecallAssetSource>::default(),
            ChangePlugin::<PrimitiveShape>::default(),
            RecallPlugin::<RecallPrimitiveShape>::default(),
            ChangePlugin::<PixelsPerMeter>::default(),
            ChangePlugin::<PhysicalCameraProperties>::default(),
            ChangePlugin::<LightKind>::default(),
            RecallPlugin::<RecallLightKind>::default(),
            ChangePlugin::<DisplayColor>::default(),
            ChangePlugin::<LocationTags>::default(),
        ))
        .add_plugins((
            RecallPlugin::<RecallLocationTags>::default(),
            ChangePlugin::<Visibility>::default(),
            ChangePlugin::<LayerVisibility>::default(),
            ChangePlugin::<GlobalFloorVisibility>::default(),
            ChangePlugin::<GlobalDrawingVisibility>::default(),
            ChangePlugin::<PreferredSemiTransparency>::default(),
            ChangePlugin::<Affiliation<Entity>>::default(),
            RecencyRankingPlugin::<NavGraphMarker>::default(),
            RecencyRankingPlugin::<FloorMarker>::default(),
            RecencyRankingPlugin::<DrawingMarker>::default(),
            DeletionPlugin,
            DrawingEditorPlugin,
            SiteVisualizerPlugin,
            ModelLoadingPlugin::default(),
            FuelPlugin::default(),
        ))
        .add_plugins((
            ChangePlugin::<ModelProperty<AssetSource>>::default(),
            ChangePlugin::<ModelProperty<Scale>>::default(),
            ChangePlugin::<ModelProperty<IsStatic>>::default(),
            RecallPlugin::<RecallInstance>::default(),
<<<<<<< HEAD
            PropertyPlugin::<Pose, InstanceModifier, With<InstanceMarker>>::default(),
            PropertyPlugin::<Visibility, InstanceModifier, With<InstanceMarker>>::default(),
=======
            SlotcarSdfPlugin,
>>>>>>> ce495cce
        ))
        .add_issue_type(&DUPLICATED_DOOR_NAME_ISSUE_UUID, "Duplicate door name")
        .add_issue_type(&DUPLICATED_LIFT_NAME_ISSUE_UUID, "Duplicate lift name")
        .add_issue_type(
            &FIDUCIAL_WITHOUT_AFFILIATION_ISSUE_UUID,
            "Fiducial without affiliation",
        )
        .add_issue_type(&DUPLICATED_DOCK_NAME_ISSUE_UUID, "Duplicated dock name")
        .add_issue_type(&UNCONNECTED_ANCHORS_ISSUE_UUID, "Unconnected anchors")
        .add_systems(Update, (load_site, import_nav_graph))
        .add_systems(
            PreUpdate,
            (
                update_lift_cabin,
                update_lift_edge,
                update_drawing_pixels_per_meter,
                update_drawing_children_to_pixel_coordinates,
                check_for_duplicated_door_names,
                check_for_duplicated_lift_names,
                check_for_duplicated_dock_names,
                check_for_fiducials_without_affiliation,
                check_for_close_unconnected_anchors,
                check_for_orphan_model_instances,
                check_for_hidden_model_instances,
                fetch_image_for_texture,
                detect_last_selected_texture::<FloorMarker>,
                apply_last_selected_texture::<FloorMarker>
                    .after(detect_last_selected_texture::<FloorMarker>),
                detect_last_selected_texture::<WallMarker>,
                apply_last_selected_texture::<WallMarker>
                    .after(detect_last_selected_texture::<WallMarker>),
                update_material_for_display_color,
            )
                .after(SiteUpdateSet::ProcessChangesFlush)
                .run_if(AppState::in_displaying_mode()),
        )
        .add_systems(
            Update,
            (save_site, save_nav_graphs, change_site.after(load_site))
                .run_if(AppState::in_displaying_mode()),
        )
        .add_systems(
            PostUpdate,
            (
                assign_orphan_anchors_to_parent,
                assign_orphan_levels_to_site,
                assign_orphan_nav_elements_to_site,
                assign_orphan_fiducials_to_parent,
                assign_orphan_elements_to_level::<DoorMarker>,
                assign_orphan_elements_to_level::<DrawingMarker>,
                assign_orphan_elements_to_level::<FloorMarker>,
                assign_orphan_elements_to_level::<LightKind>,
                assign_orphan_elements_to_level::<ModelMarker>,
                assign_orphan_elements_to_level::<PhysicalCameraProperties>,
                assign_orphan_elements_to_level::<WallMarker>,
                add_category_to_graphs,
                add_tags_to_lift,
                add_material_for_display_colors,
                add_physical_lights,
                clear_trashcan,
            )
                .run_if(AppState::in_displaying_mode())
                .in_set(SiteUpdateSet::AssignOrphans),
        )
        .add_systems(
            PostUpdate,
            (
                add_wall_visual,
                update_walls_for_moved_anchors,
                update_walls,
                update_transforms_for_changed_poses,
                align_site_drawings,
                export_lights,
                set_camera_transform_for_changed_site,
            )
                .run_if(AppState::in_displaying_mode())
                .in_set(SiteUpdateSet::BetweenTransformAndVisibility),
        )
        .add_systems(
            PostUpdate,
            (
                update_anchor_transforms,
                add_door_visuals,
                update_changed_door,
                update_door_for_moved_anchors,
                add_floor_visuals,
                update_floors,
                update_floors_for_moved_anchors,
                update_floors_for_changed_lifts,
                update_floor_visibility,
                update_drawing_visibility,
                add_lane_visuals,
                add_location_visuals,
                add_fiducial_visuals,
                update_level_visibility,
                handle_remove_scenarios.before(update_current_scenario),
                update_current_scenario.before(update_model_instance_poses),
                update_model_instance_poses.before(handle_instance_updates),
                handle_instance_updates.before(handle_create_scenarios),
                handle_create_scenarios.before(handle_scenario_modifiers),
                handle_scenario_modifiers,
            )
                .run_if(AppState::in_displaying_mode())
                .in_set(SiteUpdateSet::BetweenTransformAndVisibility),
        )
        .add_systems(
            PostUpdate,
            (
                update_changed_lane,
                update_lane_for_moved_anchor,
                remove_association_for_deleted_graphs,
                add_unused_fiducial_tracker,
                update_fiducial_usage_tracker,
                update_visibility_for_lanes.after(remove_association_for_deleted_graphs),
                update_visibility_for_locations.after(remove_association_for_deleted_graphs),
                update_changed_location,
                update_location_for_moved_anchors,
                update_location_for_changed_location_tags,
                update_changed_fiducial,
                update_fiducial_for_moved_anchors,
                handle_consider_associated_graph,
                handle_consider_location_tag,
                update_lift_for_moved_anchors,
                update_lift_door_availability,
                update_physical_lights,
                toggle_physical_lights,
            )
                .run_if(AppState::in_displaying_mode())
                .in_set(SiteUpdateSet::BetweenTransformAndVisibility),
        )
        .add_systems(
            PostUpdate,
            (
                add_measurement_visuals,
                update_changed_measurement,
                update_measurement_for_moved_anchors,
                update_model_instances::<AssetSource>,
                update_model_instances::<Scale>,
                update_model_instances::<IsStatic>,
                update_affiliations,
                update_members_of_groups.after(update_affiliations),
                update_model_scales,
                handle_new_primitive_shapes,
                add_drawing_visuals,
                handle_loaded_drawing,
                update_drawing_rank,
                add_physical_camera_visuals,
                check_selected_is_visible,
                check_for_missing_root_modifiers::<InstanceMarker>,
            )
                .run_if(AppState::in_displaying_mode())
                .in_set(SiteUpdateSet::BetweenTransformAndVisibility),
        )
        .add_observer(handle_cleanup_modifiers::<InstanceMarker>);
    }
}<|MERGE_RESOLUTION|>--- conflicted
+++ resolved
@@ -277,12 +277,9 @@
             ChangePlugin::<ModelProperty<Scale>>::default(),
             ChangePlugin::<ModelProperty<IsStatic>>::default(),
             RecallPlugin::<RecallInstance>::default(),
-<<<<<<< HEAD
             PropertyPlugin::<Pose, InstanceModifier, With<InstanceMarker>>::default(),
             PropertyPlugin::<Visibility, InstanceModifier, With<InstanceMarker>>::default(),
-=======
             SlotcarSdfPlugin,
->>>>>>> ce495cce
         ))
         .add_issue_type(&DUPLICATED_DOOR_NAME_ISSUE_UUID, "Duplicate door name")
         .add_issue_type(&DUPLICATED_LIFT_NAME_ISSUE_UUID, "Duplicate lift name")
