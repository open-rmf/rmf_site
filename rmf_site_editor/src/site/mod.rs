/*
 * Copyright (C) 2022 Open Source Robotics Foundation
 *
 * Licensed under the Apache License, Version 2.0 (the "License");
 * you may not use this file except in compliance with the License.
 * You may obtain a copy of the License at
 *
 *     http://www.apache.org/licenses/LICENSE-2.0
 *
 * Unless required by applicable law or agreed to in writing, software
 * distributed under the License is distributed on an "AS IS" BASIS,
 * WITHOUT WARRANTIES OR CONDITIONS OF ANY KIND, either express or implied.
 * See the License for the specific language governing permissions and
 * limitations under the License.
 *
*/

pub mod anchor;
pub use anchor::*;

pub mod assets;
pub use assets::*;

pub mod change_plugin;
pub use change_plugin::*;

pub mod deletion;
pub use deletion::*;

pub mod door;
pub use door::*;

pub mod drawing;
pub use drawing::*;

pub mod floor;
pub use floor::*;

pub mod lane;
pub use lane::*;

pub mod lift;
pub use lift::*;

pub mod light;
pub use light::*;

pub mod load;
pub use load::*;

pub mod measurement;
pub use measurement::*;

pub mod model;
pub use model::*;

pub mod nav_graph;
pub use nav_graph::*;

pub mod path;
pub use path::*;

pub mod physical_camera;
pub use physical_camera::*;

pub mod pose;
pub use pose::*;

pub mod recall_plugin;
pub use recall_plugin::RecallPlugin;

pub mod save;
pub use save::*;

pub mod site;
pub use site::*;

pub mod util;
pub use util::*;

pub mod wall;
pub use wall::*;

use rmf_site_format::*;

use bevy::{prelude::*, render::view::visibility::VisibilitySystems, transform::TransformSystem};

/// The Category component is added to site entities so they can easily express
/// what kind of thing they are, e.g. Anchor, Lane, Model, etc. This should be
/// set by the respective site system that decorates its entities with
/// components, e.g. add_door_visuals, add_lane_visuals, etc.
///
/// The information in this component is intended to be presented to humans to
/// read, and is not meant to be a key for identifying the type of an entity.
#[derive(Debug, Clone, Hash, PartialEq, Eq, Component, Deref, DerefMut)]
pub struct Category(pub String);

#[derive(Debug, Clone, Copy, Hash, PartialEq, Eq)]
pub enum SiteState {
    Off,
    Display,
}

#[derive(Debug, Hash, PartialEq, Eq, Clone, SystemLabel)]
pub enum SiteUpdateLabel {
    ProcessChanges,
}

#[derive(Debug, Hash, PartialEq, Eq, Clone, StageLabel)]
pub enum SiteCustomStage {
    /// We need a custom stage for assigning orphan elements because the
    /// commands from CoreStage::Update need to flush before the AssignOrphan
    /// systems are run, and the AssignOrphan commands need to flush before the
    /// PostUpdate systems are run.
    AssignOrphans,
}

pub struct SitePlugin;

impl Plugin for SitePlugin {
    fn build(&self, app: &mut App) {
        app.add_state(SiteState::Off)
            .add_stage_after(
                CoreStage::Update,
                SiteCustomStage::AssignOrphans,
                SystemStage::parallel(),
            )
            .add_state_to_stage(CoreStage::First, SiteState::Off)
            .add_state_to_stage(CoreStage::PreUpdate, SiteState::Off)
            .add_state_to_stage(SiteCustomStage::AssignOrphans, SiteState::Off)
            .add_state_to_stage(CoreStage::PostUpdate, SiteState::Off)
            .insert_resource(ClearColor(Color::rgb(0., 0., 0.)))
            .init_resource::<SiteAssets>()
            .init_resource::<SpawnedModels>()
            .init_resource::<LoadingModels>()
            .init_resource::<LoadingDrawings>()
            .init_resource::<OpenSites>()
            .init_resource::<CurrentSite>()
            .init_resource::<CurrentLevel>()
            .init_resource::<CachedLevels>()
            .init_resource::<SelectedNavGraph>()
            .add_event::<LoadSite>()
            .add_event::<ChangeCurrentSite>()
            .add_event::<SaveSite>()
            .add_plugin(ChangePlugin::<Motion>::default())
            .add_plugin(RecallPlugin::<RecallMotion>::default())
            .add_plugin(ChangePlugin::<ReverseLane>::default())
            .add_plugin(RecallPlugin::<RecallReverseLane>::default())
            .add_plugin(ChangePlugin::<NameInSite>::default())
            .add_plugin(ChangePlugin::<Pose>::default())
            .add_plugin(ChangePlugin::<Kind>::default())
            .add_plugin(RecallPlugin::<RecallKind>::default())
            .add_plugin(ChangePlugin::<Label>::default())
            .add_plugin(RecallPlugin::<RecallLabel>::default())
            .add_plugin(ChangePlugin::<DoorType>::default())
            .add_plugin(RecallPlugin::<RecallDoorType>::default())
            .add_plugin(ChangePlugin::<AssetSource>::default())
            .add_plugin(RecallPlugin::<RecallAssetSource>::default())
            .add_plugin(ChangePlugin::<PixelsPerMeter>::default())
<<<<<<< HEAD
            .add_plugin(ChangePlugin::<PhysicalCameraProperties>::default())
=======
>>>>>>> 1419ab94
            .add_plugin(DeletionPlugin)
            .add_system(load_site)
            .add_system_set(SystemSet::on_enter(SiteState::Display).with_system(site_display_on))
            .add_system_set(SystemSet::on_exit(SiteState::Display).with_system(site_display_off))
            .add_system_set(
                SystemSet::on_update(SiteState::Display)
                    .with_system(save_site.exclusive_system())
                    .with_system(change_site),
            )
            .add_system_set_to_stage(
                SiteCustomStage::AssignOrphans,
                SystemSet::on_update(SiteState::Display)
                    .with_system(assign_orphan_anchors_to_parent)
                    .with_system(assign_orphans_to_nav_graph),
            )
            .add_system_set_to_stage(
                CoreStage::PostUpdate,
                SystemSet::on_update(SiteState::Display)
                    .before(TransformSystem::TransformPropagate)
                    .after(VisibilitySystems::VisibilityPropagate)
                    .with_system(add_door_visuals)
                    .with_system(update_changed_door)
                    .with_system(update_door_for_changed_anchor)
                    .with_system(add_floor_visuals)
                    .with_system(update_changed_floor)
                    .with_system(update_floor_for_changed_anchor)
                    .with_system(add_lane_visuals)
                    .with_system(update_changed_lane)
                    .with_system(update_lane_for_moved_anchor)
                    .with_system(update_visibility_for_lanes)
                    .with_system(add_lift_visuals)
                    .with_system(update_changed_lift)
                    .with_system(update_lift_for_changed_anchor)
                    .with_system(add_physical_lights)
                    .with_system(add_measurement_visuals)
                    .with_system(update_changed_measurement)
                    .with_system(update_measurement_for_changed_anchor)
                    .with_system(update_model_scenes)
                    .with_system(make_models_selectable)
                    .with_system(add_drawing_visuals)
                    .with_system(handle_loaded_drawing)
<<<<<<< HEAD
                    .with_system(update_drawing_visuals)
=======
                    .with_system(update_drawing_asset_source)
                    .with_system(update_drawing_pixels_per_meter)
>>>>>>> 1419ab94
                    .with_system(add_physical_camera_visuals)
                    .with_system(add_wall_visual)
                    .with_system(update_changed_wall)
                    .with_system(update_wall_for_changed_anchor)
                    .with_system(update_transforms_for_changed_poses),
            );
    }
}<|MERGE_RESOLUTION|>--- conflicted
+++ resolved
@@ -157,10 +157,7 @@
             .add_plugin(ChangePlugin::<AssetSource>::default())
             .add_plugin(RecallPlugin::<RecallAssetSource>::default())
             .add_plugin(ChangePlugin::<PixelsPerMeter>::default())
-<<<<<<< HEAD
             .add_plugin(ChangePlugin::<PhysicalCameraProperties>::default())
-=======
->>>>>>> 1419ab94
             .add_plugin(DeletionPlugin)
             .add_system(load_site)
             .add_system_set(SystemSet::on_enter(SiteState::Display).with_system(site_display_on))
@@ -202,12 +199,8 @@
                     .with_system(make_models_selectable)
                     .with_system(add_drawing_visuals)
                     .with_system(handle_loaded_drawing)
-<<<<<<< HEAD
-                    .with_system(update_drawing_visuals)
-=======
                     .with_system(update_drawing_asset_source)
                     .with_system(update_drawing_pixels_per_meter)
->>>>>>> 1419ab94
                     .with_system(add_physical_camera_visuals)
                     .with_system(add_wall_visual)
                     .with_system(update_changed_wall)
