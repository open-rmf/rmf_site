--- conflicted
+++ resolved
@@ -111,12 +111,9 @@
 pub mod site_visualizer;
 pub use site_visualizer::*;
 
-<<<<<<< HEAD
-=======
 pub mod texture;
 pub use texture::*;
 
->>>>>>> b4e7e696
 pub mod util;
 pub use util::*;
 
@@ -167,22 +164,12 @@
             .add_state_to_stage(SiteUpdateStage::AssignOrphans, SiteState::Off)
             .add_state_to_stage(CoreStage::PostUpdate, SiteState::Off)
             .insert_resource(ClearColor(Color::rgb(0., 0., 0.)))
-<<<<<<< HEAD
-            .insert_resource(GlobalFloorVisibility::default())
-            .insert_resource(GlobalDrawingVisibility::default())
-            .init_resource::<SiteAssets>()
-            .init_resource::<CurrentLevel>()
-            .init_resource::<PhysicalLightToggle>()
-            .init_resource::<DrawingSemiTransparency>()
-            .init_resource::<FloorSemiTransparency>()
-=======
             .init_resource::<FuelClient>()
             .init_resource::<SiteAssets>()
             .init_resource::<CurrentLevel>()
             .init_resource::<PhysicalLightToggle>()
             .init_resource::<UpdateFuelCacheChannels>()
             .init_resource::<ModelTrashcan>()
->>>>>>> b4e7e696
             .add_event::<LoadSite>()
             .add_event::<ImportNavGraphs>()
             .add_event::<ChangeCurrentSite>()
@@ -192,14 +179,9 @@
             .add_event::<ExportLights>()
             .add_event::<ConsiderAssociatedGraph>()
             .add_event::<ConsiderLocationTag>()
-<<<<<<< HEAD
-            .add_event::<AlignLevelDrawings>()
-            .add_event::<AlignSiteDrawings>()
-=======
             .add_event::<UpdateFuelCache>()
             .add_event::<SetFuelApiKey>()
             .add_event::<MergeGroups>()
->>>>>>> b4e7e696
             .add_plugin(ChangePlugin::<AssociatedGraphs<Entity>>::default())
             .add_plugin(RecallPlugin::<RecallAssociatedGraphs<Entity>>::default())
             .add_plugin(ChangePlugin::<Motion>::default())
@@ -214,10 +196,7 @@
             .add_plugin(ChangePlugin::<IsPrimary>::default())
             .add_plugin(ChangePlugin::<MeshConstraint<Entity>>::default())
             .add_plugin(ChangePlugin::<Distance>::default())
-<<<<<<< HEAD
-=======
             .add_plugin(ChangePlugin::<Texture>::default())
->>>>>>> b4e7e696
             .add_plugin(ChangePlugin::<Label>::default())
             .add_plugin(RecallPlugin::<RecallLabel>::default())
             .add_plugin(ChangePlugin::<DoorType>::default())
@@ -238,27 +217,16 @@
             .add_plugin(RecallPlugin::<RecallLocationTags>::default())
             .add_plugin(ChangePlugin::<Visibility>::default())
             .add_plugin(ChangePlugin::<LayerVisibility>::default())
-<<<<<<< HEAD
-=======
             .add_plugin(ChangePlugin::<GlobalFloorVisibility>::default())
             .add_plugin(ChangePlugin::<GlobalDrawingVisibility>::default())
             .add_plugin(ChangePlugin::<PreferredSemiTransparency>::default())
             .add_plugin(ChangePlugin::<Affiliation<Entity>>::default())
->>>>>>> b4e7e696
             .add_plugin(RecencyRankingPlugin::<NavGraphMarker>::default())
             .add_plugin(RecencyRankingPlugin::<FloorMarker>::default())
             .add_plugin(RecencyRankingPlugin::<DrawingMarker>::default())
             .add_plugin(DeletionPlugin)
             .add_plugin(DrawingEditorPlugin)
             .add_plugin(SiteVisualizerPlugin)
-<<<<<<< HEAD
-            .add_issue_type(&DUPLICATED_DOOR_NAME_ISSUE_UUID, "Duplicate door name")
-            .add_issue_type(&DUPLICATED_LIFT_NAME_ISSUE_UUID, "Duplicate lift name")
-            .add_issue_type(&FIDUCIAL_WITHOUT_LABEL_ISSUE_UUID, "Fiducial without label")
-            .add_issue_type(&DUPLICATED_DOCK_NAME_ISSUE_UUID, "Duplicated dock name")
-            .add_issue_type(&UNCONNECTED_ANCHORS_ISSUE_UUID, "Unconnected anchors")
-=======
->>>>>>> b4e7e696
             .add_system(load_site)
             .add_system(import_nav_graph)
             .add_system_set_to_stage(
@@ -269,14 +237,6 @@
                     .with_system(update_lift_edge)
                     .with_system(update_model_tentative_formats)
                     .with_system(update_drawing_pixels_per_meter)
-<<<<<<< HEAD
-                    .with_system(check_for_duplicated_door_names)
-                    .with_system(check_for_duplicated_lift_names)
-                    .with_system(check_for_duplicated_dock_names)
-                    .with_system(check_for_fiducials_without_label)
-                    .with_system(check_for_close_unconnected_anchors)
-                    .with_system(update_drawing_children_to_pixel_coordinates)
-=======
                     .with_system(update_drawing_children_to_pixel_coordinates)
                     .with_system(fetch_image_for_texture)
                     .with_system(detect_last_selected_texture::<FloorMarker>)
@@ -289,7 +249,6 @@
                         apply_last_selected_texture::<WallMarker>
                             .after(detect_last_selected_texture::<WallMarker>),
                     )
->>>>>>> b4e7e696
                     .with_system(update_material_for_display_color),
             )
             .add_system_set(
@@ -364,10 +323,7 @@
                     .with_system(add_measurement_visuals)
                     .with_system(update_changed_measurement)
                     .with_system(update_measurement_for_moved_anchors)
-<<<<<<< HEAD
-=======
                     .with_system(handle_model_loaded_events)
->>>>>>> b4e7e696
                     .with_system(update_constraint_for_moved_anchors)
                     .with_system(update_constraint_for_changed_labels)
                     .with_system(update_changed_constraint)
@@ -390,13 +346,7 @@
                     .with_system(update_walls_for_moved_anchors)
                     .with_system(update_walls)
                     .with_system(update_transforms_for_changed_poses)
-<<<<<<< HEAD
-                    .with_system(align_level_drawings)
                     .with_system(align_site_drawings)
-                    .with_system(clear_old_issues_on_new_validate_event)
-=======
-                    .with_system(align_site_drawings)
->>>>>>> b4e7e696
                     .with_system(export_lights),
             );
     }
