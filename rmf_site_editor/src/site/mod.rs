--- conflicted
+++ resolved
@@ -282,11 +282,8 @@
             ChangePlugin::<ModelProperty<AssetSource>>::default(),
             ChangePlugin::<ModelProperty<Scale>>::default(),
             ChangePlugin::<ModelProperty<IsStatic>>::default(),
-<<<<<<< HEAD
+            ChangePlugin::<ModelProperty<Robot>>::default(),
             ChangePlugin::<Task>::default(),
-=======
-            ChangePlugin::<ModelProperty<Robot>>::default(),
->>>>>>> c424dbdb
             PropertyPlugin::<Pose, With<InstanceMarker>>::default(),
             PropertyPlugin::<Visibility, With<InstanceMarker>>::default(),
             PropertyPlugin::<TaskParams, With<Task>>::default(),
