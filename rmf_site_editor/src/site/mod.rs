--- conflicted
+++ resolved
@@ -278,13 +278,9 @@
             ChangePlugin::<ModelProperty<AssetSource>>::default(),
             ChangePlugin::<ModelProperty<Scale>>::default(),
             ChangePlugin::<ModelProperty<IsStatic>>::default(),
-<<<<<<< HEAD
+            ChangePlugin::<ModelProperty<Robot>>::default(),
             PropertyPlugin::<Pose, With<InstanceMarker>>::default(),
             PropertyPlugin::<Visibility, With<InstanceMarker>>::default(),
-=======
-            ChangePlugin::<ModelProperty<Robot>>::default(),
-            RecallPlugin::<RecallInstance>::default(),
->>>>>>> 35f2796b
             SlotcarSdfPlugin,
         ))
         .add_issue_type(&DUPLICATED_DOOR_NAME_ISSUE_UUID, "Duplicate door name")
