--- conflicted
+++ resolved
@@ -280,17 +280,10 @@
             ChangePlugin::<ModelProperty<AssetSource>>::default(),
             ChangePlugin::<ModelProperty<Scale>>::default(),
             ChangePlugin::<ModelProperty<IsStatic>>::default(),
-<<<<<<< HEAD
             ChangePlugin::<Task>::default(),
-            RecallPlugin::<RecallInstance>::default(),
-            RecallPlugin::<RecallTask>::default(),
-            PropertyPlugin::<Pose, InstanceModifier, With<InstanceMarker>>::default(),
-            PropertyPlugin::<Visibility, InstanceModifier, With<InstanceMarker>>::default(),
-            PropertyPlugin::<TaskParams, TaskModifier, With<Task>>::default(),
-=======
             PropertyPlugin::<Pose, With<InstanceMarker>>::default(),
             PropertyPlugin::<Visibility, With<InstanceMarker>>::default(),
->>>>>>> b997abea
+            PropertyPlugin::<TaskParams, With<Task>>::default(),
             SlotcarSdfPlugin,
         ))
         .add_issue_type(&DUPLICATED_DOOR_NAME_ISSUE_UUID, "Duplicate door name")
