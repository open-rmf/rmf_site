/*
 * Copyright (C) 2022 Open Source Robotics Foundation
 *
 * Licensed under the Apache License, Version 2.0 (the "License");
 * you may not use this file except in compliance with the License.
 * You may obtain a copy of the License at
 *
 *     http://www.apache.org/licenses/LICENSE-2.0
 *
 * Unless required by applicable law or agreed to in writing, software
 * distributed under the License is distributed on an "AS IS" BASIS,
 * WITHOUT WARRANTIES OR CONDITIONS OF ANY KIND, either express or implied.
 * See the License for the specific language governing permissions and
 * limitations under the License.
 *
*/

pub mod anchor;
pub use anchor::*;

pub mod assets;
pub use assets::*;

pub mod change_plugin;
pub use change_plugin::*;

pub mod constraint;
pub use constraint::*;

pub mod deletion;
pub use deletion::*;

pub mod display_color;
pub use display_color::*;

pub mod drawing_editor;
pub use drawing_editor::*;

pub mod door;
pub use door::*;

pub mod drawing;
pub use drawing::*;

pub mod fiducial;
pub use fiducial::*;

pub mod floor;
pub use floor::*;

pub mod georeference;
pub use georeference::*;

pub mod lane;
pub use lane::*;

pub mod level;
pub use level::*;

pub mod lift;
pub use lift::*;

pub mod light;
pub use light::*;

pub mod load;
pub use load::*;

pub mod location;
pub use location::*;

pub mod measurement;
pub use measurement::*;

pub mod model;
pub use model::*;

pub mod nav_graph;
pub use nav_graph::*;

pub mod path;
pub use path::*;

pub mod physical_camera;
pub use physical_camera::*;

pub mod pose;
pub use pose::*;

pub mod recall_plugin;
pub use recall_plugin::RecallPlugin;

pub mod sdf;
pub use sdf::*;

pub mod save;
pub use save::*;

pub mod site;
pub use site::*;

pub mod site_visualizer;
pub use site_visualizer::*;

pub mod util;
pub use util::*;

pub mod wall;
pub use wall::*;

use crate::recency::{RecencyRank, RecencyRankingPlugin};
pub use rmf_site_format::*;

use bevy::{prelude::*, render::view::visibility::VisibilitySystems, transform::TransformSystem};

#[derive(Debug, Clone, Copy, Hash, PartialEq, Eq)]
pub enum SiteState {
    Off,
    Display,
}

#[derive(Debug, Hash, PartialEq, Eq, Clone, SystemLabel)]
pub enum SiteUpdateLabel {
    ProcessChanges,
}

#[derive(Debug, Hash, PartialEq, Eq, Clone, StageLabel)]
pub enum SiteUpdateStage {
    /// We need a custom stage for assigning orphan elements because the
    /// commands from CoreStage::Update need to flush before the AssignOrphan
    /// systems are run, and the AssignOrphan commands need to flush before the
    /// PostUpdate systems are run.
    AssignOrphans,
    /// Use a custom stage for deletions to make sure that all commands are
    /// flushed before and after deleting things.
    Deletion,
}

pub struct SitePlugin;

impl Plugin for SitePlugin {
    fn build(&self, app: &mut App) {
        app.add_state(SiteState::Off)
            .add_stage_after(
                CoreStage::Update,
                SiteUpdateStage::AssignOrphans,
                SystemStage::parallel(),
            )
            .add_state_to_stage(CoreStage::First, SiteState::Off)
            .add_state_to_stage(CoreStage::PreUpdate, SiteState::Off)
            .add_state_to_stage(SiteUpdateStage::AssignOrphans, SiteState::Off)
            .add_state_to_stage(CoreStage::PostUpdate, SiteState::Off)
            .insert_resource(ClearColor(Color::rgb(0., 0., 0.)))
            .init_resource::<SiteAssets>()
            .init_resource::<CurrentLevel>()
            .init_resource::<PhysicalLightToggle>()
            .add_event::<LoadSite>()
            .add_event::<ImportNavGraphs>()
            .add_event::<ChangeCurrentSite>()
            .add_event::<SaveSite>()
            .add_event::<SaveNavGraphs>()
            .add_event::<ToggleLiftDoorAvailability>()
            .add_event::<ExportLights>()
            .add_event::<ConsiderAssociatedGraph>()
            .add_event::<ConsiderLocationTag>()
            .add_event::<GeoReferenceSelectAnchorEvent>()
            .add_plugin(ChangePlugin::<AssociatedGraphs<Entity>>::default())
            .add_plugin(RecallPlugin::<RecallAssociatedGraphs<Entity>>::default())
            .add_plugin(ChangePlugin::<Motion>::default())
            .add_plugin(RecallPlugin::<RecallMotion>::default())
            .add_plugin(ChangePlugin::<ReverseLane>::default())
            .add_plugin(RecallPlugin::<RecallReverseLane>::default())
            .add_plugin(ChangePlugin::<NameOfSite>::default())
            .add_plugin(ChangePlugin::<NameInSite>::default())
            .add_plugin(ChangePlugin::<NameInWorkcell>::default())
            .add_plugin(ChangePlugin::<Pose>::default())
            .add_plugin(ChangePlugin::<Scale>::default())
            .add_plugin(ChangePlugin::<MeshConstraint<Entity>>::default())
            .add_plugin(ChangePlugin::<Distance>::default())
            .add_plugin(ChangePlugin::<Label>::default())
            .add_plugin(RecallPlugin::<RecallLabel>::default())
            .add_plugin(ChangePlugin::<DoorType>::default())
            .add_plugin(RecallPlugin::<RecallDoorType>::default())
            .add_plugin(ChangePlugin::<LevelElevation>::default())
            .add_plugin(ChangePlugin::<LiftCabin<Entity>>::default())
            .add_plugin(RecallPlugin::<RecallLiftCabin<Entity>>::default())
            .add_plugin(ChangePlugin::<AssetSource>::default())
            .add_plugin(RecallPlugin::<RecallAssetSource>::default())
            .add_plugin(ChangePlugin::<MeshPrimitive>::default())
            .add_plugin(RecallPlugin::<RecallMeshPrimitive>::default())
            .add_plugin(ChangePlugin::<PixelsPerMeter>::default())
            .add_plugin(ChangePlugin::<PhysicalCameraProperties>::default())
            .add_plugin(ChangePlugin::<LightKind>::default())
            .add_plugin(RecallPlugin::<RecallLightKind>::default())
            .add_plugin(ChangePlugin::<DisplayColor>::default())
            .add_plugin(ChangePlugin::<LocationTags>::default())
            .add_plugin(RecallPlugin::<RecallLocationTags>::default())
            .add_plugin(ChangePlugin::<Visibility>::default())
            .add_plugin(ChangePlugin::<LayerVisibility>::default())
            .add_plugin(ChangePlugin::<GlobalFloorVisibility>::default())
            .add_plugin(ChangePlugin::<GlobalDrawingVisibility>::default())
            .add_plugin(ChangePlugin::<PreferredSemiTransparency>::default())
            .add_plugin(ChangePlugin::<Affiliation<Entity>>::default())
            .add_plugin(RecencyRankingPlugin::<NavGraphMarker>::default())
            .add_plugin(RecencyRankingPlugin::<FloorMarker>::default())
            .add_plugin(RecencyRankingPlugin::<DrawingMarker>::default())
            .add_plugin(DeletionPlugin)
<<<<<<< HEAD
            .add_plugin(OSMViewPlugin)
=======
            .add_plugin(DrawingEditorPlugin)
            .add_plugin(SiteVisualizerPlugin)
>>>>>>> 7252a2ec
            .add_system(load_site)
            .add_system(import_nav_graph)
            .add_system_set_to_stage(
                CoreStage::PreUpdate,
                SystemSet::on_update(SiteState::Display)
                    .after(SiteUpdateLabel::ProcessChanges)
                    .with_system(update_lift_cabin)
                    .with_system(update_lift_edge)
                    .with_system(update_model_tentative_formats)
                    .with_system(update_drawing_pixels_per_meter)
                    .with_system(update_drawing_children_to_pixel_coordinates)
                    .with_system(update_material_for_display_color),
            )
            .add_system_set(
                SystemSet::on_update(SiteState::Display)
                    .with_system(save_site)
                    .with_system(save_nav_graphs)
                    .with_system(change_site.before(load_site)),
            )
            .add_system_set_to_stage(
                SiteUpdateStage::AssignOrphans,
                SystemSet::on_update(SiteState::Display)
                    .with_system(assign_orphan_anchors_to_parent)
                    .with_system(assign_orphan_constraints_to_parent)
                    .with_system(assign_orphan_levels_to_site)
                    .with_system(assign_orphan_nav_elements_to_site)
                    .with_system(assign_orphan_fiducials_to_parent)
                    .with_system(assign_orphan_elements_to_level::<DoorMarker>)
                    .with_system(assign_orphan_elements_to_level::<DrawingMarker>)
                    .with_system(assign_orphan_elements_to_level::<FloorMarker>)
                    .with_system(assign_orphan_elements_to_level::<LightKind>)
                    .with_system(assign_orphan_elements_to_level::<ModelMarker>)
                    .with_system(assign_orphan_elements_to_level::<PhysicalCameraProperties>)
                    .with_system(assign_orphan_elements_to_level::<WallMarker>)
                    .with_system(add_category_to_graphs)
                    .with_system(add_tags_to_lift)
                    .with_system(add_material_for_display_colors)
                    .with_system(add_physical_lights),
            )
            .add_system_set_to_stage(
                CoreStage::PostUpdate,
                SystemSet::on_update(SiteState::Display)
                    .before(TransformSystem::TransformPropagate)
                    .after(VisibilitySystems::VisibilityPropagate)
                    .with_system(update_anchor_transforms)
                    .with_system(add_door_visuals)
                    .with_system(update_changed_door)
                    .with_system(update_door_for_moved_anchors)
                    .with_system(add_floor_visuals)
                    .with_system(update_changed_floor)
                    .with_system(update_floor_for_moved_anchors)
                    .with_system(update_floor_visibility)
                    .with_system(update_drawing_visibility)
                    .with_system(add_lane_visuals)
                    .with_system(add_location_visuals)
                    .with_system(add_fiducial_visuals)
                    .with_system(add_constraint_visuals)
                    .with_system(update_level_visibility)
                    .with_system(update_changed_lane)
                    .with_system(update_lane_for_moved_anchor)
                    .with_system(remove_association_for_deleted_graphs)
                    .with_system(add_unused_fiducial_tracker)
                    .with_system(update_fiducial_usage_tracker)
                    .with_system(
                        update_visibility_for_lanes.after(remove_association_for_deleted_graphs),
                    )
                    .with_system(
                        update_visibility_for_locations
                            .after(remove_association_for_deleted_graphs),
                    )
                    .with_system(update_changed_location)
                    .with_system(update_location_for_moved_anchors)
                    .with_system(update_changed_fiducial)
                    .with_system(update_fiducial_for_moved_anchors)
                    .with_system(handle_consider_associated_graph)
                    .with_system(handle_consider_location_tag)
                    .with_system(update_lift_for_moved_anchors)
                    .with_system(update_lift_door_availability)
                    .with_system(update_physical_lights)
                    .with_system(toggle_physical_lights)
                    .with_system(add_measurement_visuals)
                    .with_system(update_changed_measurement)
                    .with_system(update_measurement_for_moved_anchors)
                    .with_system(update_constraint_for_moved_anchors)
                    .with_system(update_constraint_for_changed_labels)
                    .with_system(update_changed_constraint)
                    .with_system(update_model_scenes)
                    .with_system(handle_new_sdf_roots)
                    .with_system(update_model_scales)
                    .with_system(make_models_selectable)
                    .with_system(handle_new_mesh_primitives)
                    .with_system(add_drawing_visuals)
                    .with_system(handle_loaded_drawing)
                    .with_system(update_drawing_rank)
                    .with_system(add_physical_camera_visuals)
                    .with_system(add_wall_visual)
                    .with_system(update_wall_edge)
                    .with_system(update_wall_for_moved_anchors)
                    .with_system(update_transforms_for_changed_poses)
                    .with_system(align_site_drawings)
                    .with_system(export_lights),
            );
    }
}<|MERGE_RESOLUTION|>--- conflicted
+++ resolved
@@ -205,12 +205,9 @@
             .add_plugin(RecencyRankingPlugin::<FloorMarker>::default())
             .add_plugin(RecencyRankingPlugin::<DrawingMarker>::default())
             .add_plugin(DeletionPlugin)
-<<<<<<< HEAD
             .add_plugin(OSMViewPlugin)
-=======
             .add_plugin(DrawingEditorPlugin)
             .add_plugin(SiteVisualizerPlugin)
->>>>>>> 7252a2ec
             .add_system(load_site)
             .add_system(import_nav_graph)
             .add_system_set_to_stage(
