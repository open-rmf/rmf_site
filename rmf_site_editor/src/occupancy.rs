--- conflicted
+++ resolved
@@ -156,13 +156,8 @@
         Option<&ComputedVisualCue>,
     )>,
     parents: Query<&Parent>,
-<<<<<<< HEAD
-    levels: Query<Entity, With<LevelProperties>>,
-    sites: Query<(), With<SiteProperties<Entity>>>,
-=======
     levels: Query<Entity, With<LevelElevation>>,
     sites: Query<(), With<NameOfSite>>,
->>>>>>> b4e7e696
     mut meshes: ResMut<Assets<Mesh>>,
     assets: Res<SiteAssets>,
     grids: Query<Entity, With<Grid>>,
@@ -317,13 +312,8 @@
 fn get_group(
     e: Entity,
     parents: &Query<&Parent>,
-<<<<<<< HEAD
-    levels: &Query<Entity, With<LevelProperties>>,
-    sites: &Query<(), With<SiteProperties<Entity>>>,
-=======
     levels: &Query<Entity, With<LevelElevation>>,
     sites: &Query<(), With<NameOfSite>>,
->>>>>>> b4e7e696
 ) -> Group {
     let mut e_meta = e;
     loop {
