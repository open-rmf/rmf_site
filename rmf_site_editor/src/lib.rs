--- conflicted
+++ resolved
@@ -25,11 +25,7 @@
 pub mod save;
 use save::*;
 pub mod widgets;
-<<<<<<< HEAD
-use widgets::*;
-=======
 use widgets::{menu_bar::MenuPluginManager, *};
->>>>>>> 120528af
 
 pub mod occupancy;
 use occupancy::OccupancyPlugin;
@@ -101,7 +97,7 @@
     }
 }
 
-pub fn init_settings(mut settings: ResMut<Settings>, adapter_info: Res<RenderAdapterInfo>) {
+fn init_settings(mut settings: ResMut<Settings>, adapter_info: Res<RenderAdapterInfo>) {
     // todo: be more sophisticated
     let is_elite = adapter_info.name.contains("NVIDIA");
     if is_elite {
