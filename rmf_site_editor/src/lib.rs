use bevy::{
    app::ScheduleRunnerPlugin, asset::UnapprovedPathMode, log::LogPlugin,
    pbr::DirectionalLightShadowMap, prelude::*,
};
use bevy_egui::EguiPlugin;
#[cfg(not(target_arch = "wasm32"))]
use clap::Parser;
use main_menu::MainMenuPlugin;

pub mod aabb;
pub mod animate;
pub mod autoload;
pub use autoload::*;

pub mod asset_loaders;
use asset_loaders::*;

pub mod exit_confirmation;
use exit_confirmation::ExitConfirmationPlugin;

// Bevy plugins that are public dependencies, mixing versions won't work for downstream users
pub use bevy_egui;

pub mod keyboard;
use keyboard::*;

pub mod widgets;
use widgets::*;
pub mod occupancy;
use occupancy::OccupancyPlugin;
pub mod issue;
use issue::*;

pub mod demo_world;
pub mod log;
mod recency;
use recency::*;
mod shapes;
use log::LogHistoryPlugin;

pub mod interaction;
pub mod main_menu;
pub mod site;

pub mod workspace;
use workspace::*;

pub mod sdf_loader;

pub mod site_asset_io;
use sdf_loader::*;

pub mod wireframe;
use wireframe::*;

use aabb::AabbUpdatePlugin;
use animate::AnimationPlugin;
use interaction::InteractionPlugin;
use site::{OSMViewPlugin, SitePlugin};
use site_asset_io::SiteAssetIoPlugin;

pub mod osm_slippy_map;
use bevy::render::{
    render_resource::{AddressMode, SamplerDescriptor},
    settings::{WgpuFeatures, WgpuSettings},
    RenderPlugin,
};
pub use osm_slippy_map::*;

#[cfg_attr(not(target_arch = "wasm32"), derive(Parser))]
pub struct CommandLineArgs {
    /// Filename of a Site (.site.ron) or Building (.building.yaml) file to load.
    /// Exclude this argument to get the main menu.
    pub filename: Option<String>,
    /// Name of a Site (.site.ron) file to import on top of the base FILENAME.
    #[cfg_attr(not(target_arch = "wasm32"), arg(short, long))]
    pub import: Option<String>,
    /// Run in headless mode and export the loaded site to the requested path.
    #[cfg_attr(not(target_arch = "wasm32"), arg(long))]
    pub headless_export: Option<String>,
}

#[derive(Clone, Default, Eq, PartialEq, Debug, Hash, States)]
pub enum AppState {
    #[default]
    MainMenu,
    SiteEditor,
    SiteVisualizer,
    SiteDrawingEditor,
}

impl AppState {
    pub fn in_displaying_mode() -> impl Condition<()> {
        IntoSystem::into_system(|state: Res<State<AppState>>| match state.get() {
            AppState::MainMenu => false,
            AppState::SiteEditor | AppState::SiteVisualizer | AppState::SiteDrawingEditor => true,
        })
    }
}

pub fn run(command_line_args: Vec<String>) {
    let mut app = App::new();
    let mut _headless_export = None;

    #[cfg(not(target_arch = "wasm32"))]
    {
        let command_line_args = CommandLineArgs::parse_from(command_line_args);
        if let Some(path) = command_line_args.filename {
            app.insert_resource(Autoload::file(
                path.into(),
                command_line_args.import.map(Into::into),
            ));
        }
        _headless_export = command_line_args.headless_export;
    }

    app.add_plugins(SiteEditor::default().headless_export(_headless_export));
    app.run();
}

#[derive(Default)]
pub struct SiteEditor {
    /// Contains Some(path) if the site editor is running in headless mode exporting its site.
    headless_export: Option<String>,
}

impl SiteEditor {
    pub fn new() -> Self {
        Self::default()
    }

    pub fn headless_export(mut self, export_to_file: Option<String>) -> Self {
        self.headless_export = export_to_file;
        self
    }
}

impl Plugin for SiteEditor {
    fn build(&self, app: &mut App) {
        let mut plugins = DefaultPlugins
            .set(AssetPlugin {
                unapproved_path_mode: UnapprovedPathMode::Deny,
                ..Default::default()
            })
            .build();

        let headless = {
            #[cfg(not(target_arch = "wasm32"))]
            {
                self.headless_export.is_some()
            }
            #[cfg(target_arch = "wasm32")]
            {
                false
            }
        };
        plugins = if headless {
            plugins
                .set(WindowPlugin {
                    primary_window: None,
                    exit_condition: bevy::window::ExitCondition::DontExit,
                    close_when_requested: false,
                })
                .disable::<bevy::winit::WinitPlugin>()
        } else {
            plugins.set(WindowPlugin {
                primary_window: Some(Window {
                    title: "RMF Site Editor".to_owned(),
                    #[cfg(not(target_arch = "wasm32"))]
                    resolution: (1600., 900.).into(),
                    #[cfg(target_arch = "wasm32")]
                    canvas: Some(String::from("#rmf_site_editor_canvas")),
                    #[cfg(target_arch = "wasm32")]
                    fit_canvas_to_parent: true,
                    ..default()
                }),
                close_when_requested: false,
                ..default()
            })
        };
        app.add_plugins((
            SiteAssetIoPlugin,
            plugins
                .disable::<LogPlugin>()
                .set(ImagePlugin {
                    default_sampler: SamplerDescriptor {
                        address_mode_u: AddressMode::Repeat,
                        address_mode_v: AddressMode::Repeat,
                        address_mode_w: AddressMode::Repeat,
                        ..Default::default()
                    }
                    .into(),
                })
                .set(RenderPlugin {
                    render_creation: WgpuSettings {
                        #[cfg(not(target_arch = "wasm32"))]
                        features: WgpuFeatures::POLYGON_MODE_LINE,
                        ..default()
                    }
                    .into(),
                    ..default()
                }),
        ));

        app.insert_resource(DirectionalLightShadowMap { size: 2048 })
            .init_state::<AppState>()
            .add_plugins((
                AssetLoadersPlugin,
                LogHistoryPlugin,
                AabbUpdatePlugin,
<<<<<<< HEAD
                EguiPlugin {
                    enable_multipass_for_primary_context: false,
                },
=======
                EguiPlugin,
                ExitConfirmationPlugin,
>>>>>>> 98c90322
                KeyboardInputPlugin,
                SitePlugin,
                InteractionPlugin::new().headless(self.headless_export.is_some()),
                AnimationPlugin,
                OccupancyPlugin,
                WorkspacePlugin,
                IssuePlugin,
                bevy_impulse::ImpulsePlugin::default(),
            ));

        if self.headless_export.is_none() {
            app.add_plugins((StandardUiPlugin::default(), MainMenuPlugin))
                // Note order matters, plugins that edit the menus must be initialized after the UI
                .add_plugins((site::ViewMenuPlugin, OSMViewPlugin, SiteWireframePlugin));
        }

        if let Some(path) = &self.headless_export {
            // We really don't need a high update rate here since we are IO bound, set a low rate
            // to save CPU.
            // TODO(luca) this still seems to take quite some time, check where the bottleneck is.
            app.add_plugins(ScheduleRunnerPlugin::run_loop(
                std::time::Duration::from_secs_f64(1.0 / 10.0),
            ));
            app.insert_resource(site::HeadlessSdfExportState::new(path));
            app.add_systems(Last, site::headless_sdf_export);
        }
    }
}<|MERGE_RESOLUTION|>--- conflicted
+++ resolved
@@ -208,14 +208,10 @@
                 AssetLoadersPlugin,
                 LogHistoryPlugin,
                 AabbUpdatePlugin,
-<<<<<<< HEAD
                 EguiPlugin {
                     enable_multipass_for_primary_context: false,
                 },
-=======
-                EguiPlugin,
                 ExitConfirmationPlugin,
->>>>>>> 98c90322
                 KeyboardInputPlugin,
                 SitePlugin,
                 InteractionPlugin::new().headless(self.headless_export.is_some()),
