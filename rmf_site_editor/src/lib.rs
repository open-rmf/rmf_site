--- conflicted
+++ resolved
@@ -226,29 +226,4 @@
             .add_plugin(WorkspacePlugin)
             .add_plugin(OSMViewPlugin);
     }
-<<<<<<< HEAD
-
-    app.init_resource::<Settings>()
-        .add_startup_system(init_settings)
-        .insert_resource(DirectionalLightShadowMap { size: 2048 })
-        .add_plugin(LogHistoryPlugin)
-        .add_plugin(AabbUpdatePlugin)
-        .add_plugin(EguiPlugin)
-        .add_plugin(KeyboardInputPlugin)
-        .add_plugin(SavePlugin)
-        .add_plugin(SdfPlugin)
-        .add_state(AppState::MainMenu)
-        .add_plugin(MainMenuPlugin)
-        // .add_plugin(WarehouseGeneratorPlugin)
-        .add_plugin(WorkcellEditorPlugin)
-        .add_plugin(SitePlugin)
-        .add_plugin(InteractionPlugin)
-        .add_plugin(IssuePlugin)
-        .add_plugin(StandardUiLayout)
-        .add_plugin(AnimationPlugin)
-        .add_plugin(OccupancyPlugin)
-        .add_plugin(WorkspacePlugin)
-        .run();
-=======
->>>>>>> b4e7e696
 }