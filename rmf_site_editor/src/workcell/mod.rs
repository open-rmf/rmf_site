/*
 * Copyright (C) 2023 Open Source Robotics Foundation
 *
 * Licensed under the Apache License, Version 2.0 (the "License");
 * you may not use this file except in compliance with the License.
 * You may obtain a copy of the License at
 *
 *     http://www.apache.org/licenses/LICENSE-2.0
 *
 * Unless required by applicable law or agreed to in writing, software
 * distributed under the License is distributed on an "AS IS" BASIS,
 * WITHOUT WARRANTIES OR CONDITIONS OF ANY KIND, either express or implied.
 * See the License for the specific language governing permissions and
 * limitations under the License.
 *
*/

pub mod load;
pub use load::*;

pub mod keyboard;
pub use keyboard::*;

pub mod mesh_constraint;
pub use mesh_constraint::*;

pub mod save;
pub use save::*;

pub mod workcell;
pub use workcell::*;

pub mod urdf;
pub use urdf::*;

use bevy::pbr::wireframe::{Wireframe, WireframePlugin};
use bevy::render::{render_resource::WgpuFeatures, settings::WgpuSettings};
use bevy::{prelude::*, render::view::visibility::VisibilitySystems, transform::TransformSystem};
use bevy_infinite_grid::{InfiniteGrid, InfiniteGridBundle, InfiniteGridPlugin};

use crate::interaction::Gizmo;
use crate::AppState;
use crate::{
    shapes::make_infinite_grid,
    site::{
<<<<<<< HEAD
        handle_model_loaded_events, handle_new_mesh_primitives, handle_new_sdf_roots,
        handle_update_fuel_cache_requests, make_models_selectable, propagate_model_render_layers,
        read_update_fuel_cache_results, reload_failed_models_with_new_api_key,
        update_anchor_transforms, update_model_scales, update_model_scenes,
=======
        clear_model_trashcan, handle_new_mesh_primitives, handle_new_sdf_roots,
        make_models_selectable, update_anchor_transforms, update_model_scales, update_model_scenes,
>>>>>>> a77f62a5
        update_model_tentative_formats, update_transforms_for_changed_poses,
    },
};

use rmf_site_format::ModelMarker;

use bevy_rapier3d::prelude::*;

#[derive(Default)]
pub struct WorkcellEditorPlugin;

fn spawn_grid(mut commands: Commands) {
    commands.spawn(make_infinite_grid(1.0, 100.0, None));
}

fn delete_grid(mut commands: Commands, grids: Query<Entity, With<InfiniteGrid>>) {
    for grid in grids.iter() {
        commands.entity(grid).despawn_recursive();
    }
}

fn add_wireframe_to_meshes(
    mut commands: Commands,
    new_meshes: Query<Entity, Added<Handle<Mesh>>>,
    parents: Query<&Parent>,
    models: Query<Entity, With<ModelMarker>>,
) {
    for e in new_meshes.iter() {
        for ancestor in AncestorIter::new(&parents, e) {
            if let Ok(_) = models.get(ancestor) {
                commands.entity(e).insert(Wireframe);
            }
        }
    }
}

impl Plugin for WorkcellEditorPlugin {
    fn build(&self, app: &mut App) {
        app.add_plugin(InfiniteGridPlugin)
            .insert_resource(WgpuSettings {
                features: WgpuFeatures::POLYGON_MODE_LINE,
                ..default()
            })
            .add_plugin(WireframePlugin)
            .add_plugin(RapierPhysicsPlugin::<NoUserData>::default())
            .add_plugin(RapierDebugRenderPlugin::default())
            .add_event::<SaveWorkcell>()
            .add_event::<LoadWorkcell>()
            .add_event::<ChangeCurrentWorkcell>()
            .add_system_set(SystemSet::on_enter(AppState::WorkcellEditor).with_system(spawn_grid))
            .add_system_set(SystemSet::on_exit(AppState::WorkcellEditor).with_system(delete_grid))
            .add_system_set(
                SystemSet::on_update(AppState::WorkcellEditor)
                    .with_system(add_wireframe_to_meshes)
                    .with_system(update_constraint_dependents)
                    .with_system(handle_model_loaded_events)
                    .with_system(update_model_scenes)
                    .with_system(update_model_scales)
                    .with_system(update_model_tentative_formats)
                    .with_system(propagate_model_render_layers)
                    .with_system(make_models_selectable)
                    .with_system(handle_update_fuel_cache_requests)
                    .with_system(read_update_fuel_cache_results)
                    .with_system(reload_failed_models_with_new_api_key)
                    .with_system(handle_workcell_keyboard_input)
                    .with_system(handle_new_mesh_primitives)
                    .with_system(change_workcell.before(load_workcell))
                    .with_system(handle_new_sdf_roots)
                    .with_system(handle_new_urdf_roots),
            )
            .add_system_set_to_stage(
                CoreStage::PreUpdate,
                SystemSet::on_update(AppState::WorkcellEditor).with_system(clear_model_trashcan),
            )
            .add_system(load_workcell)
            .add_system(save_workcell)
            .add_system(add_workcell_visualization)
            .add_system_set(
                SystemSet::on_update(AppState::WorkcellEditor)
                    .before(TransformSystem::TransformPropagate)
                    .after(VisibilitySystems::VisibilityPropagate)
                    .with_system(update_anchor_transforms)
                    .with_system(
                        add_anchors_for_new_mesh_constraints.before(update_anchor_transforms),
                    )
                    .with_system(update_transforms_for_changed_poses),
            );
    }
}<|MERGE_RESOLUTION|>--- conflicted
+++ resolved
@@ -43,16 +43,11 @@
 use crate::{
     shapes::make_infinite_grid,
     site::{
-<<<<<<< HEAD
-        handle_model_loaded_events, handle_new_mesh_primitives, handle_new_sdf_roots,
-        handle_update_fuel_cache_requests, make_models_selectable, propagate_model_render_layers,
-        read_update_fuel_cache_results, reload_failed_models_with_new_api_key,
-        update_anchor_transforms, update_model_scales, update_model_scenes,
-=======
-        clear_model_trashcan, handle_new_mesh_primitives, handle_new_sdf_roots,
-        make_models_selectable, update_anchor_transforms, update_model_scales, update_model_scenes,
->>>>>>> a77f62a5
-        update_model_tentative_formats, update_transforms_for_changed_poses,
+        clear_model_trashcan, handle_model_loaded_events, handle_new_mesh_primitives,
+        handle_new_sdf_roots, handle_update_fuel_cache_requests, make_models_selectable,
+        propagate_model_render_layers, read_update_fuel_cache_results,
+        reload_failed_models_with_new_api_key, update_anchor_transforms, update_model_scales,
+        update_model_scenes, update_model_tentative_formats, update_transforms_for_changed_poses,
     },
 };
 
