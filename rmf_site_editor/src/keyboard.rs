--- conflicted
+++ resolved
@@ -20,10 +20,7 @@
     site::{AlignSiteDrawings, Delete},
     CreateNewWorkspace, CurrentWorkspace, SaveWorkspace, WorkspaceLoader,
 };
-use bevy::{
-    prelude::{Input as UserInput, *},
-    window::PrimaryWindow,
-};
+use bevy::{prelude::*, window::PrimaryWindow};
 use bevy_egui::EguiContexts;
 use bevy_impulse::*;
 
@@ -53,11 +50,7 @@
 }
 
 fn handle_keyboard_input(
-<<<<<<< HEAD
     keyboard_input: Res<ButtonInput<KeyCode>>,
-=======
-    keyboard_input: Res<UserInput<KeyCode>>,
->>>>>>> f4bed772
     selection: Res<Selection>,
     mut egui_context: EguiContexts,
     mut delete: EventWriter<Delete>,
@@ -93,27 +86,13 @@
         change_camera_mode.send(ChangeProjectionMode::to_perspective());
     }
 
-<<<<<<< HEAD
-    if keyboard_input.just_pressed(KeyCode::Escape) {
-        change_mode.send(ChangeMode::Backout);
-    }
-
     if keyboard_input.just_pressed(KeyCode::Delete)
         || keyboard_input.just_pressed(KeyCode::Backspace)
     {
-        if current_mode.is_inspecting() {
-            if let Some(selection) = selection.0 {
-                delete.send(Delete::new(selection));
-            } else {
-                warn!("No selected entity to delete");
-            }
-=======
-    if keyboard_input.just_pressed(KeyCode::Delete) || keyboard_input.just_pressed(KeyCode::Back) {
         if let Some(selection) = selection.0 {
             delete.send(Delete::new(selection));
         } else {
             warn!("No selected entity to delete");
->>>>>>> f4bed772
         }
     }
 
@@ -153,7 +132,7 @@
 pub fn keyboard_just_pressed_stream(
     In(ContinuousService { key }): ContinuousServiceInput<(), (), StreamOf<KeyCode>>,
     mut orders: ContinuousQuery<(), (), StreamOf<KeyCode>>,
-    keyboard_input: Res<UserInput<KeyCode>>,
+    keyboard_input: Res<ButtonInput<KeyCode>>,
 ) {
     let Some(mut orders) = orders.get_mut(&key) else {
         return;
