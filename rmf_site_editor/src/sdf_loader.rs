--- conflicted
+++ resolved
@@ -333,49 +333,12 @@
                     if plugin.name == "slotcar".to_string()
                         || plugin.filename == "libslotcar.so".to_string()
                     {
-<<<<<<< HEAD
                         world
                             .entity_mut(e)
                             .insert(DifferentialDrive::from(&plugin.elements))
                             .insert(Battery::from(&plugin.elements))
                             .insert(AmbientSystem::from(&plugin.elements))
                             .insert(MechanicalSystem::from(&plugin.elements));
-=======
-                        let mut diff_drive = DifferentialDrive::default();
-                        if let Some(reversible) = plugin.elements.get("reversible") {
-                            if let sdformat_rs::ElementData::String(reversible_str) =
-                                &reversible.data
-                            {
-                                diff_drive.bidirectional = if reversible_str == "true" {
-                                    true
-                                } else if reversible_str == "false" {
-                                    false
-                                } else {
-                                    warn!(
-                                        "Found invalid slotcar reversibility data {:?},
-                                        setting DifferentialDrive reversibility to false.",
-                                        reversible_str
-                                    );
-                                    false
-                                };
-                            }
-                        }
-                        if let Some(translational_speed) = plugin
-                            .elements
-                            .get("nominal_drive_speed")
-                            .and_then(|speed| f64::try_from(speed.data.clone()).ok())
-                        {
-                            diff_drive.translational_speed = translational_speed as f32;
-                        }
-                        if let Some(rotational_speed) = plugin
-                            .elements
-                            .get("nominal_turn_speed")
-                            .and_then(|speed| f64::try_from(speed.data.clone()).ok())
-                        {
-                            diff_drive.rotational_speed = rotational_speed as f32;
-                        }
-                        world.entity_mut(e).insert(diff_drive);
->>>>>>> 35f2796b
                     }
                 }
                 Ok(bevy::scene::Scene::new(world))
