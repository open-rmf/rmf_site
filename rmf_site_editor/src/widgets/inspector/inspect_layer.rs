/*
 * Copyright (C) 2023 Open Source Robotics Foundation
 *
 * Licensed under the Apache License, Version 2.0 (the "License");
 * you may not use this file except in compliance with the License.
 * You may obtain a copy of the License at
 *
 *     http://www.apache.org/licenses/LICENSE-2.0
 *
 * Unless required by applicable law or agreed to in writing, software
 * distributed under the License is distributed on an "AS IS" BASIS,
 * WITHOUT WARRANTIES OR CONDITIONS OF ANY KIND, either express or implied.
 * See the License for the specific language governing permissions and
 * limitations under the License.
 *
*/

use crate::{
    interaction::Hover,
    recency::ChangeRank,
<<<<<<< HEAD
    site::{Change, LayerVisibility, SiteID, VisibilityCycle},
    widgets::{inspector::SelectionWidget, AppEvents, Icons, MoveLayer},
=======
    site::{
        BeginEditDrawing, Change, LayerVisibility, PreferredSemiTransparency, SiteID,
        VisibilityCycle,
    },
    widgets::{inspector::SelectionWidget, AppEvents, Icons, MoveLayerButton},
>>>>>>> b4e7e696
};
use bevy::prelude::*;
use bevy_egui::egui::{DragValue, ImageButton, Ui};

pub struct InspectLayer<'a, 'w, 's> {
    pub entity: Entity,
    pub icons: &'a Icons,
    /// Does the layer have a custom visibility setting?
    pub layer_vis: Option<LayerVisibility>,
<<<<<<< HEAD
    /// Alpha to be applied for semi-transparent variant
    pub default_alpha: f32,
    // TODO(luca) make this an enum
    pub is_floor: bool,
=======
    pub default_alpha: f32,
    // TODO(luca) make this an enum
    pub is_floor: bool,
    pub as_selected: bool,
>>>>>>> b4e7e696
    /// Outer Option: Can this be selected?
    /// Inner Option: Does this have a SiteID?
    pub site_id: Option<Option<SiteID>>,
    pub events: &'a mut AppEvents<'w, 's>,
}

impl<'a, 'w, 's> InspectLayer<'a, 'w, 's> {
    pub fn new(
        entity: Entity,
        icons: &'a Icons,
        events: &'a mut AppEvents<'w, 's>,
        layer_vis: Option<LayerVisibility>,
        default_alpha: f32,
        is_floor: bool,
    ) -> Self {
        Self {
            entity,
            icons,
            events,
            layer_vis,
            default_alpha,
            is_floor,
<<<<<<< HEAD
=======
            as_selected: false,
>>>>>>> b4e7e696
            site_id: None,
        }
    }
    pub fn with_selecting(mut self, site_id: Option<SiteID>) -> Self {
        self.site_id = Some(site_id);
        self
    }

<<<<<<< HEAD
    pub fn show(self, ui: &mut Ui) {
        let icon = self.icons.layer_visibility_of(self.layer_vis);
        let resp = ui
            .add(ImageButton::new(icon, [18., 18.]))
            .on_hover_text(format!(
                "Change to {}",
                self.layer_vis.next(self.default_alpha).label()
            ));
        if resp.hovered() {
            self.events.request.hover.send(Hover(Some(self.entity)));
        }
        if resp.clicked() {
            match self.layer_vis.next(self.default_alpha) {
                Some(v) => {
                    self.events
                        .layers
                        .change_layer_vis
                        .send(Change::new(v, self.entity).or_insert());
                }
                None => {
                    self.events
                        .commands
                        .entity(self.entity)
                        .remove::<LayerVisibility>();
                }
            }
        }

        if self.is_floor {
            Self::move_layers(
                self.entity,
                &self.icons,
                &mut self.events.layers.floors,
                &mut self.events.request.hover,
                ui,
            );
        } else {
            Self::move_layers(
                self.entity,
                &self.icons,
                &mut self.events.layers.drawings,
                &mut self.events.request.hover,
                ui,
            );
        };

        if let Some(site_id) = self.site_id {
            SelectionWidget::new(self.entity, site_id, self.icons, self.events).show(ui);
=======
    pub fn as_selected(mut self, as_selected: bool) -> Self {
        self.as_selected = as_selected;
        self
    }

    pub fn show(self, ui: &mut Ui) {
        if let Some(site_id) = self.site_id {
            SelectionWidget::new(self.entity, site_id, self.icons, self.events)
                .as_selected(self.as_selected)
                .show(ui);

            if !self.is_floor {
                let response = ui
                    .add(ImageButton::new(
                        self.events.layers.icons.edit.egui(),
                        [18., 18.],
                    ))
                    .on_hover_text("Edit Drawing");

                if response.hovered() {
                    self.events.request.hover.send(Hover(Some(self.entity)));
                }

                if response.clicked() {
                    self.events
                        .layers
                        .begin_edit_drawing
                        .send(BeginEditDrawing(self.entity));
                }
            }
        }

        let icon = self.icons.layer_visibility_of(self.layer_vis);
        let resp = ui
            .add(ImageButton::new(icon, [18., 18.]))
            .on_hover_text(format!(
                "Change to {}",
                self.layer_vis.next(self.default_alpha).label()
            ));
        if resp.hovered() {
            self.events.request.hover.send(Hover(Some(self.entity)));
        }
        if resp.clicked() {
            match self.layer_vis.next(self.default_alpha) {
                Some(v) => {
                    self.events
                        .layers
                        .layer_vis
                        .send(Change::new(v, self.entity).or_insert());
                }
                None => {
                    self.events
                        .commands
                        .entity(self.entity)
                        .remove::<LayerVisibility>();
                }
            }
>>>>>>> b4e7e696
        }

        if let Some(LayerVisibility::Alpha(mut alpha)) = self.layer_vis {
            if ui
                .add(
                    DragValue::new(&mut alpha)
                        .clamp_range(0_f32..=1_f32)
                        .speed(0.01),
                )
                .changed()
            {
                self.events
                    .layers
                    .layer_vis
                    .send(Change::new(LayerVisibility::Alpha(alpha), self.entity));
                self.events
                    .layers
                    .preferred_alpha
                    .send(Change::new(PreferredSemiTransparency(alpha), self.entity));
            }
        }
    }
}<|MERGE_RESOLUTION|>--- conflicted
+++ resolved
@@ -18,16 +18,11 @@
 use crate::{
     interaction::Hover,
     recency::ChangeRank,
-<<<<<<< HEAD
-    site::{Change, LayerVisibility, SiteID, VisibilityCycle},
-    widgets::{inspector::SelectionWidget, AppEvents, Icons, MoveLayer},
-=======
     site::{
         BeginEditDrawing, Change, LayerVisibility, PreferredSemiTransparency, SiteID,
         VisibilityCycle,
     },
     widgets::{inspector::SelectionWidget, AppEvents, Icons, MoveLayerButton},
->>>>>>> b4e7e696
 };
 use bevy::prelude::*;
 use bevy_egui::egui::{DragValue, ImageButton, Ui};
@@ -37,17 +32,10 @@
     pub icons: &'a Icons,
     /// Does the layer have a custom visibility setting?
     pub layer_vis: Option<LayerVisibility>,
-<<<<<<< HEAD
-    /// Alpha to be applied for semi-transparent variant
-    pub default_alpha: f32,
-    // TODO(luca) make this an enum
-    pub is_floor: bool,
-=======
     pub default_alpha: f32,
     // TODO(luca) make this an enum
     pub is_floor: bool,
     pub as_selected: bool,
->>>>>>> b4e7e696
     /// Outer Option: Can this be selected?
     /// Inner Option: Does this have a SiteID?
     pub site_id: Option<Option<SiteID>>,
@@ -70,10 +58,7 @@
             layer_vis,
             default_alpha,
             is_floor,
-<<<<<<< HEAD
-=======
             as_selected: false,
->>>>>>> b4e7e696
             site_id: None,
         }
     }
@@ -82,56 +67,6 @@
         self
     }
 
-<<<<<<< HEAD
-    pub fn show(self, ui: &mut Ui) {
-        let icon = self.icons.layer_visibility_of(self.layer_vis);
-        let resp = ui
-            .add(ImageButton::new(icon, [18., 18.]))
-            .on_hover_text(format!(
-                "Change to {}",
-                self.layer_vis.next(self.default_alpha).label()
-            ));
-        if resp.hovered() {
-            self.events.request.hover.send(Hover(Some(self.entity)));
-        }
-        if resp.clicked() {
-            match self.layer_vis.next(self.default_alpha) {
-                Some(v) => {
-                    self.events
-                        .layers
-                        .change_layer_vis
-                        .send(Change::new(v, self.entity).or_insert());
-                }
-                None => {
-                    self.events
-                        .commands
-                        .entity(self.entity)
-                        .remove::<LayerVisibility>();
-                }
-            }
-        }
-
-        if self.is_floor {
-            Self::move_layers(
-                self.entity,
-                &self.icons,
-                &mut self.events.layers.floors,
-                &mut self.events.request.hover,
-                ui,
-            );
-        } else {
-            Self::move_layers(
-                self.entity,
-                &self.icons,
-                &mut self.events.layers.drawings,
-                &mut self.events.request.hover,
-                ui,
-            );
-        };
-
-        if let Some(site_id) = self.site_id {
-            SelectionWidget::new(self.entity, site_id, self.icons, self.events).show(ui);
-=======
     pub fn as_selected(mut self, as_selected: bool) -> Self {
         self.as_selected = as_selected;
         self
@@ -189,7 +124,6 @@
                         .remove::<LayerVisibility>();
                 }
             }
->>>>>>> b4e7e696
         }
 
         if let Some(LayerVisibility::Alpha(mut alpha)) = self.layer_vis {
