/*
 * Copyright (C) 2022 Open Source Robotics Foundation
 *
 * Licensed under the Apache License, Version 2.0 (the "License");
 * you may not use this file except in compliance with the License.
 * You may obtain a copy of the License at
 *
 *     http://www.apache.org/licenses/LICENSE-2.0
 *
 * Unless required by applicable law or agreed to in writing, software
 * distributed under the License is distributed on an "AS IS" BASIS,
 * WITHOUT WARRANTIES OR CONDITIONS OF ANY KIND, either express or implied.
 * See the License for the specific language governing permissions and
 * limitations under the License.
 *
*/

use crate::{
    site::{DefaultFile, ModelLoader, Pending},
    widgets::{prelude::*, Inspect},
    CurrentWorkspace,
};
use bevy::prelude::*;
use bevy_egui::egui::{ComboBox, Ui};
use pathdiff::diff_paths;
use rmf_site_format::{Affiliation, AssetSource, RecallAssetSource};

#[cfg(not(target_arch = "wasm32"))]
use rfd::FileDialog;

#[derive(SystemParam)]
pub struct InspectAssetSource<'w, 's> {
<<<<<<< HEAD
    asset_sources: Query<
        'w,
        's,
        (&'static AssetSource, &'static RecallAssetSource),
        (Without<Pending>, Without<Affiliation<Entity>>),
    >,
    change_asset_source: EventWriter<'w, Change<AssetSource>>,
=======
    asset_sources:
        Query<'w, 's, (&'static AssetSource, &'static RecallAssetSource), Without<Pending>>,
>>>>>>> 7d21b488
    current_workspace: Res<'w, CurrentWorkspace>,
    default_file: Query<'w, 's, &'static DefaultFile>,
    model_loader: ModelLoader<'w, 's>,
}

impl<'w, 's> WidgetSystem<Inspect> for InspectAssetSource<'w, 's> {
    fn show(
        Inspect { selection, .. }: Inspect,
        ui: &mut Ui,
        state: &mut SystemState<Self>,
        world: &mut World,
    ) {
        let mut params = state.get_mut(world);
        let Ok((source, recall)) = params.asset_sources.get(selection) else {
            return;
        };

        let default_file = params
            .current_workspace
            .root
            .map(|e| params.default_file.get(e).ok())
            .flatten();

        if let Some(new_source) =
            InspectAssetSourceComponent::new(source, recall, default_file).show(ui)
        {
            params
                .model_loader
                .update_asset_source(selection, new_source);
        }
        ui.add_space(10.0);
    }
}

pub struct InspectAssetSourceComponent<'a> {
    pub source: &'a AssetSource,
    pub recall: &'a RecallAssetSource,
    pub default_file: Option<&'a DefaultFile>,
}

impl<'a> InspectAssetSourceComponent<'a> {
    pub fn new(
        source: &'a AssetSource,
        recall: &'a RecallAssetSource,
        default_file: Option<&'a DefaultFile>,
    ) -> Self {
        Self {
            source,
            recall,
            default_file,
        }
    }

    pub fn show(self, ui: &mut Ui) -> Option<AssetSource> {
        let mut new_source = self.source.clone();

        // TODO(luca) implement recall plugin
        let assumed_source = match self.source {
            AssetSource::Local(filename) => filename,
            AssetSource::Remote(uri) => uri,
            AssetSource::Search(name) => name,
            AssetSource::Package(path) => path,
        };
        ui.horizontal(|ui| {
            ui.label("Source");
            ComboBox::from_id_source("Asset Source")
                .selected_text(new_source.label())
                .show_ui(ui, |ui| {
                    for variant in &[
                        AssetSource::Local(assumed_source.clone()),
                        AssetSource::Remote(assumed_source.clone()),
                        AssetSource::Search(assumed_source.clone()),
                        AssetSource::Package(assumed_source.clone()),
                    ] {
                        ui.selectable_value(&mut new_source, variant.clone(), variant.label());
                    }
                    ui.end_row();
                });
        });
        match &mut new_source {
            AssetSource::Local(name) => {
                let is_relative = if let Some(default_file) = self.default_file {
                    let path = std::path::Path::new(name);
                    let mut is_relative = path.is_relative();
                    if ui.checkbox(&mut is_relative, "Relative").clicked() {
                        if is_relative {
                            let parent_dir = default_file
                                .0
                                .parent()
                                .map(|p| p.to_str())
                                .flatten()
                                .unwrap_or("");
                            if let Some(new_path) = diff_paths(path, parent_dir) {
                                if let Some(new_path) = new_path.to_str() {
                                    *name = new_path.to_owned();
                                }
                            }
                        } else {
                            if let Some(new_path) = default_file.with_file_name(path).to_str() {
                                *name = new_path.to_owned();
                            }
                        }
                    }
                    is_relative
                } else {
                    false
                };

                ui.horizontal(|ui| {
                    // Button to load from file, disabled for wasm since there are no local files
                    #[cfg(not(target_arch = "wasm32"))]
                    if ui.button("Browse").clicked() {
                        if let Some(file) = FileDialog::new().pick_file() {
                            if let Some(src) = file.to_str() {
                                if let (Some(default_file), true) = (self.default_file, is_relative)
                                {
                                    let parent_dir = default_file
                                        .0
                                        .parent()
                                        .map(|p| p.to_str())
                                        .flatten()
                                        .unwrap_or("");
                                    if let Some(buf) = diff_paths(src, parent_dir) {
                                        *name = buf.to_str().unwrap_or(src).to_owned();
                                    } else {
                                        *name = src.to_owned();
                                    }
                                } else {
                                    *name = src.to_owned();
                                }
                            }
                        };
                    }
                    ui.text_edit_singleline(name);
                });
            }
            AssetSource::Remote(uri) => {
                ui.text_edit_singleline(uri);
            }
            AssetSource::Search(name) => {
                ui.text_edit_singleline(name);
            }
            AssetSource::Package(path) => {
                ui.text_edit_singleline(path);
            }
        }
        if &new_source != self.source {
            Some(new_source)
        } else {
            None
        }
    }
}<|MERGE_RESOLUTION|>--- conflicted
+++ resolved
@@ -30,18 +30,12 @@
 
 #[derive(SystemParam)]
 pub struct InspectAssetSource<'w, 's> {
-<<<<<<< HEAD
     asset_sources: Query<
         'w,
         's,
         (&'static AssetSource, &'static RecallAssetSource),
         (Without<Pending>, Without<Affiliation<Entity>>),
     >,
-    change_asset_source: EventWriter<'w, Change<AssetSource>>,
-=======
-    asset_sources:
-        Query<'w, 's, (&'static AssetSource, &'static RecallAssetSource), Without<Pending>>,
->>>>>>> 7d21b488
     current_workspace: Res<'w, CurrentWorkspace>,
     default_file: Query<'w, 's, &'static DefaultFile>,
     model_loader: ModelLoader<'w, 's>,
