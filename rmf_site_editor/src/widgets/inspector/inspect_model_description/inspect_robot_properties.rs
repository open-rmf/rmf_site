--- conflicted
+++ resolved
@@ -25,14 +25,10 @@
     widgets::Inspect,
     AppState, Issue, ModelPropertyData, ValidateWorkspace,
 };
-<<<<<<< HEAD
-use bevy::{ecs::system::SystemParam, prelude::Component, utils::Uuid};
-=======
 use bevy::{
     ecs::{component::Mutable, hierarchy::ChildOf, system::SystemParam},
     prelude::{Component, *},
 };
->>>>>>> b80d89e8
 use bevy_egui::egui::{ComboBox, Ui};
 use serde::{de::DeserializeOwned, Serialize};
 use serde_json::{Error, Map, Value};
