/*
 * Copyright (C) 2022 Open Source Robotics Foundation
 *
 * Licensed under the Apache License, Version 2.0 (the "License");
 * you may not use this file except in compliance with the License.
 * You may obtain a copy of the License at
 *
 *     http://www.apache.org/licenses/LICENSE-2.0
 *
 * Unless required by applicable law or agreed to in writing, software
 * distributed under the License is distributed on an "AS IS" BASIS,
 * WITHOUT WARRANTIES OR CONDITIONS OF ANY KIND, either express or implied.
 * See the License for the specific language governing permissions and
 * limitations under the License.
 *
*/

pub mod inspect_associated_graphs;
pub use inspect_associated_graphs::*;

pub mod inspect_anchor;
pub use inspect_anchor::*;

pub mod inspect_angle;
pub use inspect_angle::*;

pub mod inspect_asset_source;
pub use inspect_asset_source::*;

pub mod inspect_door;
pub use inspect_door::*;

pub mod inspect_drawing;
pub use inspect_drawing::*;

pub mod inspect_edge;
pub use inspect_edge::*;

pub mod inspect_fiducial;
pub use inspect_fiducial::*;

pub mod inspect_geography;
pub use inspect_geography::*;

pub mod inspect_group;
pub use inspect_group::*;

pub mod inspect_joint;
pub use inspect_joint::*;

pub mod inspect_is_static;
pub use inspect_is_static::*;

pub mod inspect_option_string;
pub use inspect_option_string::*;

pub mod inspect_layer;
pub use inspect_layer::*;

pub mod inspect_lift;
pub use inspect_lift::*;

pub mod inspect_light;
pub use inspect_light::*;

pub mod inspect_location;
pub use inspect_location::*;

pub mod inspect_mesh_constraint;
pub use inspect_mesh_constraint::*;

pub mod inspect_point;
pub use inspect_point::*;

pub mod inspect_primitive_shape;
pub use inspect_primitive_shape::*;

pub mod inspect_measurement;
pub use inspect_measurement::*;

pub mod inspect_model_description;
pub use inspect_model_description::*;

pub mod inspect_motion;
pub use inspect_motion::*;

pub mod inspect_name;
pub use inspect_name::*;

pub mod inspect_option_f32;
pub use inspect_option_f32::*;

pub mod inspect_physical_camera_properties;
pub use inspect_physical_camera_properties::*;

pub mod inspect_pose;
pub use inspect_pose::*;

pub mod inspect_preview;
pub use inspect_preview::*;

pub mod inspect_scale;
pub use inspect_scale::*;

pub mod inspect_side;
pub use inspect_side::*;

pub mod inspect_task;
pub use inspect_task::*;

pub mod inspect_texture;
pub use inspect_texture::*;

pub mod inspect_value;
pub use inspect_value::*;

pub mod inspect_workcell_parent;
pub use inspect_workcell_parent::*;

use crate::{
    interaction::Selection,
    site::{Category, SiteID},
    widgets::prelude::*,
    AppState,
};
use bevy::{
    ecs::system::{SystemParam, SystemState},
    prelude::*,
};
use bevy_egui::egui::{CollapsingHeader, Ui};
use rmf_site_format::*;
use smallvec::SmallVec;

/// Use this plugin to add a single inspection tile into the [`MainInspector`]
/// widget.
///
/// ```no_run
/// use bevy::prelude::{App, Query, Entity, Res};
/// use librmf_site_editor::{SiteEditor, site::NameInSite, widgets::prelude::*};
///
/// #[derive(SystemParam)]
/// pub struct HelloSelection<'w, 's> {
///     names: Query<'w, 's, &'static NameInSite>,
/// }
///
/// impl<'w, 's> WidgetSystem<Inspect> for HelloSelection<'w, 's> {
///     fn show(
///         Inspect { selection, .. }: Inspect,
///         ui: &mut Ui,
///         state: &mut SystemState<Self>,
///         world: &mut World,
///     ) {
///         let mut params = state.get_mut(world);
///         let name = params.names.get(selection)
///             .map(|name| name.as_str())
///             .unwrap_or("<unknown>");
///         ui.add_space(20.0);
///         ui.heading(format!("Hello, {name}!"));
///         ui.add_space(20.0);
///     }
/// }
///
/// fn main() {
///     let mut app = App::new();
///     app.add_plugins((
///         SiteEditor::default(),
///         InspectionPlugin::<HelloSelection>::new(),
///     ));
///
///     app.run();
/// }
/// ```
pub struct InspectionPlugin<W>
where
    W: WidgetSystem<Inspect, ()> + 'static + Send + Sync,
{
    _ignore: std::marker::PhantomData<W>,
}

/// Use this to create a standard inspector plugin that covers the common use
/// cases of the site editor.
#[derive(Default)]
pub struct StandardInspectorPlugin {}

impl Plugin for StandardInspectorPlugin {
    fn build(&self, app: &mut App) {
        app.add_plugins(MinimalInspectorPlugin::default())
            .add_plugins((
                InspectionPlugin::<InspectName>::new(),
                InspectionPlugin::<InspectSelectedModelDescription>::new(),
                InspectionPlugin::<InspectAnchor>::new(),
                InspectionPlugin::<InspectAnchorDependents>::new(),
                InspectionPlugin::<InspectEdge>::new(),
                InspectionPlugin::<InspectPoint>::new(),
                InspectionPlugin::<InspectGeography>::new(),
                InspectFiducialPlugin::default(),
                InspectionPlugin::<InspectLayer>::new(),
                InspectionPlugin::<InspectDrawing>::new(),
                InspectionPlugin::<InspectAssociatedGraphs>::new(),
                InspectionPlugin::<InspectLocation>::new(),
                InspectTexturePlugin::default(),
                InspectionPlugin::<InspectMotion>::new(),
                InspectionPlugin::<InspectPose>::new(),
                InspectionPlugin::<InspectScale>::new(),
                // Reached the tuple limit
            ))
            .add_plugins((
<<<<<<< HEAD
                InspectTaskPlugin::default(),
=======
>>>>>>> f4bed772
                InspectionPlugin::<InspectLight>::new(),
                InspectionPlugin::<InspectDoor>::new(),
                InspectionPlugin::<InspectAssetSource>::new(),
                InspectionPlugin::<InspectPrimitiveShape>::new(),
                InspectionPlugin::<InspectModelDependents>::new(),
                InspectionPlugin::<InspectWorkcellParent>::new(),
                InspectionPlugin::<InspectJoint>::new(),
                InspectionPlugin::<InspectMeasurement>::new(),
                InspectionPlugin::<InspectPhysicalCameraProperties>::new(),
                InspectionPlugin::<InspectGroup>::new(),
                InspectModelDescriptionPlugin::default(),
                InspectLiftPlugin::default(),
            ))
            .add_plugins((
                InspectModelPropertyPlugin::<InspectModelScale, Scale>::new("Scale".to_string()),
                InspectModelPropertyPlugin::<InspectModelAssetSource, AssetSource>::new(
                    "Source".to_string(),
                ),
                InspectModelPropertyPlugin::<InspectModelDifferentialDrive, DifferentialDrive>::new(
                    "Differential Drve".to_string(),
                ),
            ));
    }
}

/// Use this to create a minimal inspector plugin. You will be able to add your
/// own [`InspectionPlugin`]s to the application, but none of the standard
/// inspection plugins will be included.
#[derive(Default)]
pub struct MinimalInspectorPlugin {}

impl Plugin for MinimalInspectorPlugin {
    fn build(&self, app: &mut App) {
        app.init_resource::<MainInspector>();
    }
}

impl<W> InspectionPlugin<W>
where
    W: WidgetSystem<Inspect, ()> + 'static + Send + Sync,
{
    pub fn new() -> Self {
        Self {
            _ignore: Default::default(),
        }
    }
}

impl<W> Plugin for InspectionPlugin<W>
where
    W: WidgetSystem<Inspect, ()> + 'static + Send + Sync,
{
    fn build(&self, app: &mut App) {
        let inspector = app.world.resource::<MainInspector>().id;
        let widget = Widget::<Inspect>::new::<W>(&mut app.world);
        app.world.spawn(widget).set_parent(inspector);
    }
}

/// This is the input type for inspection widgets. Use [`InspectionPlugin`] to
/// add the widget to the application.
#[derive(Clone, Copy)]
pub struct Inspect {
    /// What entity should be treated as selected.
    pub selection: Entity,
    /// What entity is the current inspection widget attached to.
    pub inspection: Entity,
    /// What kind of panel is the inspector rendered on.
    pub panel: PanelSide,
}

/// This contains a reference to the main inspector widget of the application.
#[derive(Resource)]
pub struct MainInspector {
    id: Entity,
}

impl MainInspector {
    pub fn get(&self) -> Entity {
        self.id
    }
}

impl FromWorld for MainInspector {
    fn from_world(world: &mut World) -> Self {
        let widget = Widget::new::<Inspector>(world);
        let properties_panel = world.resource::<PropertiesPanel>().id();
        let id = world.spawn(widget).set_parent(properties_panel).id();
        Self { id }
    }
}

#[derive(SystemParam)]
pub struct Inspector<'w, 's> {
    children: Query<'w, 's, &'static Children>,
    heading: Query<'w, 's, (Option<&'static Category>, Option<&'static SiteID>)>,
}

impl<'w, 's> WidgetSystem<Tile> for Inspector<'w, 's> {
    fn show(
        Tile { id, panel }: Tile,
        ui: &mut Ui,
        state: &mut SystemState<Self>,
        world: &mut World,
    ) {
        match world.resource::<State<AppState>>().get() {
            AppState::SiteEditor | AppState::SiteDrawingEditor | AppState::WorkcellEditor => {}
            _ => return,
        }

        CollapsingHeader::new("Inspect")
            .default_open(true)
            .show(ui, |ui| {
                let Some(selection) = world.get_resource::<Selection>() else {
                    ui.label("ERROR: Selection resource is not available");
                    return;
                };

                let Some(selection) = selection.0 else {
                    ui.label("Nothing selected");
                    return;
                };

                let params = state.get(world);

                let (label, site_id) =
                    if let Ok((category, site_id)) = params.heading.get(selection) {
                        (
                            category.map(|x| x.label()).unwrap_or("<Unknown Type>"),
                            site_id,
                        )
                    } else {
                        ("<Unknown Type>", None)
                    };

                if let Some(site_id) = site_id {
                    ui.heading(format!("{} #{}", label, site_id.0));
                } else {
                    ui.heading(format!("{} (unsaved)", label));
                }

                let children: Result<SmallVec<[_; 16]>, _> = params
                    .children
                    .get(id)
                    .map(|children| children.iter().copied().collect());
                let Ok(children) = children else {
                    return;
                };

                panel.align(ui, |ui| {
                    for child in children {
                        let inspect = Inspect {
                            selection,
                            inspection: child,
                            panel,
                        };
                        let _ = world.try_show_in(child, inspect, ui);
                    }
                });
            });
    }
}<|MERGE_RESOLUTION|>--- conflicted
+++ resolved
@@ -201,14 +201,11 @@
                 InspectTexturePlugin::default(),
                 InspectionPlugin::<InspectMotion>::new(),
                 InspectionPlugin::<InspectPose>::new(),
-                InspectionPlugin::<InspectScale>::new(),
                 // Reached the tuple limit
             ))
             .add_plugins((
-<<<<<<< HEAD
+                InspectionPlugin::<InspectScale>::new(),
                 InspectTaskPlugin::default(),
-=======
->>>>>>> f4bed772
                 InspectionPlugin::<InspectLight>::new(),
                 InspectionPlugin::<InspectDoor>::new(),
                 InspectionPlugin::<InspectAssetSource>::new(),
