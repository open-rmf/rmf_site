/*
 * Copyright (C) 2022 Open Source Robotics Foundation
 *
 * Licensed under the Apache License, Version 2.0 (the "License");
 * you may not use this file except in compliance with the License.
 * You may obtain a copy of the License at
 *
 *     http://www.apache.org/licenses/LICENSE-2.0
 *
 * Unless required by applicable law or agreed to in writing, software
 * distributed under the License is distributed on an "AS IS" BASIS,
 * WITHOUT WARRANTIES OR CONDITIONS OF ANY KIND, either express or implied.
 * See the License for the specific language governing permissions and
 * limitations under the License.
 *
*/

pub mod inspect_associated_graphs;
pub use inspect_associated_graphs::*;

pub mod inspect_anchor;
pub use inspect_anchor::*;

pub mod inspect_angle;
pub use inspect_angle::*;

pub mod inspect_asset_source;
pub use inspect_asset_source::*;

pub mod inspect_door;
pub use inspect_door::*;

pub mod inspect_edge;
pub use inspect_edge::*;

<<<<<<< HEAD
pub mod inspect_is_primary;
pub use inspect_is_primary::*;
=======
pub mod inspect_fiducial;
pub use inspect_fiducial::*;

pub mod inspect_group;
pub use inspect_group::*;
>>>>>>> b4e7e696

pub mod inspect_is_static;
pub use inspect_is_static::*;

pub mod inspect_option_string;
pub use inspect_option_string::*;

pub mod inspect_layer;
pub use inspect_layer::*;

pub mod inspect_lift;
pub use inspect_lift::*;

pub mod inspect_light;
pub use inspect_light::*;

pub mod inspect_location;
pub use inspect_location::*;

pub mod inspect_mesh_constraint;
pub use inspect_mesh_constraint::*;

pub mod inspect_mesh_primitive;
pub use inspect_mesh_primitive::*;

pub mod inspect_motion;
pub use inspect_motion::*;

pub mod inspect_name;
pub use inspect_name::*;

pub mod inspect_option_f32;
pub use inspect_option_f32::*;

pub mod inspect_physical_camera_properties;
pub use inspect_physical_camera_properties::*;

pub mod inspect_pose;
pub use inspect_pose::*;

pub mod inspect_scale;
pub use inspect_scale::*;

pub mod inspect_side;
pub use inspect_side::*;

pub mod inspect_texture;
pub use inspect_texture::*;

pub mod inspect_value;
pub use inspect_value::*;

pub mod selection_widget;
pub use selection_widget::*;

use super::move_layer::MoveLayer;

use crate::{
    interaction::{Selection, SpawnPreview},
    site::{
<<<<<<< HEAD
        Category, Change, DrawingMarker, DrawingSemiTransparency, EdgeLabels,
        FloorSemiTransparency, LayerVisibility, Original, ScaleDrawing, SiteID,
=======
        AlignSiteDrawings, BeginEditDrawing, Category, Change, DefaultFile, DrawingMarker,
        EdgeLabels, LayerVisibility, Members, Original, SiteID,
>>>>>>> b4e7e696
    },
    widgets::AppEvents,
    AppState,
};
use bevy::{ecs::system::SystemParam, prelude::*};
<<<<<<< HEAD
use bevy_egui::egui::{Button, RichText, Ui};
=======
use bevy_egui::egui::{Button, CollapsingHeader, RichText, Ui};
>>>>>>> b4e7e696
use rmf_site_format::*;

// Bevy seems to have a limit of 16 fields in a SystemParam struct, so we split
// some of the InspectorParams fields into the InspectorComponentParams struct.
#[derive(SystemParam)]
pub struct InspectorParams<'w, 's> {
    pub selection: Res<'w, Selection>,
    pub heading: Query<'w, 's, (Option<&'static Category>, Option<&'static SiteID>)>,
    pub anchor_params: InspectAnchorParams<'w, 's>,
    pub anchor_dependents_params: InspectAnchorDependentsParams<'w, 's>,
    pub constraint_dependents_params: InspectModelDependentsParams<'w, 's>,
    pub component: InspectorComponentParams<'w, 's>,
    pub drawing: InspectDrawingParams<'w, 's>,
    // TODO(luca) move to new systemparam, reached 16 limit on main one
    pub mesh_primitives: Query<'w, 's, (&'static MeshPrimitive, &'static RecallMeshPrimitive)>,
    pub names_in_workcell: Query<'w, 's, &'static NameInWorkcell>,
    pub scales: Query<'w, 's, &'static Scale>,
    pub layer: InspectorLayerParams<'w, 's>,
    pub texture: InspectTextureAffiliationParams<'w, 's>,
    pub groups: InspectGroupParams<'w, 's>,
    pub default_file: Query<'w, 's, &'static DefaultFile>,
}

// NOTE: We may need to split this struct into multiple structs if we ever need
// it to have more than 16 fields.
#[derive(SystemParam)]
pub struct InspectorComponentParams<'w, 's> {
    pub edges: Query<
        'w,
        's,
        (
            &'static Edge<Entity>,
            Option<&'static Original<Edge<Entity>>>,
            Option<&'static EdgeLabels>,
            &'static Category,
        ),
    >,
    pub associated_graphs: InspectAssociatedGraphsParams<'w, 's>,
    pub location_tags: Query<'w, 's, (&'static LocationTags, &'static RecallLocationTags)>,
    pub motions: Query<'w, 's, (&'static Motion, &'static RecallMotion)>,
    pub reverse_motions: Query<'w, 's, (&'static ReverseLane, &'static RecallReverseLane)>,
    pub names: Query<'w, 's, &'static NameInSite>,
    pub labels: Query<'w, 's, (&'static Label, &'static RecallLabel)>,
    pub doors: Query<'w, 's, (&'static DoorType, &'static RecallDoorType)>,
    pub lifts: InspectLiftParams<'w, 's>,
    pub poses: Query<'w, 's, &'static Pose>,
    pub asset_sources:
        Query<'w, 's, (&'static AssetSource, &'static RecallAssetSource), Without<Pending>>,
    pub constraint_dependents: Query<'w, 's, With<ConstraintDependents>>,
    pub pixels_per_meter: Query<'w, 's, &'static PixelsPerMeter>,
    pub physical_camera_properties: Query<'w, 's, &'static PhysicalCameraProperties>,
    pub lights: Query<'w, 's, (&'static LightKind, &'static RecallLightKind)>,
    pub previewable: Query<'w, 's, &'static PreviewableMarker>,
}

#[derive(SystemParam)]
pub struct InspectDrawingParams<'w, 's> {
<<<<<<< HEAD
    pub is_primary: Query<'w, 's, &'static IsPrimary>,
    pub distance: Query<'w, 's, &'static Distance>,
=======
    pub distance: Query<'w, 's, &'static Distance>,
    pub fiducial: InspectFiducialParams<'w, 's>,
>>>>>>> b4e7e696
}

#[derive(SystemParam)]
pub struct InspectorLayerParams<'w, 's> {
<<<<<<< HEAD
    pub floors: Query<'w, 's, Option<&'static LayerVisibility>, With<FloorMarker>>,
    pub drawings: Query<'w, 's, Option<&'static LayerVisibility>, With<DrawingMarker>>,
    pub floor_semi_transparency: Res<'w, FloorSemiTransparency>,
    pub drawing_semi_transparency: Res<'w, DrawingSemiTransparency>,
=======
    pub floors: Query<
        'w,
        's,
        (
            Option<&'static LayerVisibility>,
            &'static PreferredSemiTransparency,
        ),
        With<FloorMarker>,
    >,
    pub drawings: Query<
        'w,
        's,
        (
            Option<&'static LayerVisibility>,
            &'static PreferredSemiTransparency,
        ),
        With<DrawingMarker>,
    >,
    pub levels: Query<
        'w,
        's,
        (
            &'static GlobalFloorVisibility,
            &'static GlobalDrawingVisibility,
        ),
    >,
>>>>>>> b4e7e696
}

pub struct InspectorWidget<'a, 'w1, 'w2, 's1, 's2> {
    pub params: &'a InspectorParams<'w1, 's1>,
    pub events: &'a mut AppEvents<'w2, 's2>,
}

impl<'a, 'w1, 'w2, 's1, 's2> InspectorWidget<'a, 'w1, 'w2, 's1, 's2> {
    pub fn new(params: &'a InspectorParams<'w1, 's1>, events: &'a mut AppEvents<'w2, 's2>) -> Self {
        Self { params, events }
    }

    fn heading(&self, selection: Entity, ui: &mut Ui) {
        let (label, site_id) = if let Ok((category, site_id)) = self.params.heading.get(selection) {
            (
                category.map(|x| x.label()).unwrap_or("<Unknown Type>"),
                site_id,
            )
        } else {
            ("<Unknown Type>", None)
        };

        if let Some(site_id) = site_id {
            ui.heading(format!("{} #{}", label, site_id.0));
        } else {
            ui.heading(format!("{} (unsaved)", label));
        }
    }

    pub fn show(mut self, ui: &mut Ui) {
        let default_file = self
            .events
            .request
            .current_workspace
            .root
            .map(|e| self.params.default_file.get(e).ok())
            .flatten();

        if let Some(selection) = self.params.selection.0 {
            self.heading(selection, ui);
            if self.params.anchor_params.anchors.contains(selection) {
                ui.horizontal(|ui| {
                    InspectAnchorWidget::new(selection, &self.params.anchor_params, self.events)
                        .show(ui);
                });
                ui.separator();
                InspectAnchorDependentsWidget::new(
                    selection,
                    &self.params.anchor_dependents_params,
                    self.events,
                )
                .show(ui);
                ui.add_space(10.0);
            }

            InspectFiducialWidget::new(selection, &self.params.drawing.fiducial, &mut self.events)
                .show(ui);

            if let Ok(name) = self.params.component.names.get(selection) {
                if let Some(new_name) = InspectName::new(name).show(ui) {
                    self.events
                        .change
                        .name
                        .send(Change::new(new_name, selection));
                }
                ui.add_space(10.0);
            }

            if let Ok(name) = self.params.names_in_workcell.get(selection) {
                if let Some(new_name) = InspectNameInWorkcell::new(name).show(ui) {
                    self.events
                        .workcell_change
                        .name_in_workcell
                        .send(Change::new(new_name, selection));
                }
                ui.add_space(10.0);
            }

            if let Ok((floor_vis, alpha)) = self.params.layer.floors.get(selection) {
                ui.horizontal(|ui| {
<<<<<<< HEAD
=======
                    MoveLayer::new(
                        selection,
                        &mut self.events.layers.floors,
                        &self.events.layers.icons,
                    )
                    .show(ui);
                });
                ui.horizontal(|ui| {
>>>>>>> b4e7e696
                    InspectLayer::new(
                        selection,
                        &self.params.anchor_params.icons,
                        self.events,
                        floor_vis.copied(),
<<<<<<< HEAD
                        **self.params.layer.floor_semi_transparency,
=======
                        alpha.0,
>>>>>>> b4e7e696
                        true,
                    )
                    .show(ui);
                });
            }

<<<<<<< HEAD
            if let Ok(drawing_vis) = self.params.layer.drawings.get(selection) {
                ui.horizontal(|ui| {
=======
            if let Ok((drawing_vis, alpha)) = self.params.layer.drawings.get(selection) {
                ui.horizontal(|ui| {
                    MoveLayer::new(
                        selection,
                        &mut self.events.layers.drawings,
                        &self.events.layers.icons,
                    )
                    .show(ui);
                });
                ui.horizontal(|ui| {
>>>>>>> b4e7e696
                    InspectLayer::new(
                        selection,
                        &self.params.anchor_params.icons,
                        self.events,
                        drawing_vis.copied(),
<<<<<<< HEAD
                        **self.params.layer.drawing_semi_transparency,
=======
                        alpha.0,
>>>>>>> b4e7e696
                        false,
                    )
                    .show(ui);
                });
            }

            if let Ok(ppm) = self.params.component.pixels_per_meter.get(selection) {
                if *self.events.app_state.current() == AppState::SiteEditor {
                    ui.add_space(10.0);
                    if ui
                        .add(Button::image_and_text(
                            self.events.layers.icons.edit.egui(),
                            [18., 18.],
                            "Edit Drawing",
                        ))
                        .clicked()
                    {
                        self.events
                            .layers
                            .begin_edit_drawing
                            .send(BeginEditDrawing(selection));
                    }
                }
                ui.add_space(10.0);
                if ui
                    .add(Button::image_and_text(
                        self.events.layers.icons.alignment.egui(),
                        [18., 18.],
                        "Align Drawings",
                    ))
                    .on_hover_text(
                        "Align all drawings in the site based on their fiducials and measurements",
                    )
                    .clicked()
                {
                    if let Some(site) = self.events.request.current_workspace.root {
                        self.events.align_site.send(AlignSiteDrawings(site));
                    }
                }
                ui.add_space(10.0);
                if let Some(new_ppm) =
                    InspectValue::<f32>::new(String::from("Pixels per meter"), ppm.0)
                        .clamp_range(0.0001..=std::f32::INFINITY)
                        .tooltip("How many image pixels per meter".to_string())
                        .show(ui)
                {
                    self.events
                        .change
                        .pixels_per_meter
                        .send(Change::new(PixelsPerMeter(new_ppm), selection));
                }
            }

            if let Ok((edge, original, labels, category)) =
                self.params.component.edges.get(selection)
            {
                InspectEdgeWidget::new(
                    selection,
                    category,
                    edge,
                    original,
                    labels,
                    &self.params.anchor_params,
                    self.events,
                )
                .show(ui);
                ui.add_space(10.0);
            }

            InspectAssociatedGraphsWidget::new(
                selection,
                &self.params.component.associated_graphs,
                self.events,
            )
            .show(ui);

            if let Ok((tags, recall)) = self.params.component.location_tags.get(selection) {
                if let Some(new_tags) = InspectLocationWidget::new(
                    selection,
                    tags,
                    recall,
                    &self.params.anchor_params.icons,
                    self.events,
                )
                .show(ui)
                {
                    self.events
                        .change
                        .location_tags
                        .send(Change::new(new_tags, selection));
                }
            }

            InspectTextureAffiliation::new(
                selection,
                default_file,
                &self.params.texture,
                self.events,
            )
            .show(ui);

            if let Ok((motion, recall)) = self.params.component.motions.get(selection) {
                ui.label(RichText::new("Forward Motion").size(18.0));
                if let Some(new_motion) = InspectMotionWidget::new(motion, recall).show(ui) {
                    self.events
                        .change
                        .lane_motion
                        .send(Change::new(new_motion, selection));
                }
                ui.add_space(10.0);
            }

            if let Ok((reverse, recall)) = self.params.component.reverse_motions.get(selection) {
                ui.separator();
                ui.push_id("Reverse Motion", |ui| {
                    if let Some(new_reverse) = InspectReverseWidget::new(reverse, recall).show(ui) {
                        self.events
                            .change
                            .lane_reverse
                            .send(Change::new(new_reverse, selection));
                    }
                });
                ui.add_space(10.0);
            }

            if let Ok((label, recall)) = self.params.component.labels.get(selection) {
                if let Some(new_label) =
                    InspectOptionString::new("Label", &label.0, &recall.value).show(ui)
                {
                    self.events
                        .change
                        .label
                        .send(Change::new(Label(new_label), selection));
                }
            }

            if let Ok(pose) = self.params.component.poses.get(selection) {
                if let Some(new_pose) = InspectPose::new(pose).show(ui) {
                    self.events
                        .change
                        .pose
                        .send(Change::new(new_pose, selection));
                }
                ui.add_space(10.0);
            }

            if let Ok(scale) = self.params.scales.get(selection) {
                if let Some(new_scale) = InspectScale::new(scale).show(ui) {
                    self.events
                        .workcell_change
                        .scale
                        .send(Change::new(new_scale, selection));
                }
                ui.add_space(10.0);
            }

            if let Ok((light, recall)) = self.params.component.lights.get(selection) {
                if let Some(new_light) = InspectLightKind::new(light, recall).show(ui) {
                    self.events
                        .change
                        .light
                        .send(Change::new(new_light, selection));
                }
                ui.add_space(10.0);
            }

            if let Ok((door, recall)) = self.params.component.doors.get(selection) {
                if let Some(new_door) = InspectDoorType::new(door, recall).show(ui) {
                    self.events
                        .change
                        .door
                        .send(Change::new(new_door, selection));
                }
                ui.add_space(10.0);
            }

            if let Ok((source, recall)) = self.params.component.asset_sources.get(selection) {
                if let Some(new_asset_source) =
                    InspectAssetSource::new(source, recall, default_file).show(ui)
                {
                    self.events
                        .change
                        .asset_source
                        .send(Change::new(new_asset_source, selection));
                }
                ui.add_space(10.0);
            }

            if let Ok((source, recall)) = self.params.mesh_primitives.get(selection) {
                if let Some(new_mesh_primitive) = InspectMeshPrimitive::new(source, recall).show(ui)
                {
                    self.events
                        .workcell_change
                        .mesh_primitives
                        .send(Change::new(new_mesh_primitive, selection));
                }
                ui.add_space(10.0);
            }

            if self
                .params
                .component
                .constraint_dependents
                .get(selection)
                .is_ok()
            {
                InspectModelDependentsWidget::new(
                    selection,
                    &self.params.constraint_dependents_params,
                    self.events,
                )
                .show(ui);
                ui.add_space(10.0);
            }

<<<<<<< HEAD
            if let Ok(is_primary) = self.params.drawing.is_primary.get(selection) {
                if let Some(new_is_primary) = InspectIsPrimary::new(is_primary).show(ui) {
                    self.events
                        .is_primary
                        .send(Change::new(new_is_primary, selection));
                }
                ui.add_space(10.0);
            }

=======
>>>>>>> b4e7e696
            if let Ok(distance) = self.params.drawing.distance.get(selection) {
                if let Some(new_distance) =
                    InspectOptionF32::new("Distance".to_string(), distance.0, 10.0)
                        .clamp_range(0.0..=10000.0)
                        .min_decimals(2)
                        .max_decimals(2)
                        .speed(0.01)
                        .suffix(" m".to_string())
<<<<<<< HEAD
                        .show(ui)
                {
                    self.events
                        .distance
                        .send(Change::new(Distance(new_distance), selection));
                }
                ui.add_space(10.0);
            }

            if let Ok(ppm) = self.params.component.pixels_per_meter.get(selection) {
                if let Some(new_ppm) =
                    InspectValue::<f32>::new(String::from("Pixels per meter"), ppm.0)
                        .clamp_range(0.0001..=std::f32::INFINITY)
                        .tooltip("How many image pixels per meter".to_string())
=======
>>>>>>> b4e7e696
                        .show(ui)
                {
                    self.events
                        .change_more
                        .distance
                        .send(Change::new(Distance(new_distance), selection));
                }
                ui.add_space(10.0);
                match self.events.app_state.current() {
                    AppState::SiteEditor => {
                        if ui.add(Button::new("Drawing editor")).clicked() {
                            self.events.app_state.set(AppState::SiteDrawingEditor).ok();
                        }
                    }
                    AppState::SiteDrawingEditor => {
                        if ui.add(Button::new("Scale drawing")).clicked() {
                            self.events.scale_drawing.send(ScaleDrawing(selection));
                        }
                    }
                    _ => {}
                }
            }

            if let Ok(camera_properties) = self
                .params
                .component
                .physical_camera_properties
                .get(selection)
            {
                if let Some(new_camera_properties) =
                    InspectPhysicalCameraProperties::new(camera_properties).show(ui)
                {
                    self.events
                        .change
                        .physical_camera_properties
                        .send(Change::new(new_camera_properties, selection));
                }
                ui.add_space(10.0);
            }

            if let Some(new_cabin) =
                InspectLiftCabin::new(selection, &self.params.component.lifts, &mut self.events)
                    .show(ui)
            {
                self.events
                    .change
                    .lift_cabin
                    .send(Change::new(new_cabin, selection));
                ui.add_space(10.0);
            }

            if let Ok(_previewable) = self.params.component.previewable.get(selection) {
                if ui.button("Preview").clicked() {
                    self.events
                        .request
                        .spawn_preview
                        .send(SpawnPreview::new(Some(selection)));
                }
                ui.add_space(10.0);
            }

            if let Ok(Affiliation(Some(group))) = self.params.groups.affiliation.get(selection) {
                ui.separator();
                let empty = String::new();
                let name = self
                    .params
                    .component
                    .names
                    .get(*group)
                    .map(|n| &n.0)
                    .unwrap_or(&empty);

                ui.label(RichText::new(format!("Group Properties of [{}]", name)).size(18.0));
                ui.add_space(5.0);
                InspectGroup::new(
                    *group,
                    selection,
                    default_file,
                    &self.params.groups,
                    self.events,
                )
                .show(ui);
            }

            if self.params.groups.is_group.contains(selection) {
                InspectGroup::new(
                    selection,
                    selection,
                    default_file,
                    &self.params.groups,
                    self.events,
                )
                .show(ui);
            }
        } else {
            ui.label("Nothing selected");
        }
    }
}<|MERGE_RESOLUTION|>--- conflicted
+++ resolved
@@ -33,16 +33,11 @@
 pub mod inspect_edge;
 pub use inspect_edge::*;
 
-<<<<<<< HEAD
-pub mod inspect_is_primary;
-pub use inspect_is_primary::*;
-=======
 pub mod inspect_fiducial;
 pub use inspect_fiducial::*;
 
 pub mod inspect_group;
 pub use inspect_group::*;
->>>>>>> b4e7e696
 
 pub mod inspect_is_static;
 pub use inspect_is_static::*;
@@ -103,23 +98,14 @@
 use crate::{
     interaction::{Selection, SpawnPreview},
     site::{
-<<<<<<< HEAD
-        Category, Change, DrawingMarker, DrawingSemiTransparency, EdgeLabels,
-        FloorSemiTransparency, LayerVisibility, Original, ScaleDrawing, SiteID,
-=======
         AlignSiteDrawings, BeginEditDrawing, Category, Change, DefaultFile, DrawingMarker,
         EdgeLabels, LayerVisibility, Members, Original, SiteID,
->>>>>>> b4e7e696
     },
     widgets::AppEvents,
     AppState,
 };
 use bevy::{ecs::system::SystemParam, prelude::*};
-<<<<<<< HEAD
-use bevy_egui::egui::{Button, RichText, Ui};
-=======
 use bevy_egui::egui::{Button, CollapsingHeader, RichText, Ui};
->>>>>>> b4e7e696
 use rmf_site_format::*;
 
 // Bevy seems to have a limit of 16 fields in a SystemParam struct, so we split
@@ -177,23 +163,12 @@
 
 #[derive(SystemParam)]
 pub struct InspectDrawingParams<'w, 's> {
-<<<<<<< HEAD
-    pub is_primary: Query<'w, 's, &'static IsPrimary>,
-    pub distance: Query<'w, 's, &'static Distance>,
-=======
     pub distance: Query<'w, 's, &'static Distance>,
     pub fiducial: InspectFiducialParams<'w, 's>,
->>>>>>> b4e7e696
 }
 
 #[derive(SystemParam)]
 pub struct InspectorLayerParams<'w, 's> {
-<<<<<<< HEAD
-    pub floors: Query<'w, 's, Option<&'static LayerVisibility>, With<FloorMarker>>,
-    pub drawings: Query<'w, 's, Option<&'static LayerVisibility>, With<DrawingMarker>>,
-    pub floor_semi_transparency: Res<'w, FloorSemiTransparency>,
-    pub drawing_semi_transparency: Res<'w, DrawingSemiTransparency>,
-=======
     pub floors: Query<
         'w,
         's,
@@ -220,7 +195,6 @@
             &'static GlobalDrawingVisibility,
         ),
     >,
->>>>>>> b4e7e696
 }
 
 pub struct InspectorWidget<'a, 'w1, 'w2, 's1, 's2> {
@@ -301,8 +275,6 @@
 
             if let Ok((floor_vis, alpha)) = self.params.layer.floors.get(selection) {
                 ui.horizontal(|ui| {
-<<<<<<< HEAD
-=======
                     MoveLayer::new(
                         selection,
                         &mut self.events.layers.floors,
@@ -311,27 +283,18 @@
                     .show(ui);
                 });
                 ui.horizontal(|ui| {
->>>>>>> b4e7e696
                     InspectLayer::new(
                         selection,
                         &self.params.anchor_params.icons,
                         self.events,
                         floor_vis.copied(),
-<<<<<<< HEAD
-                        **self.params.layer.floor_semi_transparency,
-=======
                         alpha.0,
->>>>>>> b4e7e696
                         true,
                     )
                     .show(ui);
                 });
             }
 
-<<<<<<< HEAD
-            if let Ok(drawing_vis) = self.params.layer.drawings.get(selection) {
-                ui.horizontal(|ui| {
-=======
             if let Ok((drawing_vis, alpha)) = self.params.layer.drawings.get(selection) {
                 ui.horizontal(|ui| {
                     MoveLayer::new(
@@ -342,17 +305,12 @@
                     .show(ui);
                 });
                 ui.horizontal(|ui| {
->>>>>>> b4e7e696
                     InspectLayer::new(
                         selection,
                         &self.params.anchor_params.icons,
                         self.events,
                         drawing_vis.copied(),
-<<<<<<< HEAD
-                        **self.params.layer.drawing_semi_transparency,
-=======
                         alpha.0,
->>>>>>> b4e7e696
                         false,
                     )
                     .show(ui);
@@ -568,18 +526,6 @@
                 ui.add_space(10.0);
             }
 
-<<<<<<< HEAD
-            if let Ok(is_primary) = self.params.drawing.is_primary.get(selection) {
-                if let Some(new_is_primary) = InspectIsPrimary::new(is_primary).show(ui) {
-                    self.events
-                        .is_primary
-                        .send(Change::new(new_is_primary, selection));
-                }
-                ui.add_space(10.0);
-            }
-
-=======
->>>>>>> b4e7e696
             if let Ok(distance) = self.params.drawing.distance.get(selection) {
                 if let Some(new_distance) =
                     InspectOptionF32::new("Distance".to_string(), distance.0, 10.0)
@@ -588,23 +534,6 @@
                         .max_decimals(2)
                         .speed(0.01)
                         .suffix(" m".to_string())
-<<<<<<< HEAD
-                        .show(ui)
-                {
-                    self.events
-                        .distance
-                        .send(Change::new(Distance(new_distance), selection));
-                }
-                ui.add_space(10.0);
-            }
-
-            if let Ok(ppm) = self.params.component.pixels_per_meter.get(selection) {
-                if let Some(new_ppm) =
-                    InspectValue::<f32>::new(String::from("Pixels per meter"), ppm.0)
-                        .clamp_range(0.0001..=std::f32::INFINITY)
-                        .tooltip("How many image pixels per meter".to_string())
-=======
->>>>>>> b4e7e696
                         .show(ui)
                 {
                     self.events
