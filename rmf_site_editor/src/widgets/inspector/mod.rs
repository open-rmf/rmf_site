--- conflicted
+++ resolved
@@ -229,8 +229,6 @@
                     Collision,
                     RecallCircleCollision,
                 >::new(),
-<<<<<<< HEAD
-=======
                 InspectRobotPropertyKindPlugin::<
                     InspectBattery,
                     Battery,
@@ -239,9 +237,6 @@
                 >::new(),
                 InspectAmbientSystemPlugin::default(),
                 InspectMechanicalSystemPlugin::default(),
-                InspectTaskPlugin::default(),
-                InspectDefaultTasksPlugin::default(),
->>>>>>> da4dacbb
             ));
     }
 }
