--- conflicted
+++ resolved
@@ -27,11 +27,7 @@
         AlignSiteDrawings, AssociatedGraphs, BeginEditDrawing, Change, ConsiderAssociatedGraph,
         ConsiderLocationTag, CurrentLevel, Delete, DrawingMarker, ExportLights, FinishEditDrawing,
         GlobalDrawingVisibility, GlobalFloorVisibility, LayerVisibility, PhysicalLightToggle,
-<<<<<<< HEAD
-        SaveNavGraphs, ScaleDrawing, SiteState, Texture, ToggleLiftDoorAvailability,
-=======
-        SaveNavGraphs, SiteState, ToggleLiftDoorAvailability,
->>>>>>> 785c19cb
+        SaveNavGraphs, SiteState, Texture, ToggleLiftDoorAvailability,
     },
     AppState, CreateNewWorkspace, CurrentWorkspace, LoadWorkspace, SaveWorkspace,
 };
@@ -158,6 +154,8 @@
 pub struct MoreChangeEvents<'w, 's> {
     pub affiliation: EventWriter<'w, 's, Change<Affiliation<Entity>>>,
     pub search_for_fiducial: ResMut<'w, SearchForFiducial>,
+    pub distance: EventWriter<'w, 's, Change<Distance>>,
+    pub texture: EventWriter<'w, 's, Change<Texture>>,
 }
 
 #[derive(SystemParam)]
@@ -258,15 +256,6 @@
     resources: VisibilityResources<'w, 's>,
 }
 
-#[derive(SystemParam)]
-pub struct DrawingParams<'w, 's> {
-    pub is_primary: EventWriter<'w, 's, Change<IsPrimary>>,
-    pub distance: EventWriter<'w, 's, Change<Distance>>,
-    pub scale_drawing: EventWriter<'w, 's, ScaleDrawing>,
-    pub align_drawings: EventWriter<'w, 's, AlignLevelDrawings>,
-    pub align_site: EventWriter<'w, 's, AlignSiteDrawings>,
-}
-
 /// We collect all the events into its own SystemParam because we are not
 /// allowed to receive more than one EventWriter of a given type per system call
 /// (for borrow-checker reasons). Bundling them all up into an AppEvents
@@ -283,14 +272,7 @@
     pub layers: LayerEvents<'w, 's>,
     pub app_state: ResMut<'w, State<AppState>>,
     pub visibility_parameters: VisibilityParameters<'w, 's>,
-    // TODO(luca) put this into change once the 16 size limit is lifted in bevy 0.10
-<<<<<<< HEAD
-    pub drawing_params: DrawingParams<'w, 's>,
-    pub texture: EventWriter<'w, 's, Change<Texture>>,
-=======
-    pub distance: EventWriter<'w, 's, Change<Distance>>,
     pub align_site: EventWriter<'w, 's, AlignSiteDrawings>,
->>>>>>> 785c19cb
 }
 
 fn site_ui_layout(
@@ -494,12 +476,6 @@
                                 ViewLevels::new(&levels, &mut events).show(ui);
                             });
                         ui.separator();
-<<<<<<< HEAD
-                        if ui.add(Button::new("Align levels")).clicked() {
-                            events.drawing_params.align_site.send(AlignSiteDrawings(
-                                events.request.current_workspace.root.unwrap(),
-                            ));
-=======
                         if ui.add(Button::image_and_text(
                             events.layers.icons.alignment.egui(),
                             [18., 18.],
@@ -511,7 +487,6 @@
                             if let Some(site) = events.request.current_workspace.root {
                                 events.align_site.send(AlignSiteDrawings(site));
                             }
->>>>>>> 785c19cb
                         }
                         if ui.add(Button::image_and_text(
                             events.layers.icons.exit.egui(),
