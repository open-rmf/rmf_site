--- conflicted
+++ resolved
@@ -24,13 +24,8 @@
     recency::ChangeRank,
     site::{
         AssociatedGraphs, Change, ConsiderAssociatedGraph, ConsiderLocationTag, CurrentLevel,
-<<<<<<< HEAD
-        CurrentWorkspace, Delete, ExportLights, PhysicalLightToggle, SaveNavGraphs, SiteState,
-        ToggleLiftDoorAvailability,
-=======
-        CurrentSite, Delete, ExportLights, FloorVisibility, PhysicalLightToggle, SaveNavGraphs,
+        CurrentWorkspace, Delete, ExportLights, FloorVisibility, PhysicalLightToggle, SaveNavGraphs,
         SiteState, ToggleLiftDoorAvailability,
->>>>>>> 9cacf83f
     },
     workcell::{
         LoadWorkcell
@@ -45,15 +40,9 @@
 };
 use rmf_site_format::*;
 
-<<<<<<< HEAD
 #[cfg(not(target_arch = "wasm32"))]
 use rfd::FileDialog;
 
-pub mod inspector;
-use inspector::{InspectorParams, InspectorWidget};
-
-=======
->>>>>>> 9cacf83f
 pub mod create;
 use create::CreateWidget;
 
@@ -191,11 +180,8 @@
     pub change_mesh_constraints: EventWriter<'w, 's, Change<MeshConstraint<Entity>>>,
     pub display: PanelResources<'w, 's>,
     pub request: Requests<'w, 's>,
-<<<<<<< HEAD
     pub file_events: FileEvents<'w, 's>,
-=======
     pub layers: LayerEvents<'w, 's>,
->>>>>>> 9cacf83f
 }
 
 fn site_ui_layout(
