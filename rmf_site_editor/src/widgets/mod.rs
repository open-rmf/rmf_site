/*
 * Copyright (C) 2022 Open Source Robotics Foundation
 *
 * Licensed under the Apache License, Version 2.0 (the "License");
 * you may not use this file except in compliance with the License.
 * You may obtain a copy of the License at
 *
 *     http://www.apache.org/licenses/LICENSE-2.0
 *
 * Unless required by applicable law or agreed to in writing, software
 * distributed under the License is distributed on an "AS IS" BASIS,
 * WITHOUT WARRANTIES OR CONDITIONS OF ANY KIND, either express or implied.
 * See the License for the specific language governing permissions and
 * limitations under the License.
 *
*/

use crate::{
    interaction::{
        CategoryVisibility, ChangeMode, HeadlightToggle, Hover, MoveTo, PickingBlockers, Select,
        SetCategoryVisibility, SpawnPreview,
    },
    log::LogHistory,
    occupancy::CalculateGrid,
    recency::ChangeRank,
    site::{
        AlignSiteDrawings, AssociatedGraphs, BeginEditDrawing, Change, CollisionMeshMarker,
        ConsiderAssociatedGraph, ConsiderLocationTag, CurrentLevel, Delete, DrawingMarker,
        ExportLights, FinishEditDrawing, GlobalDrawingVisibility, GlobalFloorVisibility,
        LayerVisibility, MergeGroups, PhysicalLightToggle, SaveNavGraphs, SiteState, Texture,
        ToggleLiftDoorAvailability, VisualMeshMarker,
    },
    AppState, CreateNewWorkspace, CurrentWorkspace, LoadWorkspace, SaveWorkspace,
    ValidateWorkspace,
};
use bevy::{ecs::system::SystemParam, prelude::*};
use bevy_egui::{
    egui::{self, Button, CollapsingHeader},
    EguiContexts,
};
use rmf_site_format::*;

pub mod create;
use create::*;

pub mod menu_bar;
use menu_bar::*;

pub mod view_groups;
use view_groups::*;

pub mod diagnostic_window;
use diagnostic_window::*;

pub mod view_layers;
use view_layers::*;

pub mod view_levels;
use view_levels::{LevelDisplay, LevelParams, ViewLevels};

pub mod view_lights;
use view_lights::*;

pub mod view_nav_graphs;
use view_nav_graphs::*;

pub mod view_occupancy;
use view_occupancy::*;

pub mod console;
pub use console::*;

pub mod icons;
pub use icons::*;

pub mod inspector;
use inspector::{InspectorParams, InspectorWidget, SearchForFiducial, SearchForTexture};

pub mod move_layer;
pub use move_layer::*;

pub mod new_model;
pub use new_model::*;

#[derive(Resource, Clone, Default)]
pub struct PendingDrawing {
    pub source: AssetSource,
    pub recall_source: RecallAssetSource,
}

#[derive(Resource, Clone, Default)]
pub struct PendingModel {
    pub source: AssetSource,
    pub recall_source: RecallAssetSource,
    pub scale: Scale,
}

#[derive(Default)]
pub struct StandardUiLayout;

impl Plugin for StandardUiLayout {
    fn build(&self, app: &mut App) {
        app.init_resource::<Icons>()
            .init_resource::<LevelDisplay>()
            .init_resource::<NavGraphDisplay>()
            .init_resource::<LightDisplay>()
            .init_resource::<AssetGalleryStatus>()
            .init_resource::<OccupancyDisplay>()
            .init_resource::<DiagnosticWindowState>()
            .init_resource::<PendingDrawing>()
            .init_resource::<PendingModel>()
            .init_resource::<SearchForFiducial>()
            .add_plugin(MenuPluginManager)
            .init_resource::<SearchForTexture>()
            .init_resource::<GroupViewModes>()
            .add_systems(OnEnter(AppState::MainMenu), init_ui_style)
            .add_systems(Update, site_ui_layout.run_if(in_state(AppState::SiteEditor)))
            .add_systems(Update, workcell_ui_layout.run_if(in_state(AppState::WorkcellEditor)))
            .add_systems(Update, site_drawing_ui_layout.run_if(in_state(AppState::SiteDrawingEditor)))
            .add_systems(Update, site_visualizer_ui_layout.run_if(in_state(AppState::SiteVisualizer)))
            .add_systems(
                PostUpdate, (
                    resolve_light_export_file,
                    resolve_nav_graph_import_export_files,
                ).run_if(in_state(SiteState::Display))
            );
    }
}

#[derive(SystemParam)]
pub struct ChangeEvents<'w> {
    pub lane_motion: EventWriter<'w, Change<Motion>>,
    pub lane_reverse: EventWriter<'w, Change<ReverseLane>>,
    pub name: EventWriter<'w, Change<NameInSite>>,
    pub label: EventWriter<'w, Change<Label>>,
    pub pose: EventWriter<'w, Change<Pose>>,
    pub door: EventWriter<'w, Change<DoorType>>,
    pub lift_cabin: EventWriter<'w, Change<LiftCabin<Entity>>>,
    pub asset_source: EventWriter<'w, Change<AssetSource>>,
    pub pixels_per_meter: EventWriter<'w, Change<PixelsPerMeter>>,
    pub physical_camera_properties: EventWriter<'w, Change<PhysicalCameraProperties>>,
    pub light: EventWriter<'w, Change<LightKind>>,
    pub level_elevation: EventWriter<'w, Change<LevelElevation>>,
    pub color: EventWriter<'w, Change<DisplayColor>>,
    pub visibility: EventWriter<'w, Change<Visibility>>,
    pub associated_graphs: EventWriter<'w, Change<AssociatedGraphs<Entity>>>,
    pub location_tags: EventWriter<'w, Change<LocationTags>>,
}

// We split out this new struct to deal with the 16 field limitation on
// SystemParams.
#[derive(SystemParam)]
pub struct MoreChangeEvents<'w> {
    pub affiliation: EventWriter<'w, Change<Affiliation<Entity>>>,
    pub search_for_fiducial: ResMut<'w, SearchForFiducial>,
    pub search_for_texture: ResMut<'w, SearchForTexture>,
<<<<<<< HEAD
    pub distance: EventWriter<'w, Change<Distance>>,
    pub texture: EventWriter<'w, Change<Texture>>,
    pub merge_groups: EventWriter<'w, MergeGroups>,
=======
    pub distance: EventWriter<'w, 's, Change<Distance>>,
    pub texture: EventWriter<'w, 's, Change<Texture>>,
    pub merge_groups: EventWriter<'w, 's, MergeGroups>,
    pub filtered_issues: EventWriter<'w, 's, Change<FilteredIssues<Entity>>>,
    pub filtered_issue_kinds: EventWriter<'w, 's, Change<FilteredIssueKinds>>,
>>>>>>> fbc5fbf4
}

#[derive(SystemParam)]
pub struct WorkcellChangeEvents<'w> {
    pub mesh_constraints: EventWriter<'w, Change<MeshConstraint<Entity>>>,
    pub mesh_primitives: EventWriter<'w, Change<MeshPrimitive>>,
    pub name_in_workcell: EventWriter<'w, Change<NameInWorkcell>>,
    pub scale: EventWriter<'w, Change<Scale>>,
}

#[derive(SystemParam)]
<<<<<<< HEAD
pub struct FileEvents<'w> {
    pub save: EventWriter<'w, SaveWorkspace>,
    pub load_workspace: EventWriter<'w, LoadWorkspace>,
    pub new_workspace: EventWriter<'w, CreateNewWorkspace>,
=======
pub struct FileEvents<'w, 's> {
    pub save: EventWriter<'w, 's, SaveWorkspace>,
    pub load_workspace: EventWriter<'w, 's, LoadWorkspace>,
    pub new_workspace: EventWriter<'w, 's, CreateNewWorkspace>,
    pub diagnostic_window: ResMut<'w, DiagnosticWindowState>,
>>>>>>> fbc5fbf4
}

#[derive(SystemParam)]
pub struct PanelResources<'w> {
    pub level: ResMut<'w, LevelDisplay>,
    pub nav_graph: ResMut<'w, NavGraphDisplay>,
    pub light: ResMut<'w, LightDisplay>,
    pub occupancy: ResMut<'w, OccupancyDisplay>,
    pub log_history: ResMut<'w, LogHistory>,
    pub pending_model: ResMut<'w, PendingModel>,
    pub pending_drawings: ResMut<'w, PendingDrawing>,
}

#[derive(SystemParam)]
pub struct Requests<'w> {
    pub hover: ResMut<'w, Events<Hover>>,
    pub select: ResMut<'w, Events<Select>>,
    pub move_to: EventWriter<'w, MoveTo>,
    pub current_level: ResMut<'w, CurrentLevel>,
    pub current_workspace: ResMut<'w, CurrentWorkspace>,
    pub change_mode: ResMut<'w, Events<ChangeMode>>,
    pub delete: EventWriter<'w, Delete>,
    pub toggle_door_levels: EventWriter<'w, ToggleLiftDoorAvailability>,
    pub toggle_headlights: ResMut<'w, HeadlightToggle>,
    pub toggle_physical_lights: ResMut<'w, PhysicalLightToggle>,
    pub spawn_preview: EventWriter<'w, SpawnPreview>,
    pub export_lights: EventWriter<'w, ExportLights>,
    pub save_nav_graphs: EventWriter<'w, SaveNavGraphs>,
    pub calculate_grid: EventWriter<'w, CalculateGrid>,
    pub consider_tag: EventWriter<'w, ConsiderLocationTag>,
    pub consider_graph: EventWriter<'w, ConsiderAssociatedGraph>,
}

#[derive(SystemParam)]
pub struct LayerEvents<'w> {
    pub floors: EventWriter<'w, ChangeRank<FloorMarker>>,
    pub drawings: EventWriter<'w, ChangeRank<DrawingMarker>>,
    pub nav_graphs: EventWriter<'w, ChangeRank<NavGraphMarker>>,
    pub layer_vis: EventWriter<'w, Change<LayerVisibility>>,
    pub preferred_alpha: EventWriter<'w, Change<PreferredSemiTransparency>>,
    pub global_floor_vis: EventWriter<'w, Change<GlobalFloorVisibility>>,
    pub global_drawing_vis: EventWriter<'w, Change<GlobalDrawingVisibility>>,
    pub begin_edit_drawing: EventWriter<'w, BeginEditDrawing>,
    pub finish_edit_drawing: EventWriter<'w, FinishEditDrawing>,
    pub icons: Res<'w, Icons>,
}

#[derive(SystemParam)]
pub struct VisibilityEvents<'w> {
    pub doors: EventWriter<'w, SetCategoryVisibility<DoorMarker>>,
    pub floors: EventWriter<'w, SetCategoryVisibility<FloorMarker>>,
    pub lanes: EventWriter<'w, SetCategoryVisibility<LaneMarker>>,
    pub lift_cabins: EventWriter<'w, SetCategoryVisibility<LiftCabin<Entity>>>,
    pub lift_cabin_doors: EventWriter<'w, SetCategoryVisibility<LiftCabinDoorMarker>>,
    pub locations: EventWriter<'w, SetCategoryVisibility<LocationTags>>,
    pub fiducials: EventWriter<'w, SetCategoryVisibility<FiducialMarker>>,
    pub constraints: EventWriter<'w, SetCategoryVisibility<ConstraintMarker>>,
    pub measurements: EventWriter<'w, SetCategoryVisibility<MeasurementMarker>>,
    pub walls: EventWriter<'w, SetCategoryVisibility<WallMarker>>,
    pub visuals: EventWriter<'w, SetCategoryVisibility<VisualMeshMarker>>,
    pub collisions: EventWriter<'w, SetCategoryVisibility<CollisionMeshMarker>>,
}

#[derive(SystemParam)]
pub struct VisibilityResources<'w> {
    pub doors: Res<'w, CategoryVisibility<DoorMarker>>,
    pub floors: Res<'w, CategoryVisibility<FloorMarker>>,
    pub lanes: Res<'w, CategoryVisibility<LaneMarker>>,
    pub lift_cabins: Res<'w, CategoryVisibility<LiftCabin<Entity>>>,
    pub lift_cabin_doors: Res<'w, CategoryVisibility<LiftCabinDoorMarker>>,
    pub locations: Res<'w, CategoryVisibility<LocationTags>>,
    pub fiducials: Res<'w, CategoryVisibility<FiducialMarker>>,
    pub constraints: Res<'w, CategoryVisibility<ConstraintMarker>>,
    pub measurements: Res<'w, CategoryVisibility<MeasurementMarker>>,
    pub walls: Res<'w, CategoryVisibility<WallMarker>>,
    pub visuals: Res<'w, CategoryVisibility<VisualMeshMarker>>,
    pub collisions: Res<'w, CategoryVisibility<CollisionMeshMarker>>,
}

#[derive(SystemParam)]
pub struct VisibilityParameters<'w> {
    events: VisibilityEvents<'w>,
    resources: VisibilityResources<'w>,
}

#[derive(SystemParam)]
pub struct MenuParams<'w, 's> {
    menus: Query<'w, 's, (&'static Menu, Entity)>,
    menu_items: Query<'w, 's, (&'static mut MenuItem, Option<&'static MenuDisabled>)>,
    extension_events: EventWriter<'w, MenuEvent>,
    view_menu: Res<'w, ViewMenu>,
}

/// We collect all the events into its own SystemParam because we are not
/// allowed to receive more than one EventWriter of a given type per system call
/// (for borrow-checker reasons). Bundling them all up into an AppEvents
/// parameter at least makes the EventWriters easy to pass around.
#[derive(SystemParam)]
pub struct AppEvents<'w, 's> {
    pub commands: Commands<'w, 's>,
<<<<<<< HEAD
    pub change: ChangeEvents<'w>,
    pub change_more: MoreChangeEvents<'w>,
    pub workcell_change: WorkcellChangeEvents<'w>,
    pub display: PanelResources<'w>,
    pub request: Requests<'w>,
    pub file_events: FileEvents<'w>,
    pub layers: LayerEvents<'w>,
    pub new_model: NewModelParams<'w>,
    pub app_state: Res<'w, State<AppState>>,
    pub next_app_state: ResMut<'w, NextState<AppState>>,
    pub visibility_parameters: VisibilityParameters<'w>,
    pub align_site: EventWriter<'w, AlignSiteDrawings>,
=======
    pub change: ChangeEvents<'w, 's>,
    pub change_more: MoreChangeEvents<'w, 's>,
    pub workcell_change: WorkcellChangeEvents<'w, 's>,
    pub display: PanelResources<'w, 's>,
    pub request: Requests<'w, 's>,
    pub file_events: FileEvents<'w, 's>,
    pub layers: LayerEvents<'w, 's>,
    pub new_model: NewModelParams<'w, 's>,
    pub app_state: ResMut<'w, State<AppState>>,
    pub visibility_parameters: VisibilityParameters<'w, 's>,
    // TODO(luca) move these to Requests once 16 limit is lifted
    pub align_site: EventWriter<'w, 's, AlignSiteDrawings>,
    pub validate_workspace: EventWriter<'w, 's, ValidateWorkspace>,
>>>>>>> fbc5fbf4
}

fn site_ui_layout(
    mut egui_context: EguiContexts,
    mut picking_blocker: Option<ResMut<PickingBlockers>>,
    open_sites: Query<Entity, With<NameOfSite>>,
    inspector_params: InspectorParams,
    create_params: CreateParams,
    levels: LevelParams,
    lights: LightParams,
    nav_graphs: NavGraphParams,
    diagnostic_params: DiagnosticParams,
    layers: LayersParams,
    mut groups: GroupParams,
    mut events: AppEvents,
    file_menu: Res<FileMenu>,
    children: Query<&Children>,
    top_level_components: Query<(), Without<Parent>>,
    mut menu_params: MenuParams,
) {
    egui::SidePanel::right("right_panel")
        .resizable(true)
        .default_width(300.0)
        .show(egui_context.ctx_mut(), |ui| {
            egui::ScrollArea::both()
                .auto_shrink([false, false])
                .show(ui, |ui| {
                    ui.vertical(|ui| {
                        CollapsingHeader::new("Levels")
                            .default_open(true)
                            .show(ui, |ui| {
                                ViewLevels::new(&levels, &mut events)
                                    .for_editing_visibility()
                                    .show(ui);
                            });
                        ui.separator();
                        CollapsingHeader::new("Navigation Graphs")
                            .default_open(true)
                            .show(ui, |ui| {
                                ViewNavGraphs::new(&nav_graphs, &mut events).show(ui, &open_sites);
                            });
                        ui.separator();
                        // TODO(MXG): Consider combining Nav Graphs and Layers
                        CollapsingHeader::new("Layers")
                            .default_open(false)
                            .show(ui, |ui| {
                                ViewLayers::new(&layers, &mut events).show(ui);
                            });
                        ui.separator();
                        CollapsingHeader::new("Inspect")
                            .default_open(true)
                            .show(ui, |ui| {
                                InspectorWidget::new(&inspector_params, &mut events).show(ui);
                            });
                        ui.separator();
                        CollapsingHeader::new("Create")
                            .default_open(false)
                            .show(ui, |ui| {
                                CreateWidget::new(&create_params, &mut events).show(ui);
                            });
                        ui.separator();
                        CollapsingHeader::new("Groups")
                            .default_open(false)
                            .show(ui, |ui| {
                                ViewGroups::new(&mut groups, &mut events).show(ui);
                            });
                        ui.separator();
                        CollapsingHeader::new("Lights")
                            .default_open(false)
                            .show(ui, |ui| {
                                ViewLights::new(&lights, &mut events).show(ui);
                            });
                        ui.separator();
                        CollapsingHeader::new("Occupancy")
                            .default_open(false)
                            .show(ui, |ui| {
                                ViewOccupancy::new(&mut events).show(ui);
                            });
                        if ui.add(Button::new("Building preview")).clicked() {
                            events.next_app_state.set(AppState::SiteVisualizer);
                        }
                    });
                });
        });

    top_menu_bar(
        egui_context.ctx_mut(),
        &mut events.file_events,
        &mut events.visibility_parameters,
        &file_menu,
        &top_level_components,
        &children,
        &mut menu_params,
    );

    egui::TopBottomPanel::bottom("log_console")
        .resizable(true)
        .min_height(30.)
        .max_height(300.)
        .show(egui_context.ctx_mut(), |ui| {
            ui.add_space(10.0);
            ConsoleWidget::new(&mut events).show(ui);
        });

    if events.file_events.diagnostic_window.show {
        egui::SidePanel::left("diagnostic_window")
            .resizable(true)
            .exact_width(320.0)
            .show(egui_context.ctx_mut(), |ui| {
                DiagnosticWindow::new(&mut events, &diagnostic_params).show(ui);
            });
    }
    if events.new_model.asset_gallery_status.show {
        egui::SidePanel::left("asset_gallery")
            .resizable(true)
            .exact_width(320.0)
            .show(egui_context.ctx_mut(), |ui| {
                NewModel::new(&mut events).show(ui);
            });
    }

    let egui_context = egui_context.ctx_mut();
    let ui_has_focus = egui_context.wants_pointer_input()
        || egui_context.wants_keyboard_input()
        || egui_context.is_pointer_over_area();

    if let Some(picking_blocker) = &mut picking_blocker {
        picking_blocker.ui = ui_has_focus;
    }

    if ui_has_focus {
        // If the UI has focus and there were no hover events emitted by the UI,
        // then we should emit a None hover event
        if events.request.hover.is_empty() {
            events.request.hover.send(Hover(None));
        }
    }
}

fn site_drawing_ui_layout(
    mut egui_context: EguiContexts,
    mut picking_blocker: Option<ResMut<PickingBlockers>>,
    inspector_params: InspectorParams,
    create_params: CreateParams,
    mut events: AppEvents,
    file_menu: Res<FileMenu>,
    children: Query<&Children>,
    top_level_components: Query<(), Without<Parent>>,
    mut menu_params: MenuParams,
) {
    egui::SidePanel::right("right_panel")
        .resizable(true)
        .show(egui_context.ctx_mut(), |ui| {
            egui::ScrollArea::both()
                .auto_shrink([false, false])
                .show(ui, |ui| {
                    ui.vertical(|ui| {
                        CollapsingHeader::new("Inspect")
                            .default_open(true)
                            .show(ui, |ui| {
                                InspectorWidget::new(&inspector_params, &mut events).show(ui);
                            });
                        ui.separator();
                        CollapsingHeader::new("Create")
                            .default_open(true)
                            .show(ui, |ui| {
                                CreateWidget::new(&create_params, &mut events).show(ui);
                            });
                        ui.separator();
                        if ui
                            .add(Button::image_and_text(
                                events.layers.icons.exit.egui(),
                                [18., 18.],
                                "Return to site editor",
                            ))
                            .clicked()
                        {
                            events
                                .layers
                                .finish_edit_drawing
                                .send(FinishEditDrawing(None));
                        }
                    });
                });
        });

    egui::TopBottomPanel::bottom("log_console")
        .resizable(true)
        .min_height(30.)
        .max_height(300.)
        .show(egui_context.ctx_mut(), |ui| {
            ui.add_space(10.0);
            ConsoleWidget::new(&mut events).show(ui);
        });

    top_menu_bar(
        egui_context.ctx_mut(),
        &mut events.file_events,
        &mut events.visibility_parameters,
        &file_menu,
        &top_level_components,
        &children,
        &mut menu_params,
    );

    let egui_context = egui_context.ctx_mut();
    let ui_has_focus = egui_context.wants_pointer_input()
        || egui_context.wants_keyboard_input()
        || egui_context.is_pointer_over_area();

    if let Some(picking_blocker) = &mut picking_blocker {
        picking_blocker.ui = ui_has_focus;
    }

    if ui_has_focus {
        // If the UI has focus and there were no hover events emitted by the UI,
        // then we should emit a None hover event
        if events.request.hover.is_empty() {
            events.request.hover.send(Hover(None));
        }
    }
}

fn site_visualizer_ui_layout(
    mut egui_context: EguiContexts,
    mut picking_blocker: Option<ResMut<PickingBlockers>>,
    mut events: AppEvents,
    levels: LevelParams,
    file_menu: Res<FileMenu>,
    top_level_components: Query<(), Without<Parent>>,
    children: Query<&Children>,
    mut menu_params: MenuParams,
) {
    egui::SidePanel::right("right_panel")
        .resizable(true)
        .default_width(300.0)
        .show(egui_context.ctx_mut(), |ui| {
            egui::ScrollArea::both()
                .auto_shrink([false, false])
                .show(ui, |ui| {
                    ui.vertical(|ui| {
                        CollapsingHeader::new("Levels")
                            .default_open(true)
                            .show(ui, |ui| {
                                ViewLevels::new(&levels, &mut events).show(ui);
                            });
                        ui.separator();
                        if ui.add(Button::image_and_text(
                            events.layers.icons.alignment.egui(),
                            [18., 18.],
                            "Align Drawings",
                        ))
                            .on_hover_text("Align all drawings in the site based on their fiducials and measurements")
                            .clicked()
                        {
                            if let Some(site) = events.request.current_workspace.root {
                                events.align_site.send(AlignSiteDrawings(site));
                            }
                        }
                        if ui.add(Button::image_and_text(
                            events.layers.icons.exit.egui(),
                            [18., 18.],
                            "Return to site editor"
                        )).clicked() {
                            events.next_app_state.set(AppState::SiteEditor);
                        }
                    });
                });
        });

    egui::TopBottomPanel::bottom("log_console")
        .resizable(true)
        .min_height(30.)
        .max_height(300.)
        .show(egui_context.ctx_mut(), |ui| {
            ui.add_space(10.0);
            ConsoleWidget::new(&mut events).show(ui);
        });

    top_menu_bar(
        egui_context.ctx_mut(),
        &mut events.file_events,
        &mut events.visibility_parameters,
        &file_menu,
        &top_level_components,
        &children,
        &mut menu_params,
    );

    let egui_context = egui_context.ctx_mut();
    let ui_has_focus = egui_context.wants_pointer_input()
        || egui_context.wants_keyboard_input()
        || egui_context.is_pointer_over_area();

    if let Some(picking_blocker) = &mut picking_blocker {
        picking_blocker.ui = ui_has_focus;
    }

    if ui_has_focus {
        // If the UI has focus and there were no hover events emitted by the UI,
        // then we should emit a None hover event
        if events.request.hover.is_empty() {
            events.request.hover.send(Hover(None));
        }
    }
}

fn workcell_ui_layout(
    mut egui_context: EguiContexts,
    mut picking_blocker: Option<ResMut<PickingBlockers>>,
    inspector_params: InspectorParams,
    create_params: CreateParams,
    mut events: AppEvents,
    file_menu: Res<FileMenu>,
    top_level_components: Query<(), Without<Parent>>,
    children: Query<&Children>,
    mut menu_params: MenuParams,
) {
    egui::SidePanel::right("right_panel")
        .resizable(true)
        .show(egui_context.ctx_mut(), |ui| {
            egui::ScrollArea::both()
                .auto_shrink([false, false])
                .show(ui, |ui| {
                    ui.vertical(|ui| {
                        CollapsingHeader::new("Inspect")
                            .default_open(true)
                            .show(ui, |ui| {
                                InspectorWidget::new(&inspector_params, &mut events).show(ui);
                            });
                        ui.separator();
                        CollapsingHeader::new("Create")
                            .default_open(true)
                            .show(ui, |ui| {
                                CreateWidget::new(&create_params, &mut events).show(ui);
                            });
                        ui.separator();
                    });
                });
        });

    egui::TopBottomPanel::bottom("log_console")
        .resizable(true)
        .min_height(30.)
        .max_height(300.)
        .show(egui_context.ctx_mut(), |ui| {
            ui.add_space(10.0);
            ConsoleWidget::new(&mut events).show(ui);
        });

    top_menu_bar(
        egui_context.ctx_mut(),
        &mut events.file_events,
        &mut events.visibility_parameters,
        &file_menu,
        &top_level_components,
        &children,
        &mut menu_params,
    );

    if events.new_model.asset_gallery_status.show {
        egui::SidePanel::left("asset_gallery")
            .resizable(true)
            .exact_width(320.0)
            .show(egui_context.ctx_mut(), |ui| {
                NewModel::new(&mut events).show(ui);
            });
    }

    let egui_context = egui_context.ctx_mut();
    let ui_has_focus = egui_context.wants_pointer_input()
        || egui_context.wants_keyboard_input()
        || egui_context.is_pointer_over_area();

    if let Some(picking_blocker) = &mut picking_blocker {
        picking_blocker.ui = ui_has_focus;
    }

    if ui_has_focus {
        // If the UI has focus and there were no hover events emitted by the UI,
        // then we should emit a None hover event
        if events.request.hover.is_empty() {
            events.request.hover.send(Hover(None));
        }
    }
}

fn init_ui_style(mut egui_context: EguiContexts) {
    // I think the default egui dark mode text color is too dim, so this changes
    // it to a brighter white.
    let mut visuals = egui::Visuals::dark();
    visuals.override_text_color = Some(egui::Color32::from_rgb(250, 250, 250));
    egui_context.ctx_mut().set_visuals(visuals);
}<|MERGE_RESOLUTION|>--- conflicted
+++ resolved
@@ -154,17 +154,11 @@
     pub affiliation: EventWriter<'w, Change<Affiliation<Entity>>>,
     pub search_for_fiducial: ResMut<'w, SearchForFiducial>,
     pub search_for_texture: ResMut<'w, SearchForTexture>,
-<<<<<<< HEAD
     pub distance: EventWriter<'w, Change<Distance>>,
     pub texture: EventWriter<'w, Change<Texture>>,
     pub merge_groups: EventWriter<'w, MergeGroups>,
-=======
-    pub distance: EventWriter<'w, 's, Change<Distance>>,
-    pub texture: EventWriter<'w, 's, Change<Texture>>,
-    pub merge_groups: EventWriter<'w, 's, MergeGroups>,
-    pub filtered_issues: EventWriter<'w, 's, Change<FilteredIssues<Entity>>>,
-    pub filtered_issue_kinds: EventWriter<'w, 's, Change<FilteredIssueKinds>>,
->>>>>>> fbc5fbf4
+    pub filtered_issues: EventWriter<'w, Change<FilteredIssues<Entity>>>,
+    pub filtered_issue_kinds: EventWriter<'w, Change<FilteredIssueKinds>>,
 }
 
 #[derive(SystemParam)]
@@ -176,18 +170,11 @@
 }
 
 #[derive(SystemParam)]
-<<<<<<< HEAD
 pub struct FileEvents<'w> {
     pub save: EventWriter<'w, SaveWorkspace>,
     pub load_workspace: EventWriter<'w, LoadWorkspace>,
     pub new_workspace: EventWriter<'w, CreateNewWorkspace>,
-=======
-pub struct FileEvents<'w, 's> {
-    pub save: EventWriter<'w, 's, SaveWorkspace>,
-    pub load_workspace: EventWriter<'w, 's, LoadWorkspace>,
-    pub new_workspace: EventWriter<'w, 's, CreateNewWorkspace>,
     pub diagnostic_window: ResMut<'w, DiagnosticWindowState>,
->>>>>>> fbc5fbf4
 }
 
 #[derive(SystemParam)]
@@ -288,7 +275,6 @@
 #[derive(SystemParam)]
 pub struct AppEvents<'w, 's> {
     pub commands: Commands<'w, 's>,
-<<<<<<< HEAD
     pub change: ChangeEvents<'w>,
     pub change_more: MoreChangeEvents<'w>,
     pub workcell_change: WorkcellChangeEvents<'w>,
@@ -300,22 +286,9 @@
     pub app_state: Res<'w, State<AppState>>,
     pub next_app_state: ResMut<'w, NextState<AppState>>,
     pub visibility_parameters: VisibilityParameters<'w>,
+    // TODO(luca) move these to Requests once 16 limit is lifted
     pub align_site: EventWriter<'w, AlignSiteDrawings>,
-=======
-    pub change: ChangeEvents<'w, 's>,
-    pub change_more: MoreChangeEvents<'w, 's>,
-    pub workcell_change: WorkcellChangeEvents<'w, 's>,
-    pub display: PanelResources<'w, 's>,
-    pub request: Requests<'w, 's>,
-    pub file_events: FileEvents<'w, 's>,
-    pub layers: LayerEvents<'w, 's>,
-    pub new_model: NewModelParams<'w, 's>,
-    pub app_state: ResMut<'w, State<AppState>>,
-    pub visibility_parameters: VisibilityParameters<'w, 's>,
-    // TODO(luca) move these to Requests once 16 limit is lifted
-    pub align_site: EventWriter<'w, 's, AlignSiteDrawings>,
-    pub validate_workspace: EventWriter<'w, 's, ValidateWorkspace>,
->>>>>>> fbc5fbf4
+    pub validate_workspace: EventWriter<'w, ValidateWorkspace>,
 }
 
 fn site_ui_layout(
