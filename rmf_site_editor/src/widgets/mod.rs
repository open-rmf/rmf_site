/*
 * Copyright (C) 2022 Open Source Robotics Foundation
 *
 * Licensed under the Apache License, Version 2.0 (the "License");
 * you may not use this file except in compliance with the License.
 * You may obtain a copy of the License at
 *
 *     http://www.apache.org/licenses/LICENSE-2.0
 *
 * Unless required by applicable law or agreed to in writing, software
 * distributed under the License is distributed on an "AS IS" BASIS,
 * WITHOUT WARRANTIES OR CONDITIONS OF ANY KIND, either express or implied.
 * See the License for the specific language governing permissions and
 * limitations under the License.
 *
*/

//! The site editor allows you to insert your own egui widgets into the UI.
//! Simple examples of custom widgets can be found in the docs for
//! [`PropertiesTilePlugin`] and [`InspectionPlugin`].
//!
//! There are three categories of widgets that the site editor provides
//! out-of-the-box support for inserting, but the widget system itself is
//! highly extensible, allowing you to define your own categories of widgets.
//!
//! The three categories provided out of the box include:
//! - [Panel widget][1]: Add a new panel to the UI.
//! - Tile widget: Add a tile into a [panel of tiles][2] such as the [`PropertiesPanel`]. Use [`PropertiesTilePlugin`] to make a new tile widget that goes inside of the standard `PropertiesPanel`.
//! - [`InspectionPlugin`]: Add a widget to the [`MainInspector`] to display more information about the currently selected entity.
//!
//! In our terminology, there are two kinds of panels:
//! - Side panels: A vertical column widget on the left or right side of the screen.
//!   - [`PropertiesPanel`] is usually a side panel placed on the right side of the screen.
//!   - [`FuelAssetBrowser`] is a side panel typically placed on the left side of the screen.
//!   - [`Diagnostics`] is a side panel that interactively flags issues that have been found in the site.
//! - Top / Bottom Panels:
//!   - The [`MenuBarPlugin`] provides a menu bar at the top of the screen.
//!     - Create an entity with a [`Menu`] component to create a new menu inside the menu bar.
//!     - Add an entity with a [`MenuItem`] component as a child to a menu entity to add a new item into a menu.
//!     - The [`FileMenu`], [`ToolMenu`], and [`ViewMenu`] are resources that provide access to various standard menus.
//!   - The [`ConsoleWidgetPlugin`] provides a console at the bottom of the screen to display information, warning, and error messages.
//!
//! [1]: crate::widgets::PanelWidget
//! [2]: crate::widgets::show_panel_of_tiles

use crate::{
    interaction::{Hover, PickingBlockers},
    AppState,
};
use bevy::{
    ecs::{
        system::{SystemParam, SystemState},
        world::EntityWorldMut,
    },
    prelude::*,
};
use bevy_egui::{
    egui::{self, Ui},
    EguiContexts,
};

pub mod building_preview;
use building_preview::*;

pub mod console;
use console::*;

pub mod creation;
use creation::*;

pub mod diagnostics;
use diagnostics::*;

pub mod fuel_asset_browser;
pub use fuel_asset_browser::*;

pub mod icons;
pub use icons::*;

pub mod inspector;
pub use inspector::*;

pub mod menu_bar;
pub use menu_bar::*;

pub mod move_layer;
pub use move_layer::*;

pub mod panel_of_tiles;
pub use panel_of_tiles::*;

pub mod panel;
pub use panel::*;

pub mod properties_panel;
pub use properties_panel::*;

pub mod sdf_export_menu;
pub use sdf_export_menu::*;

pub mod selector_widget;
pub use selector_widget::*;

pub mod view_groups;
use view_groups::*;

pub mod view_layers;
use view_layers::*;

pub mod view_levels;
use view_levels::*;

pub mod view_lights;
use view_lights::*;

pub mod view_nav_graphs;
use view_nav_graphs::*;

pub mod view_occupancy;
use view_occupancy::*;

pub mod prelude {
    //! This module gives easy access to the traits, structs, and plugins that
    //! we expect downstream users are likely to want easy access to if they are
    //! implementing and inserting their own widgets.

    pub use super::{
        properties_panel::*, Inspect, InspectionPlugin, PanelSide, PanelWidget, PanelWidgetInput,
        PropertiesPanel, PropertiesTilePlugin, ShareableWidget, ShowError, ShowResult,
        ShowSharedWidget, Tile, TryShowWidgetEntity, TryShowWidgetWorld, Widget, WidgetSystem,
    };
    pub use bevy::ecs::{
        system::{SystemParam, SystemState},
        world::World,
    };
    pub use bevy_egui::egui::Ui;
}

<<<<<<< HEAD
#[derive(Resource, Clone, Default)]
pub struct UncoveredWindow {
    pub area: Rect,
}

=======
/// This plugin provides the standard UI layout that was designed for the common
/// use cases of the site editor.
>>>>>>> 32b81093
#[derive(Default)]
pub struct StandardUiPlugin {}

impl Plugin for StandardUiPlugin {
    fn build(&self, app: &mut App) {
<<<<<<< HEAD
        add_widgets_icons(app);
        app.init_resource::<Icons>()
            .init_resource::<LevelDisplay>()
            .init_resource::<NavGraphDisplay>()
            .init_resource::<LightDisplay>()
            .init_resource::<AssetGalleryStatus>()
            .init_resource::<OccupancyDisplay>()
            .init_resource::<DiagnosticWindowState>()
            .init_resource::<PendingDrawing>()
            .init_resource::<PendingModel>()
            .init_resource::<UncoveredWindow>()
            .init_resource::<SearchForFiducial>()
            .add_plugins(MenuPluginManager)
            .init_resource::<SearchForTexture>()
            .init_resource::<GroupViewModes>()
            .add_systems(Startup, init_ui_style)
            .add_systems(
                Update,
                site_ui_layout.run_if(in_state(AppState::SiteEditor)),
            )
            .add_systems(
                Update,
                workcell_ui_layout.run_if(in_state(AppState::WorkcellEditor)),
            )
            .add_systems(
                Update,
                site_drawing_ui_layout.run_if(in_state(AppState::SiteDrawingEditor)),
            )
            .add_systems(
                Update,
                site_visualizer_ui_layout.run_if(in_state(AppState::SiteVisualizer)),
            )
            .add_systems(
                Update,
                update_uncovered_window
                    .after(site_ui_layout)
                    .after(workcell_ui_layout)
                    .after(site_drawing_ui_layout)
                    .after(site_visualizer_ui_layout),
            )
            .add_systems(
                PostUpdate,
                (
                    resolve_light_export_file,
                    resolve_nav_graph_import_export_files,
                )
                    .run_if(AppState::in_site_mode()),
            );
=======
        app.add_plugins((
            IconsPlugin::default(),
            MenuBarPlugin::default(),
            SdfExportMenuPlugin::default(),
            StandardPropertiesPanelPlugin::default(),
            FuelAssetBrowserPlugin::default(),
            DiagnosticsPlugin::default(),
            ConsoleWidgetPlugin::default(),
        ))
        .add_systems(Startup, init_ui_style)
        .add_systems(
            Update,
            site_ui_layout.run_if(AppState::in_displaying_mode()),
        )
        .add_systems(
            PostUpdate,
            (
                resolve_light_export_file,
                resolve_nav_graph_import_export_files,
            )
                .run_if(AppState::in_site_mode()),
        );
>>>>>>> 32b81093
    }
}

/// This component should be given to an entity that needs to be rendered as a
/// nested widget in the UI.
///
/// For standard types of widgets you don't need to create this component yourself,
/// instead use one of the generic convenience plugins:
/// - [`InspectionPlugin`]
/// - [`PropertiesTilePlugin`]
#[derive(Component)]
pub struct Widget<Input = (), Output = ()> {
    inner: Option<Box<dyn ExecuteWidget<Input, Output> + 'static + Send + Sync>>,
    _ignore: std::marker::PhantomData<(Input, Output)>,
}

impl<Input, Output> Widget<Input, Output>
where
    Input: 'static + Send + Sync,
    Output: 'static + Send + Sync,
{
    pub fn new<W>(world: &mut World) -> Self
    where
        W: WidgetSystem<Input, Output> + 'static + Send + Sync,
    {
        let inner = InnerWidget::<Input, Output, W> {
            state: SystemState::new(world),
            _ignore: Default::default(),
        };

        Self {
            inner: Some(Box::new(inner)),
            _ignore: Default::default(),
        }
    }
}

<<<<<<< HEAD
#[derive(SystemParam)]
pub struct PanelResources<'w> {
    pub level: ResMut<'w, LevelDisplay>,
    pub nav_graph: ResMut<'w, NavGraphDisplay>,
    pub light: ResMut<'w, LightDisplay>,
    pub occupancy: ResMut<'w, OccupancyDisplay>,
    pub log_history: ResMut<'w, LogHistory>,
    pub pending_model: ResMut<'w, PendingModel>,
    pub pending_drawings: ResMut<'w, PendingDrawing>,
    pub uncovered_window: ResMut<'w, UncoveredWindow>,
=======
/// Do not implement this widget directly. Instead create a struct that derives
/// [`SystemParam`] and then implement [`WidgetSystem`] for that struct.
pub trait ExecuteWidget<Input, Output> {
    fn show(&mut self, input: Input, ui: &mut Ui, world: &mut World) -> Output;
>>>>>>> 32b81093
}

/// Implement this on a [`SystemParam`] struct to make it a widget that can be
/// plugged into the site editor UI.
///
/// See documentation of [`PropertiesTilePlugin`] or [`InspectionPlugin`] to see
/// examples of using this.
pub trait WidgetSystem<Input = (), Output = ()>: SystemParam {
    fn show(input: Input, ui: &mut Ui, state: &mut SystemState<Self>, world: &mut World) -> Output;
}

struct InnerWidget<Input, Output, W: WidgetSystem<Input, Output> + 'static> {
    state: SystemState<W>,
    _ignore: std::marker::PhantomData<(Input, Output)>,
}

impl<Input, Output, W> ExecuteWidget<Input, Output> for InnerWidget<Input, Output, W>
where
    W: WidgetSystem<Input, Output>,
{
    fn show(&mut self, input: Input, ui: &mut Ui, world: &mut World) -> Output {
        let u = W::show(input, ui, &mut self.state, world);
        self.state.apply(world);
        u
    }
}

pub type ShowResult<T = ()> = Result<T, ShowError>;

/// Errors that can happen while attempting to show a widget.
#[derive(Debug)]
pub enum ShowError {
    /// The entity whose widget you are trying to show is missing from the world
    EntityMissing,
    /// There is no [`Widget`] component for the entity
    WidgetMissing,
    /// The entity has a [`Widget`] component, but the widget is already in use,
    /// which implies that we are trying to render the widget recursively, and
    /// that is not supported due to soundness issues.
    Recursion,
}

/// Trait implemented on [`World`] to let it render child widgets. Note that
/// this is not able to render widgets recursively, so you should make sure not
/// to have circular dependencies in your widget structure.
pub trait TryShowWidgetWorld {
    /// Try to show a widget that has `()` for input and output belonging to the
    /// specified entity.
    fn try_show(&mut self, entity: Entity, ui: &mut Ui) -> ShowResult<()> {
        self.try_show_out(entity, (), ui)
    }

    /// Same as [`Self::try_show`] but takes an input that will be fed to the widget.
    fn try_show_in<Input>(&mut self, entity: Entity, input: Input, ui: &mut Ui) -> ShowResult<()>
    where
        Input: 'static + Send + Sync,
    {
        self.try_show_out(entity, input, ui)
    }

    /// Same as [`Self::try_show`] but takes an input for the widget and provides
    /// an output from the widget.
    fn try_show_out<Output, Input>(
        &mut self,
        entity: Entity,
        input: Input,
        ui: &mut Ui,
    ) -> ShowResult<Output>
    where
        Input: 'static + Send + Sync,
        Output: 'static + Send + Sync;
}

impl TryShowWidgetWorld for World {
    fn try_show_out<Output, Input>(
        &mut self,
        entity: Entity,
        input: Input,
        ui: &mut Ui,
    ) -> ShowResult<Output>
    where
        Input: 'static + Send + Sync,
        Output: 'static + Send + Sync,
    {
        let Some(mut entity_mut) = self.get_entity_mut(entity) else {
            return Err(ShowError::EntityMissing);
        };
        entity_mut.try_show_out(input, ui)
    }
}

/// Same as [`TryShowWidgetWorld`] but is implemented for [`EntityWorldMut`] so
/// you do not need to specify the target entity.
pub trait TryShowWidgetEntity {
    /// Try to show a widget that has `()` for input and output
    fn try_show(&mut self, ui: &mut Ui) -> ShowResult<()> {
        self.try_show_out((), ui)
    }

    fn try_show_in<Input>(&mut self, input: Input, ui: &mut Ui) -> ShowResult<()>
    where
        Input: 'static + Send + Sync,
    {
        self.try_show_out(input, ui)
    }

    fn try_show_out<Output, Input>(&mut self, input: Input, ui: &mut Ui) -> ShowResult<Output>
    where
        Input: 'static + Send + Sync,
        Output: 'static + Send + Sync;
}

impl<'w> TryShowWidgetEntity for EntityWorldMut<'w> {
    fn try_show_out<Output, Input>(&mut self, input: Input, ui: &mut Ui) -> ShowResult<Output>
    where
        Input: 'static + Send + Sync,
        Output: 'static + Send + Sync,
    {
        let Some(mut widget) = self.get_mut::<Widget<Input, Output>>() else {
            return Err(ShowError::WidgetMissing);
        };

        let Some(mut inner) = widget.inner.take() else {
            return Err(ShowError::Recursion);
        };

        let output = self.world_scope(|world| inner.show(input, ui, world));

        if let Some(mut widget) = self.get_mut::<Widget<Input, Output>>() {
            widget.inner = Some(inner);
        }

        Ok(output)
    }
}

/// This is a marker trait to indicate that the system state of a widget can be
/// safely shared across multiple renders of the widget. For example, the system
/// parameters do not use the [`Changed`] filter. It is the responsibility of
/// the user to ensure that sharing this widget will not have any bad side
/// effects.
///
/// [`ShareableWidget`]s can be used by the [`ShowSharedWidget`] trait which is
/// implemented for the [`World`] struct.
pub trait ShareableWidget {}

/// A resource to store a widget so that it can be reused multiple times in one
/// render pass.
#[derive(Resource)]
pub struct SharedWidget<W: SystemParam + ShareableWidget + 'static> {
    state: SystemState<W>,
}

/// This gives a convenient function for rendering a widget using a world.
pub trait ShowSharedWidget {
    fn show<W, Output, Input>(&mut self, input: Input, ui: &mut Ui) -> Output
    where
        W: ShareableWidget + WidgetSystem<Input, Output> + 'static;
}

impl ShowSharedWidget for World {
    fn show<W, Output, Input>(&mut self, input: Input, ui: &mut Ui) -> Output
    where
        W: ShareableWidget + WidgetSystem<Input, Output> + 'static,
    {
        if !self.contains_resource::<SharedWidget<W>>() {
            let widget = SharedWidget::<W> {
                state: SystemState::new(self),
            };
            self.insert_resource(widget);
        }

        self.resource_scope::<SharedWidget<W>, Output>(|world, mut widget| {
            let u = W::show(input, ui, &mut widget.state, world);
            widget.state.apply(world);
            u
        })
    }
}

/// This system renders all UI panels in the application and makes sure that the
/// UI rendering works correctly with the picking system, and any other systems
/// as needed.
pub fn site_ui_layout(
    world: &mut World,
    panel_widgets: &mut QueryState<(Entity, &mut PanelWidget)>,
    egui_context_state: &mut SystemState<EguiContexts>,
) {
    render_panels(world, panel_widgets, egui_context_state);

    let mut egui_context = egui_context_state.get_mut(world);
    let ctx = egui_context.ctx_mut();
    let ui_has_focus =
        ctx.wants_pointer_input() || ctx.wants_keyboard_input() || ctx.is_pointer_over_area();

    if let Some(mut picking_blocker) = world.get_resource_mut::<PickingBlockers>() {
        picking_blocker.ui = ui_has_focus;
    }

    if ui_has_focus {
        // If the UI has focus and there were no hover events emitted by the UI,
        // then we should emit a None hover event
        let mut hover = world.resource_mut::<Events<Hover>>();
        if hover.is_empty() {
            hover.send(Hover(None));
        }
    }
}

fn init_ui_style(mut egui_context: EguiContexts) {
    // I think the default egui dark mode text color is too dim, so this changes
    // it to a brighter white.
    let mut visuals = egui::Visuals::dark();
    visuals.override_text_color = Some(egui::Color32::from_rgb(250, 250, 250));
    egui_context.ctx_mut().set_visuals(visuals);
}

fn update_uncovered_window(
    mut uncovered_window: ResMut<UncoveredWindow>,
    mut egui_context: EguiContexts,
) {
    let available_rect = egui_context.ctx_mut().available_rect();
    uncovered_window.area = Rect::new(
        available_rect.min.x,
        available_rect.min.y,
        available_rect.max.x,
        available_rect.max.y,
    );
}<|MERGE_RESOLUTION|>--- conflicted
+++ resolved
@@ -101,6 +101,9 @@
 pub mod selector_widget;
 pub use selector_widget::*;
 
+pub mod user_camera_display;
+pub use user_camera_display::*;
+
 pub mod view_groups;
 use view_groups::*;
 
@@ -136,71 +139,13 @@
     pub use bevy_egui::egui::Ui;
 }
 
-<<<<<<< HEAD
-#[derive(Resource, Clone, Default)]
-pub struct UncoveredWindow {
-    pub area: Rect,
-}
-
-=======
 /// This plugin provides the standard UI layout that was designed for the common
 /// use cases of the site editor.
->>>>>>> 32b81093
 #[derive(Default)]
 pub struct StandardUiPlugin {}
 
 impl Plugin for StandardUiPlugin {
     fn build(&self, app: &mut App) {
-<<<<<<< HEAD
-        add_widgets_icons(app);
-        app.init_resource::<Icons>()
-            .init_resource::<LevelDisplay>()
-            .init_resource::<NavGraphDisplay>()
-            .init_resource::<LightDisplay>()
-            .init_resource::<AssetGalleryStatus>()
-            .init_resource::<OccupancyDisplay>()
-            .init_resource::<DiagnosticWindowState>()
-            .init_resource::<PendingDrawing>()
-            .init_resource::<PendingModel>()
-            .init_resource::<UncoveredWindow>()
-            .init_resource::<SearchForFiducial>()
-            .add_plugins(MenuPluginManager)
-            .init_resource::<SearchForTexture>()
-            .init_resource::<GroupViewModes>()
-            .add_systems(Startup, init_ui_style)
-            .add_systems(
-                Update,
-                site_ui_layout.run_if(in_state(AppState::SiteEditor)),
-            )
-            .add_systems(
-                Update,
-                workcell_ui_layout.run_if(in_state(AppState::WorkcellEditor)),
-            )
-            .add_systems(
-                Update,
-                site_drawing_ui_layout.run_if(in_state(AppState::SiteDrawingEditor)),
-            )
-            .add_systems(
-                Update,
-                site_visualizer_ui_layout.run_if(in_state(AppState::SiteVisualizer)),
-            )
-            .add_systems(
-                Update,
-                update_uncovered_window
-                    .after(site_ui_layout)
-                    .after(workcell_ui_layout)
-                    .after(site_drawing_ui_layout)
-                    .after(site_visualizer_ui_layout),
-            )
-            .add_systems(
-                PostUpdate,
-                (
-                    resolve_light_export_file,
-                    resolve_nav_graph_import_export_files,
-                )
-                    .run_if(AppState::in_site_mode()),
-            );
-=======
         app.add_plugins((
             IconsPlugin::default(),
             MenuBarPlugin::default(),
@@ -209,11 +154,14 @@
             FuelAssetBrowserPlugin::default(),
             DiagnosticsPlugin::default(),
             ConsoleWidgetPlugin::default(),
+            UserCameraDisplayPlugin::default(),
         ))
         .add_systems(Startup, init_ui_style)
         .add_systems(
             Update,
-            site_ui_layout.run_if(AppState::in_displaying_mode()),
+            site_ui_layout
+            .in_set(RenderUiSet)
+            .run_if(AppState::in_displaying_mode()),
         )
         .add_systems(
             PostUpdate,
@@ -223,7 +171,6 @@
             )
                 .run_if(AppState::in_site_mode()),
         );
->>>>>>> 32b81093
     }
 }
 
@@ -261,23 +208,10 @@
     }
 }
 
-<<<<<<< HEAD
-#[derive(SystemParam)]
-pub struct PanelResources<'w> {
-    pub level: ResMut<'w, LevelDisplay>,
-    pub nav_graph: ResMut<'w, NavGraphDisplay>,
-    pub light: ResMut<'w, LightDisplay>,
-    pub occupancy: ResMut<'w, OccupancyDisplay>,
-    pub log_history: ResMut<'w, LogHistory>,
-    pub pending_model: ResMut<'w, PendingModel>,
-    pub pending_drawings: ResMut<'w, PendingDrawing>,
-    pub uncovered_window: ResMut<'w, UncoveredWindow>,
-=======
 /// Do not implement this widget directly. Instead create a struct that derives
 /// [`SystemParam`] and then implement [`WidgetSystem`] for that struct.
 pub trait ExecuteWidget<Input, Output> {
     fn show(&mut self, input: Input, ui: &mut Ui, world: &mut World) -> Output;
->>>>>>> 32b81093
 }
 
 /// Implement this on a [`SystemParam`] struct to make it a widget that can be
@@ -458,6 +392,12 @@
     }
 }
 
+/// This set is for systems that impact rendering the UI using egui. The
+/// [`UserCameraDisplay`] resource waits until after this set is finished before
+/// computing the user camera area.
+#[derive(SystemSet, Hash, PartialEq, Eq, Debug, Clone)]
+pub struct RenderUiSet;
+
 /// This system renders all UI panels in the application and makes sure that the
 /// UI rendering works correctly with the picking system, and any other systems
 /// as needed.
@@ -493,17 +433,4 @@
     let mut visuals = egui::Visuals::dark();
     visuals.override_text_color = Some(egui::Color32::from_rgb(250, 250, 250));
     egui_context.ctx_mut().set_visuals(visuals);
-}
-
-fn update_uncovered_window(
-    mut uncovered_window: ResMut<UncoveredWindow>,
-    mut egui_context: EguiContexts,
-) {
-    let available_rect = egui_context.ctx_mut().available_rect();
-    uncovered_window.area = Rect::new(
-        available_rect.min.x,
-        available_rect.min.y,
-        available_rect.max.x,
-        available_rect.max.y,
-    );
 }