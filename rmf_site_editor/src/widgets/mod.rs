/*
 * Copyright (C) 2022 Open Source Robotics Foundation
 *
 * Licensed under the Apache License, Version 2.0 (the "License");
 * you may not use this file except in compliance with the License.
 * You may obtain a copy of the License at
 *
 *     http://www.apache.org/licenses/LICENSE-2.0
 *
 * Unless required by applicable law or agreed to in writing, software
 * distributed under the License is distributed on an "AS IS" BASIS,
 * WITHOUT WARRANTIES OR CONDITIONS OF ANY KIND, either express or implied.
 * See the License for the specific language governing permissions and
 * limitations under the License.
 *
*/

use crate::{
    interaction::{
        CategoryVisibility, ChangeMode, HeadlightToggle, Hover, MoveTo, PickingBlockers, Select,
        SetCategoryVisibility, SpawnPreview,
    },
    log::LogHistory,
    occupancy::CalculateGrid,
    recency::ChangeRank,
    site::{
<<<<<<< HEAD
        AlignLevelDrawings, AssociatedGraphs, Change, ConsiderAssociatedGraph, ConsiderLocationTag,
        CurrentLevel, Delete, DrawingMarker, ExportLights, GlobalDrawingVisibility,
        GlobalFloorVisibility, LayerVisibility, PhysicalLightToggle, SaveNavGraphs, ScaleDrawing,
        SiteState, Texture, ToggleLiftDoorAvailability,
=======
        AlignLevelDrawings, AlignSiteDrawings, AssociatedGraphs, Change, ConsiderAssociatedGraph,
        ConsiderLocationTag, CurrentLevel, Delete, DrawingMarker, ExportLights,
        GlobalDrawingVisibility, GlobalFloorVisibility, LayerVisibility, PhysicalLightToggle,
        SaveNavGraphs, ScaleDrawing, SiteState, ToggleLiftDoorAvailability,
>>>>>>> dc0406ed
    },
    AppState, CreateNewWorkspace, CurrentWorkspace, LoadWorkspace, SaveWorkspace,
};
use bevy::{ecs::system::SystemParam, prelude::*};
use bevy_egui::{
    egui::{self, Button, CollapsingHeader, Sense},
    EguiContext,
};
use rmf_site_format::*;

pub mod create;
use create::CreateWidget;

pub mod menu_bar;
use menu_bar::*;

pub mod view_layers;
use view_layers::*;

pub mod view_levels;
use view_levels::{LevelDisplay, LevelParams, ViewLevels};

pub mod view_lights;
use view_lights::*;

pub mod view_nav_graphs;
use view_nav_graphs::*;

pub mod view_occupancy;
use view_occupancy::*;

pub mod console;
pub use console::*;

pub mod icons;
pub use icons::*;

pub mod inspector;
use inspector::{InspectorParams, InspectorWidget};

pub mod move_layer;
pub use move_layer::*;

#[derive(Debug, Hash, PartialEq, Eq, Clone, SystemLabel)]
pub enum UiUpdateLabel {
    DrawUi,
}

#[derive(Default)]
pub struct StandardUiLayout;

impl Plugin for StandardUiLayout {
    fn build(&self, app: &mut App) {
        app.init_resource::<Icons>()
            .init_resource::<LevelDisplay>()
            .init_resource::<NavGraphDisplay>()
            .init_resource::<LightDisplay>()
            .init_resource::<OccupancyDisplay>()
            .add_system_set(SystemSet::on_enter(AppState::MainMenu).with_system(init_ui_style))
            .add_system_set(
                SystemSet::on_update(AppState::SiteEditor)
                    .with_system(site_ui_layout.label(UiUpdateLabel::DrawUi)),
            )
            .add_system_set(
                SystemSet::on_update(AppState::WorkcellEditor)
                    .with_system(workcell_ui_layout.label(UiUpdateLabel::DrawUi)),
            )
            .add_system_set(
                SystemSet::on_update(AppState::SiteDrawingEditor)
                    .with_system(site_drawing_ui_layout.label(UiUpdateLabel::DrawUi)),
            )
            .add_system_set(
                SystemSet::on_update(AppState::SiteVisualizer)
                    .with_system(site_visualizer_ui_layout.label(UiUpdateLabel::DrawUi)),
            )
            .add_system_set_to_stage(
                CoreStage::PostUpdate,
                SystemSet::on_update(SiteState::Display)
                    .with_system(resolve_light_export_file)
                    .with_system(resolve_nav_graph_import_export_files),
            );
    }
}

#[derive(SystemParam)]
pub struct ChangeEvents<'w, 's> {
    pub lane_motion: EventWriter<'w, 's, Change<Motion>>,
    pub lane_reverse: EventWriter<'w, 's, Change<ReverseLane>>,
    pub name: EventWriter<'w, 's, Change<NameInSite>>,
    pub label: EventWriter<'w, 's, Change<Label>>,
    pub pose: EventWriter<'w, 's, Change<Pose>>,
    pub door: EventWriter<'w, 's, Change<DoorType>>,
    pub lift_cabin: EventWriter<'w, 's, Change<LiftCabin<Entity>>>,
    pub asset_source: EventWriter<'w, 's, Change<AssetSource>>,
    pub pixels_per_meter: EventWriter<'w, 's, Change<PixelsPerMeter>>,
    pub physical_camera_properties: EventWriter<'w, 's, Change<PhysicalCameraProperties>>,
    pub light: EventWriter<'w, 's, Change<LightKind>>,
    pub level_props: EventWriter<'w, 's, Change<LevelProperties>>,
    pub color: EventWriter<'w, 's, Change<DisplayColor>>,
    pub visibility: EventWriter<'w, 's, Change<Visibility>>,
    pub associated_graphs: EventWriter<'w, 's, Change<AssociatedGraphs<Entity>>>,
    pub location_tags: EventWriter<'w, 's, Change<LocationTags>>,
}

#[derive(SystemParam)]
pub struct WorkcellChangeEvents<'w, 's> {
    pub mesh_constraints: EventWriter<'w, 's, Change<MeshConstraint<Entity>>>,
    pub mesh_primitives: EventWriter<'w, 's, Change<MeshPrimitive>>,
    pub name_in_workcell: EventWriter<'w, 's, Change<NameInWorkcell>>,
    pub scale: EventWriter<'w, 's, Change<Scale>>,
}

#[derive(SystemParam)]
pub struct FileEvents<'w, 's> {
    pub save: EventWriter<'w, 's, SaveWorkspace>,
    pub load_workspace: EventWriter<'w, 's, LoadWorkspace>,
    pub new_workspace: EventWriter<'w, 's, CreateNewWorkspace>,
}

#[derive(SystemParam)]
pub struct PanelResources<'w, 's> {
    pub level: ResMut<'w, LevelDisplay>,
    pub nav_graph: ResMut<'w, NavGraphDisplay>,
    pub light: ResMut<'w, LightDisplay>,
    pub occupancy: ResMut<'w, OccupancyDisplay>,
    pub log_history: ResMut<'w, LogHistory>,
    _ignore: Query<'w, 's, ()>,
}

#[derive(SystemParam)]
pub struct Requests<'w, 's> {
    pub hover: ResMut<'w, Events<Hover>>,
    pub select: ResMut<'w, Events<Select>>,
    pub move_to: EventWriter<'w, 's, MoveTo>,
    pub current_level: ResMut<'w, CurrentLevel>,
    pub current_workspace: ResMut<'w, CurrentWorkspace>,
    pub change_mode: ResMut<'w, Events<ChangeMode>>,
    pub delete: EventWriter<'w, 's, Delete>,
    pub toggle_door_levels: EventWriter<'w, 's, ToggleLiftDoorAvailability>,
    pub toggle_headlights: ResMut<'w, HeadlightToggle>,
    pub toggle_physical_lights: ResMut<'w, PhysicalLightToggle>,
    pub spawn_preview: EventWriter<'w, 's, SpawnPreview>,
    pub export_lights: EventWriter<'w, 's, ExportLights>,
    pub save_nav_graphs: EventWriter<'w, 's, SaveNavGraphs>,
    pub calculate_grid: EventWriter<'w, 's, CalculateGrid>,
    pub consider_tag: EventWriter<'w, 's, ConsiderLocationTag>,
    pub consider_graph: EventWriter<'w, 's, ConsiderAssociatedGraph>,
}

#[derive(SystemParam)]
pub struct LayerEvents<'w, 's> {
    pub floors: EventWriter<'w, 's, ChangeRank<FloorMarker>>,
    pub drawings: EventWriter<'w, 's, ChangeRank<DrawingMarker>>,
    pub nav_graphs: EventWriter<'w, 's, ChangeRank<NavGraphMarker>>,
    pub change_layer_vis: EventWriter<'w, 's, Change<LayerVisibility>>,
    pub global_floor_vis: ResMut<'w, GlobalFloorVisibility>,
    pub global_drawing_vis: ResMut<'w, GlobalDrawingVisibility>,
}

#[derive(SystemParam)]
pub struct VisibilityEvents<'w, 's> {
    pub doors: EventWriter<'w, 's, SetCategoryVisibility<DoorMarker>>,
    pub floors: EventWriter<'w, 's, SetCategoryVisibility<FloorMarker>>,
    pub lanes: EventWriter<'w, 's, SetCategoryVisibility<LaneMarker>>,
    pub lift_cabins: EventWriter<'w, 's, SetCategoryVisibility<LiftCabin<Entity>>>,
    pub lift_cabin_doors: EventWriter<'w, 's, SetCategoryVisibility<LiftCabinDoorMarker>>,
    pub locations: EventWriter<'w, 's, SetCategoryVisibility<LocationTags>>,
    pub fiducials: EventWriter<'w, 's, SetCategoryVisibility<FiducialMarker>>,
    pub constraints: EventWriter<'w, 's, SetCategoryVisibility<ConstraintMarker>>,
    pub models: EventWriter<'w, 's, SetCategoryVisibility<ModelMarker>>,
    pub measurements: EventWriter<'w, 's, SetCategoryVisibility<MeasurementMarker>>,
    pub walls: EventWriter<'w, 's, SetCategoryVisibility<WallMarker>>,
}

#[derive(SystemParam)]
pub struct VisibilityResources<'w, 's> {
    pub doors: Res<'w, CategoryVisibility<DoorMarker>>,
    pub floors: Res<'w, CategoryVisibility<FloorMarker>>,
    pub lanes: Res<'w, CategoryVisibility<LaneMarker>>,
    pub lift_cabins: Res<'w, CategoryVisibility<LiftCabin<Entity>>>,
    pub lift_cabin_doors: Res<'w, CategoryVisibility<LiftCabinDoorMarker>>,
    pub locations: Res<'w, CategoryVisibility<LocationTags>>,
    pub fiducials: Res<'w, CategoryVisibility<FiducialMarker>>,
    pub constraints: Res<'w, CategoryVisibility<ConstraintMarker>>,
    pub models: Res<'w, CategoryVisibility<ModelMarker>>,
    pub measurements: Res<'w, CategoryVisibility<MeasurementMarker>>,
    pub walls: Res<'w, CategoryVisibility<WallMarker>>,
    _ignore: Query<'w, 's, ()>,
}

#[derive(SystemParam)]
pub struct VisibilityParameters<'w, 's> {
    events: VisibilityEvents<'w, 's>,
    resources: VisibilityResources<'w, 's>,
}

/// We collect all the events into its own SystemParam because we are not
/// allowed to receive more than one EventWriter of a given type per system call
/// (for borrow-checker reasons). Bundling them all up into an AppEvents
/// parameter at least makes the EventWriters easy to pass around.
#[derive(SystemParam)]
pub struct AppEvents<'w, 's> {
    pub commands: Commands<'w, 's>,
    pub change: ChangeEvents<'w, 's>,
    pub workcell_change: WorkcellChangeEvents<'w, 's>,
    pub display: PanelResources<'w, 's>,
    pub request: Requests<'w, 's>,
    pub file_events: FileEvents<'w, 's>,
    pub layers: LayerEvents<'w, 's>,
    pub app_state: ResMut<'w, State<AppState>>,
    pub visibility_parameters: VisibilityParameters<'w, 's>,
    pub pending_models: Query<
        'w,
        's,
        (Entity, &'static AssetSource, &'static Scale),
        (With<Pending>, With<ModelMarker>),
    >,
    pub pending_drawings:
        Query<'w, 's, (Entity, &'static AssetSource), (With<Pending>, With<DrawingMarker>)>,
    // TODO(luca) put this into change once the 16 size limit is lifted in bevy 0.10
    pub is_primary: EventWriter<'w, 's, Change<IsPrimary>>,
    pub distance: EventWriter<'w, 's, Change<Distance>>,
    pub scale_drawing: EventWriter<'w, 's, ScaleDrawing>,
    pub align_drawings: EventWriter<'w, 's, AlignLevelDrawings>,
<<<<<<< HEAD
    pub texture: EventWriter<'w, 's, Change<Texture>>,
=======
    pub align_site: EventWriter<'w, 's, AlignSiteDrawings>,
>>>>>>> dc0406ed
}

fn site_ui_layout(
    mut egui_context: ResMut<EguiContext>,
    mut picking_blocker: Option<ResMut<PickingBlockers>>,
    open_sites: Query<Entity, With<SiteProperties>>,
    inspector_params: InspectorParams,
    levels: LevelParams,
    lights: LightParams,
    nav_graphs: NavGraphParams,
    layers: LayersParams,
    mut events: AppEvents,
) {
    egui::SidePanel::right("right_panel")
        .resizable(true)
        .default_width(300.0)
        .show(egui_context.ctx_mut(), |ui| {
            egui::ScrollArea::both()
                .auto_shrink([false, false])
                .show(ui, |ui| {
                    ui.vertical(|ui| {
                        CollapsingHeader::new("Levels")
                            .default_open(true)
                            .show(ui, |ui| {
                                ViewLevels::new(&levels, &mut events)
                                    .for_editing_visibility()
                                    .show(ui);
                            });
                        ui.separator();
                        CollapsingHeader::new("Navigation Graphs")
                            .default_open(true)
                            .show(ui, |ui| {
                                ViewNavGraphs::new(&nav_graphs, &mut events).show(ui, &open_sites);
                            });
                        ui.separator();
                        // TODO(MXG): Consider combining Nav Graphs and Layers
                        CollapsingHeader::new("Layers")
                            .default_open(false)
                            .show(ui, |ui| {
                                ViewLayers::new(&layers, &mut events).show(ui);
                            });
                        ui.separator();
                        CollapsingHeader::new("Inspect")
                            .default_open(true)
                            .show(ui, |ui| {
                                InspectorWidget::new(&inspector_params, &mut events).show(ui);
                            });
                        ui.separator();
                        CollapsingHeader::new("Create")
                            .default_open(false)
                            .show(ui, |ui| {
                                CreateWidget::new(&mut events).show(ui);
                            });
                        ui.separator();
                        CollapsingHeader::new("Lights")
                            .default_open(false)
                            .show(ui, |ui| {
                                ViewLights::new(&lights, &mut events).show(ui);
                            });
                        ui.separator();
                        CollapsingHeader::new("Occupancy")
                            .default_open(false)
                            .show(ui, |ui| {
                                ViewOccupancy::new(&mut events).show(ui);
                            });
                        if ui.add(Button::new("Building preview")).clicked() {
                            events.app_state.set(AppState::SiteVisualizer).ok();
                        }
                    });
                });
        });

    top_menu_bar(
        &mut egui_context,
        &mut events.file_events,
        &mut events.visibility_parameters,
    );

    egui::TopBottomPanel::bottom("log_console")
        .resizable(true)
        .min_height(30.)
        .max_height(300.)
        .show(egui_context.ctx_mut(), |ui| {
            ui.add_space(10.0);
            ConsoleWidget::new(&mut events).show(ui);
        });

    let egui_context = egui_context.ctx_mut();
    let ui_has_focus = egui_context.wants_pointer_input()
        || egui_context.wants_keyboard_input()
        || egui_context.is_pointer_over_area();

    if let Some(picking_blocker) = &mut picking_blocker {
        picking_blocker.ui = ui_has_focus;
    }

    if ui_has_focus {
        // If the UI has focus and there were no hover events emitted by the UI,
        // then we should emit a None hover event
        if events.request.hover.is_empty() {
            events.request.hover.send(Hover(None));
        }
    }
}

fn site_drawing_ui_layout(
    mut egui_context: ResMut<EguiContext>,
    mut picking_blocker: Option<ResMut<PickingBlockers>>,
    inspector_params: InspectorParams,
    mut events: AppEvents,
) {
    egui::SidePanel::right("right_panel")
        .resizable(true)
        .show(egui_context.ctx_mut(), |ui| {
            egui::ScrollArea::both()
                .auto_shrink([false, false])
                .show(ui, |ui| {
                    ui.vertical(|ui| {
                        CollapsingHeader::new("Inspect")
                            .default_open(true)
                            .show(ui, |ui| {
                                InspectorWidget::new(&inspector_params, &mut events).show(ui);
                            });
                        ui.separator();
                        CollapsingHeader::new("Create")
                            .default_open(true)
                            .show(ui, |ui| {
                                CreateWidget::new(&mut events).show(ui);
                            });
                        ui.separator();
                        if ui.add(Button::new("Return to site editor")).clicked() {
                            events.app_state.set(AppState::SiteEditor).ok();
                        }
                    });
                });
        });

    egui::TopBottomPanel::bottom("log_console")
        .resizable(true)
        .min_height(30.)
        .max_height(300.)
        .show(egui_context.ctx_mut(), |ui| {
            ui.add_space(10.0);
            ConsoleWidget::new(&mut events).show(ui);
        });

    top_menu_bar(
        &mut egui_context,
        &mut events.file_events,
        &mut events.visibility_parameters,
    );

    let egui_context = egui_context.ctx_mut();
    let ui_has_focus = egui_context.wants_pointer_input()
        || egui_context.wants_keyboard_input()
        || egui_context.is_pointer_over_area();

    if let Some(picking_blocker) = &mut picking_blocker {
        picking_blocker.ui = ui_has_focus;
    }

    if ui_has_focus {
        // If the UI has focus and there were no hover events emitted by the UI,
        // then we should emit a None hover event
        if events.request.hover.is_empty() {
            events.request.hover.send(Hover(None));
        }
    }
}

fn site_visualizer_ui_layout(
    mut egui_context: ResMut<EguiContext>,
    mut picking_blocker: Option<ResMut<PickingBlockers>>,
    inspector_params: InspectorParams,
    mut events: AppEvents,
    levels: LevelParams,
) {
    egui::SidePanel::right("right_panel")
        .resizable(true)
        .default_width(300.0)
        .show(egui_context.ctx_mut(), |ui| {
            egui::ScrollArea::both()
                .auto_shrink([false, false])
                .show(ui, |ui| {
                    ui.vertical(|ui| {
                        CollapsingHeader::new("Levels")
                            .default_open(true)
                            .show(ui, |ui| {
                                ViewLevels::new(&levels, &mut events).show(ui);
                            });
                        ui.separator();
                        if ui.add(Button::new("Align levels")).clicked() {
                            events.align_site.send(AlignSiteDrawings(
                                events.request.current_workspace.root.unwrap(),
                            ));
                        }
                        if ui.add(Button::new("Return to site editor")).clicked() {
                            events.app_state.set(AppState::SiteEditor).ok();
                        }
                    });
                });
        });

    egui::TopBottomPanel::bottom("log_console")
        .resizable(true)
        .min_height(30.)
        .max_height(300.)
        .show(egui_context.ctx_mut(), |ui| {
            ui.add_space(10.0);
            ConsoleWidget::new(&mut events).show(ui);
        });

    top_menu_bar(
        &mut egui_context,
        &mut events.file_events,
        &mut events.visibility_parameters,
    );

    let egui_context = egui_context.ctx_mut();
    let ui_has_focus = egui_context.wants_pointer_input()
        || egui_context.wants_keyboard_input()
        || egui_context.is_pointer_over_area();

    if let Some(picking_blocker) = &mut picking_blocker {
        picking_blocker.ui = ui_has_focus;
    }

    if ui_has_focus {
        // If the UI has focus and there were no hover events emitted by the UI,
        // then we should emit a None hover event
        if events.request.hover.is_empty() {
            events.request.hover.send(Hover(None));
        }
    }
}

fn workcell_ui_layout(
    mut egui_context: ResMut<EguiContext>,
    mut picking_blocker: Option<ResMut<PickingBlockers>>,
    inspector_params: InspectorParams,
    mut events: AppEvents,
) {
    egui::SidePanel::right("right_panel")
        .resizable(true)
        .show(egui_context.ctx_mut(), |ui| {
            egui::ScrollArea::both()
                .auto_shrink([false, false])
                .show(ui, |ui| {
                    ui.vertical(|ui| {
                        CollapsingHeader::new("Inspect")
                            .default_open(true)
                            .show(ui, |ui| {
                                InspectorWidget::new(&inspector_params, &mut events).show(ui);
                            });
                        ui.separator();
                        CollapsingHeader::new("Create")
                            .default_open(true)
                            .show(ui, |ui| {
                                CreateWidget::new(&mut events).show(ui);
                            });
                        ui.separator();
                    });
                });
        });

    egui::TopBottomPanel::bottom("log_console")
        .resizable(true)
        .min_height(30.)
        .max_height(300.)
        .show(egui_context.ctx_mut(), |ui| {
            ui.add_space(10.0);
            ConsoleWidget::new(&mut events).show(ui);
        });

    top_menu_bar(
        &mut egui_context,
        &mut events.file_events,
        &mut events.visibility_parameters,
    );

    let egui_context = egui_context.ctx_mut();
    let ui_has_focus = egui_context.wants_pointer_input()
        || egui_context.wants_keyboard_input()
        || egui_context.is_pointer_over_area();

    if let Some(picking_blocker) = &mut picking_blocker {
        picking_blocker.ui = ui_has_focus;
    }

    if ui_has_focus {
        // If the UI has focus and there were no hover events emitted by the UI,
        // then we should emit a None hover event
        if events.request.hover.is_empty() {
            events.request.hover.send(Hover(None));
        }
    }
}

fn init_ui_style(mut egui_context: ResMut<EguiContext>) {
    // I think the default egui dark mode text color is too dim, so this changes
    // it to a brighter white.
    let mut visuals = egui::Visuals::dark();
    visuals.override_text_color = Some(egui::Color32::from_rgb(250, 250, 250));
    egui_context.ctx_mut().set_visuals(visuals);
}<|MERGE_RESOLUTION|>--- conflicted
+++ resolved
@@ -24,17 +24,10 @@
     occupancy::CalculateGrid,
     recency::ChangeRank,
     site::{
-<<<<<<< HEAD
-        AlignLevelDrawings, AssociatedGraphs, Change, ConsiderAssociatedGraph, ConsiderLocationTag,
-        CurrentLevel, Delete, DrawingMarker, ExportLights, GlobalDrawingVisibility,
-        GlobalFloorVisibility, LayerVisibility, PhysicalLightToggle, SaveNavGraphs, ScaleDrawing,
-        SiteState, Texture, ToggleLiftDoorAvailability,
-=======
         AlignLevelDrawings, AlignSiteDrawings, AssociatedGraphs, Change, ConsiderAssociatedGraph,
         ConsiderLocationTag, CurrentLevel, Delete, DrawingMarker, ExportLights,
         GlobalDrawingVisibility, GlobalFloorVisibility, LayerVisibility, PhysicalLightToggle,
-        SaveNavGraphs, ScaleDrawing, SiteState, ToggleLiftDoorAvailability,
->>>>>>> dc0406ed
+        SaveNavGraphs, ScaleDrawing, SiteState, Texture, ToggleLiftDoorAvailability,
     },
     AppState, CreateNewWorkspace, CurrentWorkspace, LoadWorkspace, SaveWorkspace,
 };
@@ -231,6 +224,15 @@
     resources: VisibilityResources<'w, 's>,
 }
 
+#[derive(SystemParam)]
+pub struct DrawingParams<'w, 's> {
+    pub is_primary: EventWriter<'w, 's, Change<IsPrimary>>,
+    pub distance: EventWriter<'w, 's, Change<Distance>>,
+    pub scale_drawing: EventWriter<'w, 's, ScaleDrawing>,
+    pub align_drawings: EventWriter<'w, 's, AlignLevelDrawings>,
+    pub align_site: EventWriter<'w, 's, AlignSiteDrawings>,
+}
+
 /// We collect all the events into its own SystemParam because we are not
 /// allowed to receive more than one EventWriter of a given type per system call
 /// (for borrow-checker reasons). Bundling them all up into an AppEvents
@@ -255,15 +257,8 @@
     pub pending_drawings:
         Query<'w, 's, (Entity, &'static AssetSource), (With<Pending>, With<DrawingMarker>)>,
     // TODO(luca) put this into change once the 16 size limit is lifted in bevy 0.10
-    pub is_primary: EventWriter<'w, 's, Change<IsPrimary>>,
-    pub distance: EventWriter<'w, 's, Change<Distance>>,
-    pub scale_drawing: EventWriter<'w, 's, ScaleDrawing>,
-    pub align_drawings: EventWriter<'w, 's, AlignLevelDrawings>,
-<<<<<<< HEAD
+    pub drawing_params: DrawingParams<'w, 's>,
     pub texture: EventWriter<'w, 's, Change<Texture>>,
-=======
-    pub align_site: EventWriter<'w, 's, AlignSiteDrawings>,
->>>>>>> dc0406ed
 }
 
 fn site_ui_layout(
@@ -456,7 +451,7 @@
                             });
                         ui.separator();
                         if ui.add(Button::new("Align levels")).clicked() {
-                            events.align_site.send(AlignSiteDrawings(
+                            events.drawing_params.align_site.send(AlignSiteDrawings(
                                 events.request.current_workspace.root.unwrap(),
                             ));
                         }
