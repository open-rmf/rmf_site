/*
 * Copyright (C) 2022 Open Source Robotics Foundation
 *
 * Licensed under the Apache License, Version 2.0 (the "License");
 * you may not use this file except in compliance with the License.
 * You may obtain a copy of the License at
 *
 *     http://www.apache.org/licenses/LICENSE-2.0
 *
 * Unless required by applicable law or agreed to in writing, software
 * distributed under the License is distributed on an "AS IS" BASIS,
 * WITHOUT WARRANTIES OR CONDITIONS OF ANY KIND, either express or implied.
 * See the License for the specific language governing permissions and
 * limitations under the License.
 *
*/

use crate::{
    recency::RecencyRanking,
    site::{
        Change, CurrentWorkspace, Delete, DisplayColor, ImportNavGraphs, NameInSite, NavGraph,
        NavGraphMarker, SaveNavGraphs, DEFAULT_NAV_GRAPH_COLORS,
    },
    widgets::{inspector::color_edit, AppEvents, Icons, MoveLayer},
    Autoload,
};
use bevy::{
    ecs::system::SystemParam,
    prelude::*,
    tasks::{AsyncComputeTaskPool, Task},
};
use bevy_egui::egui::{ImageButton, Ui};
use futures_lite::future;

#[cfg(not(target_arch = "wasm32"))]
use rfd::AsyncFileDialog;

#[derive(Resource)]
pub struct NavGraphDisplay {
    pub color: Option<[f32; 4]>,
    pub name: String,
    pub removing: bool,
    pub choosing_file_for_export: Option<Task<Option<std::path::PathBuf>>>,
    pub export_file: Option<std::path::PathBuf>,
    pub choosing_file_to_import: Option<Task<Option<(std::path::PathBuf, ImportNavGraphs)>>>,
}

impl FromWorld for NavGraphDisplay {
    fn from_world(world: &mut World) -> Self {
        let export_file = world
            .get_resource::<Autoload>()
            .map(|a| a.import.clone())
            .flatten();
        Self {
            color: None,
            name: "<Unnamed>".to_string(),
            removing: false,
            choosing_file_for_export: None,
            export_file,
            choosing_file_to_import: None,
        }
    }
}

#[derive(SystemParam)]
pub struct NavGraphParams<'w, 's> {
    pub ranking: Query<'w, 's, &'static RecencyRanking<NavGraphMarker>>,
    pub graphs: Query<
        'w,
        's,
        (
            &'static NameInSite,
            &'static DisplayColor,
            &'static Visibility,
        ),
        With<NavGraphMarker>,
    >,
    pub icons: Res<'w, Icons>,
}

pub struct ViewNavGraphs<'a, 'w1, 's1, 'w2, 's2> {
    params: &'a NavGraphParams<'w1, 's1>,
    events: &'a mut AppEvents<'w2, 's2>,
}

impl<'a, 'w1, 's1, 'w2, 's2> ViewNavGraphs<'a, 'w1, 's1, 'w2, 's2> {
    pub fn new(params: &'a NavGraphParams<'w1, 's1>, events: &'a mut AppEvents<'w2, 's2>) -> Self {
        Self { params, events }
    }

<<<<<<< HEAD
    pub fn show(
        self,
        ui: &mut Ui,
        open_sites: &Query<Entity, With<rmf_site_format::SiteProperties>>,
    ) {
        let graphs = {
            let mut graphs: SmallVec<[(Entity, &NameInSite, &DisplayColor, &Visibility); 10]> =
                SmallVec::from_iter(self.params.graphs.iter());
            graphs.sort_by(|(a, _, _, _), (b, _, _, _)| a.cmp(b));
            graphs
=======
    pub fn show(self, ui: &mut Ui) {
        let ranking = match self.events.request.current_site.0 {
            Some(c) => match self.params.ranking.get(c) {
                Ok(r) => r,
                Err(_) => return,
            },
            None => return,
>>>>>>> 9cacf83f
        };
        let graph_count = ranking.len();

        ui.horizontal(|ui| {
            if self.events.display.nav_graph.removing {
                if ui
                    .button("View")
                    .on_hover_text("Toggle visibility of graphs")
                    .clicked()
                {
                    self.events.display.nav_graph.removing = false;
                }
                ui.label("Remove");
            } else {
                ui.label("View");
                if ui
                    .button("Remove")
                    .on_hover_text("Choose a graph to remove")
                    .clicked()
                {
                    self.events.display.nav_graph.removing = true;
                }
            }
        });

        ui.horizontal(|ui| {
            let add = ui.button("Add").clicked();
            if self.events.display.nav_graph.color.is_none() {
                let next_color_index = graph_count % DEFAULT_NAV_GRAPH_COLORS.len();
                self.events.display.nav_graph.color =
                    Some(DEFAULT_NAV_GRAPH_COLORS[next_color_index]);
            }
            if let Some(color) = &mut self.events.display.nav_graph.color {
                color_edit(ui, color);
            }
            ui.text_edit_singleline(&mut self.events.display.nav_graph.name);
            if add {
                self.events
                    .commands
                    .spawn(SpatialBundle::default())
                    .insert(NavGraph {
                        name: NameInSite(self.events.display.nav_graph.name.clone()),
                        color: DisplayColor(self.events.display.nav_graph.color.unwrap().clone()),
                        marker: Default::default(),
                    });
                self.events.display.nav_graph.color = None;
            }
        });

        for e in ranking.iter().rev() {
            let e = *e;
            let (name, color, vis) = match self.params.graphs.get(e) {
                Ok(g) => g,
                Err(_) => continue,
            };
            ui.horizontal(|ui| {
                if self.events.display.nav_graph.removing {
                    if ui
                        .add(ImageButton::new(self.params.icons.trash.egui(), [18., 18.]))
                        .clicked()
                    {
                        self.events.request.delete.send(Delete::new(e));
                        self.events.display.nav_graph.removing = false;
                    }
                } else {
                    let mut is_visible = vis.is_visible;
                    if ui
                        .checkbox(&mut is_visible, "")
                        .on_hover_text(if vis.is_visible {
                            "Make this graph invisible"
                        } else {
                            "Make this graph visible"
                        })
                        .changed()
                    {
                        self.events
                            .change
                            .visibility
                            .send(Change::new(Visibility { is_visible }, e));
                    }
                }

                MoveLayer::to_top(e, &mut self.events.layers.nav_graphs, &self.params.icons)
                    .show(ui);

                MoveLayer::up(e, &mut self.events.layers.nav_graphs, &self.params.icons).show(ui);

                MoveLayer::down(e, &mut self.events.layers.nav_graphs, &self.params.icons).show(ui);

                MoveLayer::to_bottom(e, &mut self.events.layers.nav_graphs, &self.params.icons)
                    .show(ui);

                let mut new_color = color.0;
                color_edit(ui, &mut new_color);
                if new_color != color.0 {
                    self.events
                        .change
                        .color
                        .send(Change::new(DisplayColor(new_color), e));
                }

                let mut new_name = name.0.clone();
                if ui.text_edit_singleline(&mut new_name).changed() {
                    self.events
                        .change
                        .name
                        .send(Change::new(NameInSite(new_name), e));
                }
            });
        }

        #[cfg(not(target_arch = "wasm32"))]
        {
            ui.separator();
            if ui.button("Import Graphs...").clicked() {
                match self.events.request.current_workspace.to_site(open_sites) {
                    Some(into_site) => {
                        match &self.events.display.nav_graph.choosing_file_to_import {
                            Some(_) => {
                                println!("A file is already being chosen!");
                            }
                            None => {
                                let future = AsyncComputeTaskPool::get().spawn(async move {
                                    let file = match AsyncFileDialog::new().pick_file().await {
                                        Some(file) => file,
                                        None => return None,
                                    };

                                    match rmf_site_format::Site::from_bytes(&file.read().await) {
                                        Ok(from_site) => Some((
                                            file.path().to_owned(),
                                            ImportNavGraphs {
                                                into_site,
                                                from_site,
                                            },
                                        )),
                                        Err(err) => {
                                            println!("Unable to parse file:\n{err}");
                                            None
                                        }
                                    }
                                });
                                self.events.display.nav_graph.choosing_file_to_import =
                                    Some(future);
                            }
                        }
                    }
                    None => {
                        println!("DEV ERROR: No current site??");
                    }
                }
            }
            ui.separator();
            ui.horizontal(|ui| {
                if let Some(export_file) = &self.events.display.nav_graph.export_file {
                    if ui.button("Export").clicked() {
                        if let Some(current_site) =
                            self.events.request.current_workspace.to_site(open_sites)
                        {
                            self.events.request.save_nav_graphs.send(SaveNavGraphs {
                                site: current_site,
                                to_file: export_file.clone(),
                            })
                        } else {
                            println!("No current site??");
                        }
                    }
                }
                if ui.button("Export Graphs As...").clicked() {
                    match &self.events.display.nav_graph.choosing_file_for_export {
                        Some(_) => {
                            println!("A file is already being chosen!");
                        }
                        None => {
                            let future = AsyncComputeTaskPool::get().spawn(async move {
                                let file = match AsyncFileDialog::new().save_file().await {
                                    Some(file) => file,
                                    None => return None,
                                };
                                Some(file.path().to_path_buf())
                            });
                            self.events.display.nav_graph.choosing_file_for_export = Some(future);
                        }
                    }
                }
            });
            if let Some(export_file) = &self.events.display.nav_graph.export_file {
                if let Some(export_file) = export_file.as_os_str().to_str() {
                    ui.horizontal(|ui| {
                        ui.label("Chosen file:");
                        ui.label(export_file);
                    });
                }
            }
        }
    }
}

pub fn resolve_nav_graph_import_export_files(
    mut nav_graph_display: ResMut<NavGraphDisplay>,
    mut save_nav_graphs: EventWriter<SaveNavGraphs>,
    mut import_nav_graphs: EventWriter<ImportNavGraphs>,
    open_sites: Query<Entity, With<rmf_site_format::SiteProperties>>,
    current_workspace: Res<CurrentWorkspace>,
) {
    if 'resolved: {
        if let Some(task) = &mut nav_graph_display.choosing_file_for_export {
            if let Some(result) = future::block_on(future::poll_once(task)) {
                if let Some(result) = result {
                    if let Some(current_site) = current_workspace.to_site(&open_sites) {
                        save_nav_graphs.send(SaveNavGraphs {
                            site: current_site,
                            to_file: result.clone(),
                        });
                    }
                    nav_graph_display.export_file = Some(result)
                }

                break 'resolved true;
            }
        }
        false
    } {
        nav_graph_display.choosing_file_for_export = None;
    }

    if 'resolved: {
        if let Some(task) = &mut nav_graph_display.choosing_file_to_import {
            if let Some(result) = future::block_on(future::poll_once(task)) {
                if let Some((path, request)) = result {
                    import_nav_graphs.send(request);
                    nav_graph_display.export_file = Some(path);
                }

                break 'resolved true;
            }
        }
        false
    } {
        nav_graph_display.choosing_file_to_import = None;
    }
}<|MERGE_RESOLUTION|>--- conflicted
+++ resolved
@@ -19,7 +19,7 @@
     recency::RecencyRanking,
     site::{
         Change, CurrentWorkspace, Delete, DisplayColor, ImportNavGraphs, NameInSite, NavGraph,
-        NavGraphMarker, SaveNavGraphs, DEFAULT_NAV_GRAPH_COLORS,
+        NavGraphMarker, SaveNavGraphs, SiteProperties, DEFAULT_NAV_GRAPH_COLORS,
     },
     widgets::{inspector::color_edit, AppEvents, Icons, MoveLayer},
     Autoload,
@@ -88,26 +88,13 @@
         Self { params, events }
     }
 
-<<<<<<< HEAD
-    pub fn show(
-        self,
-        ui: &mut Ui,
-        open_sites: &Query<Entity, With<rmf_site_format::SiteProperties>>,
-    ) {
-        let graphs = {
-            let mut graphs: SmallVec<[(Entity, &NameInSite, &DisplayColor, &Visibility); 10]> =
-                SmallVec::from_iter(self.params.graphs.iter());
-            graphs.sort_by(|(a, _, _, _), (b, _, _, _)| a.cmp(b));
-            graphs
-=======
-    pub fn show(self, ui: &mut Ui) {
-        let ranking = match self.events.request.current_site.0 {
+    pub fn show(self, ui: &mut Ui, open_sites: &Query<Entity, With<SiteProperties>>) {
+        let ranking = match self.events.request.current_workspace.root {
             Some(c) => match self.params.ranking.get(c) {
                 Ok(r) => r,
                 Err(_) => return,
             },
             None => return,
->>>>>>> 9cacf83f
         };
         let graph_count = ranking.len();
 
