--- conflicted
+++ resolved
@@ -94,11 +94,7 @@
         Self { params, events }
     }
 
-<<<<<<< HEAD
-    pub fn show(self, ui: &mut Ui, open_sites: &Query<Entity, With<SiteProperties<Entity>>>) {
-=======
     pub fn show(self, ui: &mut Ui, open_sites: &Query<Entity, With<NameOfSite>>) {
->>>>>>> b4e7e696
         let ranking = match self.events.request.current_workspace.root {
             Some(c) => match self.params.ranking.get(c) {
                 Ok(r) => r,
@@ -323,11 +319,7 @@
     mut nav_graph_display: ResMut<NavGraphDisplay>,
     mut save_nav_graphs: EventWriter<SaveNavGraphs>,
     mut import_nav_graphs: EventWriter<ImportNavGraphs>,
-<<<<<<< HEAD
-    open_sites: Query<Entity, With<SiteProperties<Entity>>>,
-=======
     open_sites: Query<Entity, With<NameOfSite>>,
->>>>>>> b4e7e696
     current_workspace: Res<CurrentWorkspace>,
 ) {
     if 'resolved: {
