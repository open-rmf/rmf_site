/*
 * Copyright (C) 2022 Open Source Robotics Foundation
 *
 * Licensed under the Apache License, Version 2.0 (the "License");
 * you may not use this file except in compliance with the License.
 * You may obtain a copy of the License at
 *
 *     http://www.apache.org/licenses/LICENSE-2.0
 *
 * Unless required by applicable law or agreed to in writing, software
 * distributed under the License is distributed on an "AS IS" BASIS,
 * WITHOUT WARRANTIES OR CONDITIONS OF ANY KIND, either express or implied.
 * See the License for the specific language governing permissions and
 * limitations under the License.
 *
*/

use crate::{
    site::FloorVisibility,
    recency::RankAdjustment,
};
use bevy::prelude::*;
use bevy_egui::{egui::TextureId, EguiContext};
use rmf_site_format::AssetSource;

struct IconBuilder(Handle<Image>);
impl IconBuilder {
    pub fn new(
        name: &str,
        asset_server: &AssetServer,
    ) -> Self {
        Self(asset_server.load(
            &String::from(&AssetSource::Remote(name.to_owned()))
        ))
    }

    pub fn build(self, egui_context: &mut EguiContext) -> Icon {
        let egui_handle = egui_context.add_image(self.0.clone());
        Icon {
            bevy_handle: self.0,
            egui_handle,
        }
    }
}

#[derive(Clone, Debug)]
pub struct Icon {
    pub bevy_handle: Handle<Image>,
    pub egui_handle: TextureId,
}

impl Icon {
    pub fn egui(&self) -> TextureId {
        self.egui_handle
    }
}

// TODO(MXG): Create a struct to manage bevy-egui image pairs
#[derive(Clone, Debug, Resource)]
pub struct Icons {
    pub select: Icon,
    pub edit: Icon,
    pub trash: Icon,
    pub layer_up: Icon,
    pub layer_down: Icon,
    pub layer_to_top: Icon,
    pub layer_to_bottom: Icon,
    pub opaque: Icon,
    pub alpha: Icon,
    pub hidden: Icon,
    pub global: Icon,
}

impl FromWorld for Icons {
    fn from_world(world: &mut World) -> Self {
        let asset_server = world.get_resource::<AssetServer>().unwrap();
<<<<<<< HEAD
        let select = IconBuilder::new("textures/select.png", &asset_server);
        let edit = IconBuilder::new("textures/edit.png", &asset_server);
        let trash = IconBuilder::new("textures/trash.png", &asset_server);
        let layer_up = IconBuilder::new("textures/up.png", &asset_server);
        let layer_down = IconBuilder::new("textures/down.png", &asset_server);
        let layer_to_top = IconBuilder::new("textures/to_top.png", &asset_server);
        let layer_to_bottom = IconBuilder::new("textures/to_bottom.png", &asset_server);
        let opaque = IconBuilder::new("textures/opaque.png", &asset_server);
        let alpha = IconBuilder::new("textures/alpha.png", &asset_server);
        let hidden = IconBuilder::new("textures/hidden.png", &asset_server);
        let global = IconBuilder::new("textures/global.png", &asset_server);
=======
        let bevy_select = asset_server.load(&String::from(&AssetSource::Bundled(
            "textures/select.png".to_string(),
        )));
        let bevy_edit = asset_server.load(&String::from(&AssetSource::Bundled(
            "textures/edit.png".to_string(),
        )));
        let bevy_trash = asset_server.load(&String::from(&AssetSource::Bundled(
            "textures/trash.png".to_string(),
        )));
>>>>>>> 1b695240

        // Note: Building the icons is a two-stage process because we cannot
        // get the mutable EguiContext resource at the same time as the
        // immutable AssetServer resource.
        let mut egui_context = world.get_resource_mut::<EguiContext>().unwrap();
        Self {
            select: select.build(&mut egui_context),
            edit: edit.build(&mut egui_context),
            trash: trash.build(&mut egui_context),
            layer_up: layer_up.build(&mut egui_context),
            layer_down: layer_down.build(&mut egui_context),
            layer_to_top: layer_to_top.build(&mut egui_context),
            layer_to_bottom: layer_to_bottom.build(&mut egui_context),
            opaque: opaque.build(&mut egui_context),
            alpha: alpha.build(&mut egui_context),
            hidden: hidden.build(&mut egui_context),
            global: global.build(&mut egui_context),
        }
    }
}

impl Icons {
    pub fn floor_visibility_of(&self, vis: Option<FloorVisibility>) -> TextureId {
        match vis {
            Some(v) => {
                match v {
                    FloorVisibility::Opaque => self.opaque.egui(),
                    FloorVisibility::Alpha(_) => self.alpha.egui(),
                    FloorVisibility::Hidden => self.hidden.egui(),
                }
            }
            None => self.global.egui(),
        }
    }

    pub fn move_rank(&self, adjustment: RankAdjustment) -> TextureId {
        match adjustment {
            RankAdjustment::Delta(delta) => {
                if delta < 0 {
                    self.layer_down.egui()
                } else {
                    self.layer_up.egui()
                }
            }
            RankAdjustment::ToTop => self.layer_to_top.egui(),
            RankAdjustment::ToBottom => self.layer_to_bottom.egui(),
        }
    }
}<|MERGE_RESOLUTION|>--- conflicted
+++ resolved
@@ -30,7 +30,7 @@
         asset_server: &AssetServer,
     ) -> Self {
         Self(asset_server.load(
-            &String::from(&AssetSource::Remote(name.to_owned()))
+            &String::from(&AssetSource::Bundled(name.to_owned()))
         ))
     }
 
@@ -74,7 +74,6 @@
 impl FromWorld for Icons {
     fn from_world(world: &mut World) -> Self {
         let asset_server = world.get_resource::<AssetServer>().unwrap();
-<<<<<<< HEAD
         let select = IconBuilder::new("textures/select.png", &asset_server);
         let edit = IconBuilder::new("textures/edit.png", &asset_server);
         let trash = IconBuilder::new("textures/trash.png", &asset_server);
@@ -86,17 +85,6 @@
         let alpha = IconBuilder::new("textures/alpha.png", &asset_server);
         let hidden = IconBuilder::new("textures/hidden.png", &asset_server);
         let global = IconBuilder::new("textures/global.png", &asset_server);
-=======
-        let bevy_select = asset_server.load(&String::from(&AssetSource::Bundled(
-            "textures/select.png".to_string(),
-        )));
-        let bevy_edit = asset_server.load(&String::from(&AssetSource::Bundled(
-            "textures/edit.png".to_string(),
-        )));
-        let bevy_trash = asset_server.load(&String::from(&AssetSource::Bundled(
-            "textures/trash.png".to_string(),
-        )));
->>>>>>> 1b695240
 
         // Note: Building the icons is a two-stage process because we cannot
         // get the mutable EguiContext resource at the same time as the
