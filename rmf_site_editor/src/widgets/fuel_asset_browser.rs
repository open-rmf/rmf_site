/*
 * Copyright (C) 2024 Open Source Robotics Foundation
 *
 * Licensed under the Apache License, Version 2.0 (the "License");
 * you may not use this file except in compliance with the License.
 * You may obtain a copy of the License at
 *
 *     http://www.apache.org/licenses/LICENSE-2.0
 *
 * Unless required by applicable law or agreed to in writing, software
 * distributed under the License is distributed on an "AS IS" BASIS,
 * WITHOUT WARRANTIES OR CONDITIONS OF ANY KIND, either express or implied.
 * See the License for the specific language governing permissions and
 * limitations under the License.
 *
*/

use crate::{
<<<<<<< HEAD
    interaction::ModelPreviewCamera,
    site::{
        AssetSource, FuelClient, Model, ModelDescriptionBundle, ModelProperty, NameInSite, Scale,
        SetFuelApiKey, UpdateFuelCache,
    },
    widgets::prelude::*,
    CurrentWorkspace,
=======
    interaction::{ModelPreviewCamera, ObjectPlacement, PlaceableObject, Selection},
    site::{AssetSource, CurrentLevel, FuelClient, Model, SetFuelApiKey, UpdateFuelCache},
    widgets::prelude::*,
    AppState, CurrentWorkspace,
>>>>>>> f4bed772
};
use bevy::{ecs::system::SystemParam, prelude::*};
use bevy_egui::egui::{self, Button, ComboBox, ImageSource, RichText, ScrollArea, Ui, Window};
use gz_fuel::FuelModel;

/// Add a [`FuelAssetBrowser`] widget to your application.
#[derive(Default)]
pub struct FuelAssetBrowserPlugin {}

impl Plugin for FuelAssetBrowserPlugin {
    fn build(&self, app: &mut App) {
        app.init_resource::<AssetGalleryStatus>();
        let panel = PanelWidget::new(fuel_asset_browser_panel, &mut app.world);
        let widget = Widget::new::<FuelAssetBrowser>(&mut app.world);
        app.world.spawn((panel, widget));
    }
}

/// Filters applied to models in the fuel list
#[derive(Default)]
pub struct ShowAssetFilters {
    pub owner: Option<String>,
    pub recall_owner: Option<String>,
    pub tag: Option<String>,
    pub recall_tag: Option<String>,
    pub private: Option<bool>,
    pub recall_private: Option<bool>,
}

/// Used to indicate whether to show or hide the [`FuelAssetBrowser`].
#[derive(Resource, Default)]
pub struct AssetGalleryStatus {
    pub show: bool,
    pub selected: Option<FuelModel>,
    pub cached_owners: Option<Vec<String>>,
    pub cached_tags: Option<Vec<String>>,
    pub filters: ShowAssetFilters,
    pub proposed_api_key: String,
    pub fetching_cache: bool,
    pub show_api_window: bool,
}

/// A widget for browsing models that can be downloaded from fuel.
///
/// This is part of the [`StandardUiPlugin`][1]. If you are not using the
/// `StandardUiPlugin` then it is recommended that you use the
/// [`FuelAssetBrowserPlugin`] to add this to the editor.
///
/// [1]: crate::widgets::StandardUiPlugin
#[derive(SystemParam)]
pub struct FuelAssetBrowser<'w, 's> {
    fuel_client: ResMut<'w, FuelClient>,
    // TODO(luca) refactor to see whether we need
    current_workspace: Res<'w, CurrentWorkspace>,
    asset_gallery_status: ResMut<'w, AssetGalleryStatus>,
    model_preview_camera: Res<'w, ModelPreviewCamera>,
    update_cache: EventWriter<'w, UpdateFuelCache>,
    set_api_key: EventWriter<'w, SetFuelApiKey>,
    commands: Commands<'w, 's>,
<<<<<<< HEAD
=======
    place_object: ObjectPlacement<'w, 's>,
    current_workspace: Res<'w, CurrentWorkspace>,
    current_selection: Res<'w, Selection>,
    current_level: Res<'w, CurrentLevel>,
    app_state: Res<'w, State<AppState>>,
>>>>>>> f4bed772
}

fn fuel_asset_browser_panel(In(input): In<PanelWidgetInput>, world: &mut World) {
    if world.resource::<AssetGalleryStatus>().show {
        egui::SidePanel::left("asset_gallery")
            .resizable(true)
            .min_width(320.0)
            .show(&input.context, |ui| {
                if let Err(err) = world.try_show(input.id, ui) {
                    error!("Unable to display asset gallery: {err:?}");
                }
            });
    }
}

impl<'w, 's> WidgetSystem for FuelAssetBrowser<'w, 's> {
    fn show(_: (), ui: &mut Ui, state: &mut SystemState<Self>, world: &mut World) {
        let mut params = state.get_mut(world);
        params.show_widget(ui);
    }
}

impl<'w, 's> FuelAssetBrowser<'w, 's> {
    pub fn show_widget(&mut self, ui: &mut Ui) {
        let fuel_client = &mut self.fuel_client;
        let gallery_status = &mut self.asset_gallery_status;
        ui.label(RichText::new("Asset Gallery").size(18.0));
        ui.add_space(10.0);
        match &fuel_client.models {
            Some(models) => {
                // Note, unwraps here are safe because the client will return None only if models
                // are not populated which will not happen in this match branch
                let owner_filter = gallery_status.filters.owner.clone();
                let mut owner_filter_enabled = owner_filter.is_some();
                ui.label(RichText::new("Filters").size(14.0));
                ui.add_space(5.0);
                ui.horizontal(|ui| {
                    ui.checkbox(&mut owner_filter_enabled, "Owners");
                    gallery_status.filters.owner = match owner_filter_enabled {
                        true => {
                            let owners = gallery_status
                                .cached_owners
                                .clone()
                                .or_else(|| fuel_client.get_owners())
                                .unwrap();
                            let mut selected = match &owner_filter {
                                Some(s) => s.clone(),
                                None => gallery_status
                                    .filters
                                    .recall_owner
                                    .clone()
                                    .unwrap_or(owners[0].clone()),
                            };
                            ComboBox::from_id_source("Asset Owner Filter")
                                .selected_text(selected.clone())
                                .show_ui(ui, |ui| {
                                    for owner in owners.into_iter() {
                                        ui.selectable_value(&mut selected, owner.clone(), owner);
                                    }
                                    ui.end_row();
                                });
                            gallery_status.filters.recall_owner = Some(selected.clone());
                            Some(selected)
                        }
                        false => None,
                    };
                });

                let tag_filter = gallery_status.filters.tag.clone();
                let mut tag_filter_enabled = tag_filter.is_some();
                ui.horizontal(|ui| {
                    ui.checkbox(&mut tag_filter_enabled, "Tags");
                    gallery_status.filters.tag = match tag_filter_enabled {
                        true => {
                            let tags = gallery_status
                                .cached_tags
                                .clone()
                                .or_else(|| fuel_client.get_tags())
                                .unwrap();
                            let mut selected = match &tag_filter {
                                Some(s) => s.clone(),
                                None => gallery_status
                                    .filters
                                    .recall_tag
                                    .clone()
                                    .unwrap_or(tags[0].clone()),
                            };
                            ComboBox::from_id_source("Asset Tag Filter")
                                .selected_text(selected.clone())
                                .show_ui(ui, |ui| {
                                    for tag in tags.into_iter() {
                                        ui.selectable_value(&mut selected, tag.clone(), tag);
                                    }
                                    ui.end_row();
                                });
                            gallery_status.filters.recall_tag = Some(selected.clone());
                            Some(selected)
                        }
                        false => None,
                    };
                });

                let private_filter = gallery_status.filters.private.clone();
                let mut private_filter_enabled = private_filter.is_some();
                ui.horizontal(|ui| {
                    ui.checkbox(&mut private_filter_enabled, "Private");
                    gallery_status.filters.private = match private_filter_enabled {
                        true => {
                            let mut selected = match &private_filter {
                                Some(s) => s.clone(),
                                None => gallery_status.filters.recall_private.unwrap_or(false),
                            };
                            ComboBox::from_id_source("Asset Private Filter")
                                .selected_text(selected.to_string())
                                .show_ui(ui, |ui| {
                                    for private in [true, false].into_iter() {
                                        ui.selectable_value(
                                            &mut selected,
                                            private,
                                            private.to_string(),
                                        );
                                    }
                                    ui.end_row();
                                });
                            gallery_status.filters.recall_private = Some(selected);
                            Some(selected)
                        }
                        false => None,
                    };
                });

                ui.add_space(10.0);

                // TODO(luca) should we cache the models by filters result to avoid calling at every
                // frame?
                let models = models
                    .iter()
                    .filter(|m| {
                        owner_filter.is_none()
                            | owner_filter.as_ref().is_some_and(|owner| m.owner == *owner)
                    })
                    .filter(|m| {
                        private_filter.is_none()
                            | private_filter
                                .as_ref()
                                .is_some_and(|private| m.private == *private)
                    })
                    .filter(|m| {
                        tag_filter.is_none()
                            | tag_filter.as_ref().is_some_and(|tag| m.tags.contains(&tag))
                    });

                ui.label(RichText::new("Models").size(14.0));
                ui.add_space(5.0);
                // Show models
                let mut new_selected = None;
                ScrollArea::vertical()
                    .max_height(300.0)
                    .auto_shrink([false, false])
                    .show(ui, |ui| {
                        for model in models {
                            let sel = gallery_status.selected.as_ref().is_some_and(|s| s == model);
                            if ui.selectable_label(sel, &model.name).clicked() {
                                new_selected = Some(model);
                            }
                        }
                    });
                ui.add_space(10.0);

                ui.image(ImageSource::Texture(
                    (self.model_preview_camera.egui_handle, [320.0, 240.0].into()).into(),
                ));
                ui.add_space(10.0);

                if gallery_status.selected.as_ref() != new_selected {
                    if let Some(selected) = new_selected {
                        // Set the model preview source to what is selected
                        let model_entity = self.model_preview_camera.model_entity;
                        let model = Model {
                            source: AssetSource::Remote(
                                selected.owner.clone() + "/" + &selected.name + "/model.sdf",
                            ),
                            ..default()
                        };
                        self.commands.entity(model_entity).insert(model);
                        gallery_status.selected = Some(selected.clone());
                    }
                }

                if let Some(selected) = &gallery_status.selected {
                    if ui.button("Load as Description").clicked() {
                        let model_description = ModelDescriptionBundle {
                            name: NameInSite(selected.owner.clone() + "/" + &selected.name),
                            source: ModelProperty(AssetSource::Remote(
                                selected.owner.clone() + "/" + &selected.name + "/model.sdf",
                            )),
                            scale: ModelProperty(Scale::default()),
                            ..Default::default()
                        };
<<<<<<< HEAD
                        if let Some(site_entity) = self.current_workspace.root {
                            self.commands
                                .spawn(model_description)
                                .set_parent(site_entity);
                        } else {
                            warn!("No current site found to load model description");
=======

                        match self.app_state.get() {
                            AppState::SiteEditor => {
                                if let Some(level) = self.current_level.0 {
                                    self.place_object.place_object_2d(model, level);
                                } else {
                                    warn!("Cannot spawn a model outside of a workspace");
                                }
                            }
                            AppState::WorkcellEditor => {
                                if let Some(workspace) = self.current_workspace.root {
                                    self.place_object.place_object_3d(
                                        PlaceableObject::Model(model),
                                        self.current_selection.0,
                                        workspace,
                                    );
                                } else {
                                    warn!("Cannot spawn a model outside of a workspace");
                                }
                            }
                            _ => {
                                warn!("Invalid mode for spawning a model: {:?}", &self.app_state);
                            }
>>>>>>> f4bed772
                        }
                    }
                }
            }
            None => {
                ui.label("No models found");
            }
        }
        ui.add_space(10.0);
        if gallery_status.show_api_window {
            Window::new("API Key").show(ui.ctx(), |ui| {
                ui.label("Key");
                ui.text_edit_singleline(&mut gallery_status.proposed_api_key);
                if ui.add(Button::new("Save")).clicked() {
                    // Take it to avoid leaking the information in the dialog
                    self.set_api_key
                        .send(SetFuelApiKey(gallery_status.proposed_api_key.clone()));
                    fuel_client.token = Some(std::mem::take(&mut gallery_status.proposed_api_key));
                    gallery_status.show_api_window = false;
                } else if ui.add(Button::new("Close")).clicked() {
                    gallery_status.proposed_api_key = Default::default();
                    gallery_status.show_api_window = false;
                }
            });
        }
        if ui.add(Button::new("Set API key")).clicked() {
            gallery_status.show_api_window = true;
        }
        if gallery_status.fetching_cache {
            ui.label("Updating model cache...");
        } else {
            if ui.add(Button::new("Update model cache")).clicked() {
                self.update_cache.send(UpdateFuelCache);
            }
        }
        if ui.add(Button::new("Close")).clicked() {
            gallery_status.show = false;
        }
    }
}<|MERGE_RESOLUTION|>--- conflicted
+++ resolved
@@ -16,20 +16,13 @@
 */
 
 use crate::{
-<<<<<<< HEAD
-    interaction::ModelPreviewCamera,
+    interaction::{ModelPreviewCamera, ObjectPlacement, PlaceableObject, Selection},
     site::{
-        AssetSource, FuelClient, Model, ModelDescriptionBundle, ModelProperty, NameInSite, Scale,
-        SetFuelApiKey, UpdateFuelCache,
+        AssetSource, CurrentLevel, FuelClient, Model, ModelDescriptionBundle,
+        ModelProperty, NameInSite, Scale, SetFuelApiKey, UpdateFuelCache,
     },
     widgets::prelude::*,
-    CurrentWorkspace,
-=======
-    interaction::{ModelPreviewCamera, ObjectPlacement, PlaceableObject, Selection},
-    site::{AssetSource, CurrentLevel, FuelClient, Model, SetFuelApiKey, UpdateFuelCache},
-    widgets::prelude::*,
     AppState, CurrentWorkspace,
->>>>>>> f4bed772
 };
 use bevy::{ecs::system::SystemParam, prelude::*};
 use bevy_egui::egui::{self, Button, ComboBox, ImageSource, RichText, ScrollArea, Ui, Window};
@@ -89,14 +82,10 @@
     update_cache: EventWriter<'w, UpdateFuelCache>,
     set_api_key: EventWriter<'w, SetFuelApiKey>,
     commands: Commands<'w, 's>,
-<<<<<<< HEAD
-=======
     place_object: ObjectPlacement<'w, 's>,
-    current_workspace: Res<'w, CurrentWorkspace>,
     current_selection: Res<'w, Selection>,
     current_level: Res<'w, CurrentLevel>,
     app_state: Res<'w, State<AppState>>,
->>>>>>> f4bed772
 }
 
 fn fuel_asset_browser_panel(In(input): In<PanelWidgetInput>, world: &mut World) {
@@ -296,30 +285,22 @@
                             scale: ModelProperty(Scale::default()),
                             ..Default::default()
                         };
-<<<<<<< HEAD
-                        if let Some(site_entity) = self.current_workspace.root {
-                            self.commands
-                                .spawn(model_description)
-                                .set_parent(site_entity);
-                        } else {
-                            warn!("No current site found to load model description");
-=======
 
                         match self.app_state.get() {
                             AppState::SiteEditor => {
                                 if let Some(level) = self.current_level.0 {
-                                    self.place_object.place_object_2d(model, level);
+                                    self.commands
+                                        .spawn(model_description)
+                                        .set_parent(level);
                                 } else {
                                     warn!("Cannot spawn a model outside of a workspace");
                                 }
                             }
                             AppState::WorkcellEditor => {
                                 if let Some(workspace) = self.current_workspace.root {
-                                    self.place_object.place_object_3d(
-                                        PlaceableObject::Model(model),
-                                        self.current_selection.0,
-                                        workspace,
-                                    );
+                                    self.commands
+                                        .spawn(model_description)
+                                        .set_parent(workspace);
                                 } else {
                                     warn!("Cannot spawn a model outside of a workspace");
                                 }
@@ -327,7 +308,6 @@
                             _ => {
                                 warn!("Invalid mode for spawning a model: {:?}", &self.app_state);
                             }
->>>>>>> f4bed772
                         }
                     }
                 }
