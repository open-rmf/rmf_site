--- conflicted
+++ resolved
@@ -26,13 +26,6 @@
 
 #[derive(SystemParam)]
 pub struct LayersParams<'w, 's> {
-<<<<<<< HEAD
-    pub floors: Query<'w, 's, &'static RecencyRanking<FloorMarker>>,
-    pub drawings: Query<'w, 's, &'static RecencyRanking<DrawingMarker>>,
-    pub layer_visibility: Query<'w, 's, &'static LayerVisibility>,
-    pub floor_semi_transparency: Res<'w, FloorSemiTransparency>,
-    pub drawing_semi_transparency: Res<'w, DrawingSemiTransparency>,
-=======
     pub floors: Query<
         'w,
         's,
@@ -65,7 +58,6 @@
             &'static GlobalDrawingVisibility,
         ),
     >,
->>>>>>> b4e7e696
     pub site_id: Query<'w, 's, Option<&'static SiteID>>,
     pub icons: Res<'w, Icons>,
     pub selection: Res<'w, Selection>,
@@ -100,19 +92,6 @@
                 .show(ui, |ui| {
                     let transparency = **self.params.floor_semi_transparency;
                     ui.horizontal(|ui| {
-<<<<<<< HEAD
-                        // TODO(luca) Remove duplication with snippet below
-                        let vis = **self.events.layers.global_floor_vis;
-                        let icon = self.params.icons.layer_visibility_of(Some(vis));
-                        let resp = ui
-                            .add(Button::image_and_text(icon, [18., 18.], "Global"))
-                            .on_hover_text(format!("Change to {}", vis.next(transparency).label()));
-                        if resp.clicked() {
-                            **self.events.layers.global_floor_vis = vis.next(transparency);
-                        }
-                    });
-                    self.show_rankings(ranking.entities(), true, ui, transparency);
-=======
                         let mut shown_global = global.clone();
                         let (text, vis) = if has_drawings {
                             ("Global", &mut shown_global.general)
@@ -144,7 +123,6 @@
                         });
                     }
                     ui.separator();
->>>>>>> b4e7e696
                 });
         }
 
@@ -152,20 +130,6 @@
             CollapsingHeader::new("Drawings")
                 .default_open(true)
                 .show(ui, |ui| {
-<<<<<<< HEAD
-                    let transparency = **self.params.drawing_semi_transparency;
-                    ui.horizontal(|ui| {
-                        let vis = **self.events.layers.global_drawing_vis;
-                        let icon = self.params.icons.layer_visibility_of(Some(vis));
-                        let resp = ui
-                            .add(Button::image_and_text(icon, [18., 18.], "Global"))
-                            .on_hover_text(format!("Change to {}", vis.next(transparency).label()));
-                        if resp.clicked() {
-                            **self.events.layers.global_drawing_vis = vis.next(transparency);
-                        }
-                    });
-                    self.show_rankings(ranking.entities(), false, ui, transparency);
-=======
                     let mut shown_global = global.clone();
                     ui.horizontal(|ui| {
                         let vis = &mut shown_global.general;
@@ -208,7 +172,6 @@
                             .show(ui);
                         });
                     }
->>>>>>> b4e7e696
                 });
         }
 
@@ -222,27 +185,6 @@
         }
     }
 
-<<<<<<< HEAD
-    fn show_rankings(
-        &mut self,
-        ranking: &Vec<Entity>,
-        is_floor: bool,
-        ui: &mut Ui,
-        transparency: f32,
-    ) {
-        ui.vertical(|ui| {
-            for e in ranking.iter().rev() {
-                ui.horizontal(|ui| {
-                    let layer = InspectLayer::new(
-                        *e,
-                        &self.params.icons,
-                        &mut self.events,
-                        self.params.layer_visibility.get(*e).ok().copied(),
-                        transparency,
-                        is_floor,
-                    )
-                    .with_selecting(self.params.site_id.get(*e).ok().flatten().copied());
-=======
     fn show_global(
         &self,
         text: &str,
@@ -258,7 +200,6 @@
         {
             *vis = vis.next(*default_alpha);
         }
->>>>>>> b4e7e696
 
         if let LayerVisibility::Alpha(alpha) = vis {
             if ui
