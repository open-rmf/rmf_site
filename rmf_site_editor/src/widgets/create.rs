--- conflicted
+++ resolved
@@ -18,25 +18,15 @@
 use crate::{
     inspector::{InspectAssetSource, InspectScale},
     interaction::{ChangeMode, SelectAnchor, SelectAnchor3D},
-<<<<<<< HEAD
-    site::{Change, DrawingBundle, DrawingMarker},
-    AppEvents, AppState, SuppressRecencyRank,
-=======
     site::{Change, DefaultFile, DrawingBundle, DrawingMarker, Recall},
     AppEvents, AppState, CurrentWorkspace, SuppressRecencyRank,
->>>>>>> b4e7e696
 };
 use bevy::{ecs::system::SystemParam, prelude::*};
 use bevy_egui::egui::{CollapsingHeader, Ui};
 
 use rmf_site_format::{
-<<<<<<< HEAD
-    AssetSource, Drawing, Geometry, Model, ModelMarker, Pending, RecallAssetSource, Scale,
-    WorkcellModel,
-=======
     AssetSource, DrawingProperties, Geometry, Model, ModelMarker, Pending, RecallAssetSource,
     Scale, WorkcellModel,
->>>>>>> b4e7e696
 };
 
 #[derive(SystemParam)]
@@ -96,13 +86,6 @@
                             SelectAnchor::create_new_path().for_floor().into(),
                         ));
                     }
-<<<<<<< HEAD
-                    if ui.button("Constraint").clicked() {
-                        self.events.request.change_mode.send(ChangeMode::To(
-                            SelectAnchor::create_one_new_edge().for_constraint().into(),
-                        ));
-                    }
-=======
                     if ui.button("Fiducial").clicked() {
                         self.events.request.change_mode.send(ChangeMode::To(
                             SelectAnchor::create_new_point().for_site_fiducial().into(),
@@ -144,18 +127,13 @@
                                     }));
                             }
                         });
->>>>>>> b4e7e696
                 }
                 AppState::SiteDrawingEditor => {
                     if ui.button("Fiducial").clicked() {
                         self.events.request.change_mode.send(ChangeMode::To(
-<<<<<<< HEAD
-                            SelectAnchor::create_new_point().for_fiducial().into(),
-=======
                             SelectAnchor::create_new_point()
                                 .for_drawing_fiducial()
                                 .into(),
->>>>>>> b4e7e696
                         ));
                     }
                     if ui.button("Measurement").clicked() {
@@ -175,114 +153,6 @@
             match self.events.app_state.current() {
                 AppState::MainMenu | AppState::SiteDrawingEditor | AppState::SiteVisualizer => {}
                 AppState::SiteEditor | AppState::WorkcellEditor => {
-<<<<<<< HEAD
-                    if let Ok((e, source, scale)) = self.events.pending_models.get_single() {
-                        ui.add_space(10.0);
-                        CollapsingHeader::new("New model")
-                            .default_open(false)
-                            .show(ui, |ui| {
-                                if let Some(new_asset_source) =
-                                    InspectAssetSource::new(source, &RecallAssetSource::default())
-                                        .show(ui)
-                                {
-                                    self.events
-                                        .change
-                                        .asset_source
-                                        .send(Change::new(new_asset_source, e));
-                                }
-                                ui.add_space(5.0);
-                                if let Some(new_scale) = InspectScale::new(scale).show(ui) {
-                                    self.events
-                                        .workcell_change
-                                        .scale
-                                        .send(Change::new(new_scale, e));
-                                }
-                                ui.add_space(5.0);
-                                match self.events.app_state.current() {
-                                    AppState::MainMenu
-                                    | AppState::SiteDrawingEditor
-                                    | AppState::SiteVisualizer => {}
-                                    AppState::SiteEditor => {
-                                        if ui.button("Spawn model").clicked() {
-                                            let model = Model {
-                                                source: source.clone(),
-                                                ..default()
-                                            };
-                                            self.events.request.change_mode.send(ChangeMode::To(
-                                                SelectAnchor3D::create_new_point()
-                                                    .for_model(model)
-                                                    .into(),
-                                            ));
-                                        }
-                                    }
-                                    AppState::WorkcellEditor => {
-                                        if ui.button("Spawn visual").clicked() {
-                                            let workcell_model = WorkcellModel {
-                                                geometry: Geometry::Mesh {
-                                                    filename: source.into(),
-                                                    scale: Some(**scale),
-                                                },
-                                                ..default()
-                                            };
-                                            self.events.request.change_mode.send(ChangeMode::To(
-                                                SelectAnchor3D::create_new_point()
-                                                    .for_visual(workcell_model)
-                                                    .into(),
-                                            ));
-                                        }
-                                        if ui.button("Spawn collision").clicked() {
-                                            let workcell_model = WorkcellModel {
-                                                geometry: Geometry::Mesh {
-                                                    filename: source.into(),
-                                                    scale: Some(**scale),
-                                                },
-                                                ..default()
-                                            };
-                                            self.events.request.change_mode.send(ChangeMode::To(
-                                                SelectAnchor3D::create_new_point()
-                                                    .for_collision(workcell_model)
-                                                    .into(),
-                                            ));
-                                        }
-                                        ui.add_space(10.0);
-                                    }
-                                }
-                            });
-                    } else if self.events.pending_models.is_empty() {
-                        // Spawn one
-                        let source = AssetSource::Search("OpenRobotics/AdjTable".to_string());
-                        self.events
-                            .commands
-                            .spawn(source.clone())
-                            .insert(Scale::default())
-                            .insert(ModelMarker)
-                            .insert(Pending);
-                    }
-                }
-            }
-            if let Ok((e, source)) = self.events.pending_drawings.get_single() {
-                ui.add_space(10.0);
-                CollapsingHeader::new("New drawing")
-                    .default_open(false)
-                    .show(ui, |ui| {
-                        if let Some(new_asset_source) =
-                            InspectAssetSource::new(source, &RecallAssetSource::default()).show(ui)
-                        {
-                            self.events
-                                .change
-                                .asset_source
-                                .send(Change::new(new_asset_source, e));
-                        }
-                        ui.add_space(5.0);
-                        match self.events.app_state.current() {
-                            AppState::SiteEditor => {
-                                if ui.button("Add Drawing").clicked() {
-                                    let drawing = Drawing {
-                                        source: source.clone(),
-                                        ..default()
-                                    };
-                                    self.events.commands.spawn(DrawingBundle::new(&drawing));
-=======
                     ui.add_space(10.0);
                     CollapsingHeader::new("New model")
                         .default_open(false)
@@ -388,27 +258,11 @@
                                         ));
                                     }
                                     ui.add_space(10.0);
->>>>>>> b4e7e696
                                 }
                                 ui.add_space(10.0);
                             }
-<<<<<<< HEAD
-                            _ => {}
-                        }
-                    });
-            } else if self.events.pending_drawings.is_empty() {
-                // Spawn one
-                let source = AssetSource::Local("clinic.png".to_string());
-                self.events
-                    .commands
-                    .spawn(source.clone())
-                    .insert(DrawingMarker)
-                    .insert(SuppressRecencyRank)
-                    .insert(Pending);
-=======
                         });
                 }
->>>>>>> b4e7e696
             }
         });
     }
