--- conflicted
+++ resolved
@@ -1253,26 +1253,6 @@
 const NEG_X_AXIS_COLOR: Color = Color::rgb(0.5, 0.0, 0.0);
 const NEG_Y_AXIS_COLOR: Color = Color::rgb(0.0, 0.5, 0.0);
 
-<<<<<<< HEAD
-pub(crate) fn make_infinite_grid(scale: f32, fadeout_distance: f32) -> InfiniteGridBundle {
-    let mut settings = InfiniteGridSettings::default();
-    // The upstream bevy_infinite_grid developers use an x-z plane grid but we
-    // use an x-y plane grid, so we need to make some tweaks.
-    settings.x_axis_color = X_AXIS_COLOR;
-    settings.z_axis_color = Y_AXIS_COLOR;
-    settings.fadeout_distance = fadeout_distance;
-    let transform = Transform::from_rotation(Quat::from_rotation_x(90_f32.to_radians()))
-        .with_scale(Vec3::splat(scale));
-
-    InfiniteGridBundle {
-        settings,
-        transform,
-        ..Default::default()
-    }
-}
-
-=======
->>>>>>> a83a94b1
 const POLYLINE_SEPARATOR: Vec3 = Vec3::splat(std::f32::NAN);
 
 pub(crate) fn make_finite_grid(
