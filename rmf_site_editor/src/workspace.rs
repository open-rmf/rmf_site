--- conflicted
+++ resolved
@@ -109,14 +109,7 @@
 pub struct RecallWorkspace(Option<Entity>);
 
 impl CurrentWorkspace {
-<<<<<<< HEAD
-    pub fn to_site(
-        self,
-        open_sites: &Query<Entity, With<SiteProperties<Entity>>>,
-    ) -> Option<Entity> {
-=======
     pub fn to_site(self, open_sites: &Query<Entity, With<NameOfSite>>) -> Option<Entity> {
->>>>>>> b4e7e696
         let site_entity = self.root?;
         open_sites.get(site_entity).ok()
     }
