/*
 * Copyright (C) 2022 Open Source Robotics Foundation
 *
 * Licensed under the Apache License, Version 2.0 (the "License");
 * you may not use this file except in compliance with the License.
 * You may obtain a copy of the License at
 *
 *     http://www.apache.org/licenses/LICENSE-2.0
 *
 * Unless required by applicable law or agreed to in writing, software
 * distributed under the License is distributed on an "AS IS" BASIS,
 * WITHOUT WARRANTIES OR CONDITIONS OF ANY KIND, either express or implied.
 * See the License for the specific language governing permissions and
 * limitations under the License.
 *
*/

use crate::{
    interaction::*,
    site::{
<<<<<<< HEAD
        Anchor, AnchorBundle, Category, Dependents, DrawingMarker, Original, PathBehavior, Pending,
=======
        drawing_editor::CurrentEditDrawing, Anchor, AnchorBundle, Category, CollisionMeshMarker,
        Dependents, DrawingMarker, Original, PathBehavior, Pending, TextureNeedsAssignment,
        VisualMeshMarker,
>>>>>>> b4e7e696
    },
    CurrentWorkspace,
};
use bevy::{ecs::system::SystemParam, prelude::*};
use rmf_site_format::{
    Constraint, ConstraintDependents, Door, Edge, Fiducial, Floor, Lane, LiftProperties, Location,
<<<<<<< HEAD
    Measurement, MeshConstraint, MeshElement, Model, ModelMarker, NameInWorkcell, Path,
    PixelsPerMeter, Point, Pose, Side, SiteProperties, Wall, WorkcellCollisionMarker,
    WorkcellModel, WorkcellVisualMarker,
=======
    Measurement, MeshConstraint, MeshElement, Model, ModelMarker, NameInWorkcell, NameOfSite, Path,
    PixelsPerMeter, Point, Pose, Side, Wall, WorkcellModel,
>>>>>>> b4e7e696
};
use std::collections::HashSet;
use std::sync::Arc;

const SELECT_ANCHOR_MODE_LABEL: &'static str = "select_anchor";

/// Describe how the interaction mode should change while
#[derive(Debug, Clone, Copy, PartialEq, Eq)]
pub enum SelectAnchorContinuity {
    /// Only select one anchor to replace one that the element was already
    /// referencing. As soon as one anchor is selected and given to its target,
    /// the interaction mode will revert to Inspect. This variant is not
    /// compatible if target is None, and will be promoted to OneElement
    /// (TODO(MXG): or should we panic instead?).
    ///
    /// Backout from this mode will return to Inspect.
    ///
    /// We allow the original_anchor to initially be None so that users do not
    /// need to know its initial value. The handle_select_anchor_mode will fill
    /// this in when the time comes.
    ReplaceAnchor { original_anchor: Option<Entity> },
    /// Select enough anchors for one element to be completed. For edge-like
    /// elements this means both sides must be filled in. For Location, one
    /// selection is enough. For Floor this will be equivalent to Continuous
    /// except that backing out will delete all progress.
    ///
    /// Backout from this mode when target is None will return to Inspect.
    /// When target is something, Backout will set it to None, allowing the
    /// user to restart creating the element. Any progress creating the previous
    /// element will be lost, although anchors that were created in the process
    /// will remain.
    InsertElement,
    /// Keep selecting anchors indefinitely. When an element has been finished,
    /// a new element will be created starting from the last anchor that was
    /// selected.
    ///
    /// Backout behavior finishes the current element that's being constructed.
    /// If the element did not qualify to finish then it is deleted. The user
    /// can begin drawing a new element. A double-backout is needed to exit the
    /// mode.
    Continuous { previous: Option<Entity> },
}

impl SelectAnchorContinuity {
    fn needs_original(&self) -> bool {
        match self {
            Self::ReplaceAnchor { original_anchor } => {
                return original_anchor.is_none();
            }
            _ => {
                return false;
            }
        }
    }

    fn replacing(&self) -> Option<Entity> {
        match self {
            Self::ReplaceAnchor { original_anchor } => *original_anchor,
            _ => None,
        }
    }

    fn previous(&self) -> Option<Entity> {
        match self {
            Self::Continuous { previous } => *previous,
            _ => None,
        }
    }
}

struct Transition {
    target: TargetTransition,
    placement: PlacementTransition,
}

impl From<(TargetTransition, PlacementTransition)> for Transition {
    fn from(input: (TargetTransition, PlacementTransition)) -> Self {
        Self {
            target: input.0,
            placement: input.1,
        }
    }
}

type CreateEdgeFn =
    Arc<dyn Fn(&mut SelectAnchorPlacementParams, Edge<Entity>) -> Entity + Send + Sync>;
type CreatePointFn =
    Arc<dyn Fn(&mut SelectAnchorPlacementParams, Point<Entity>) -> Entity + Send + Sync>;
type CreatePathFn =
    Arc<dyn Fn(&mut SelectAnchorPlacementParams, Path<Entity>) -> Entity + Send + Sync>;
type FinalizeFn = Arc<dyn Fn(&mut SelectAnchorPlacementParams, Entity) + Send + Sync>;

struct TargetTransition {
    created: Option<Entity>,
    is_finished: bool,
    discontinue: bool,
}

impl TargetTransition {
    fn none() -> Self {
        Self {
            created: None,
            is_finished: false,
            discontinue: false,
        }
    }

    fn create(e: Entity) -> Self {
        Self {
            created: Some(e),
            is_finished: false,
            discontinue: false,
        }
    }

    fn finished() -> Self {
        Self {
            created: None,
            is_finished: true,
            discontinue: false,
        }
    }

    fn discontinued() -> Self {
        Self {
            created: None,
            is_finished: false,
            discontinue: true,
        }
    }

    fn finish(mut self) -> Self {
        self.is_finished = true;
        self
    }

    fn current(&self, e: Option<Entity>) -> Option<Entity> {
        match e {
            Some(e) => {
                if self.created.is_some() {
                    error!(
                        "Created a superfluous target while in \
                        SelectAnchor mode"
                    );
                }
                Some(e)
            }
            None => match self.created {
                Some(e) => Some(e),
                None => {
                    error!(
                        "Failed to create an entity while in \
                            SelectAnchor mode"
                    );
                    None
                }
            },
        }
    }

    fn next(&self, e: Option<Entity>) -> Option<Entity> {
        if self.is_finished {
            return None;
        }

        // The logic for next is the same as preview if the object is not
        // finished yet
        return self.current(e);
    }
}

struct PlacementTransition {
    preview: Option<PlacementArc>,
    next: PlacementArc,
}

trait Placement {
    /// Get what the next placement should be if an anchor is selected for the
    /// current placement. If None is returned, that means the element has been
    /// filled.
    fn next<'w, 's>(
        &self,
        anchor_selection: AnchorSelection,
        continuity: SelectAnchorContinuity,
        target: Option<Entity>,
        params: &mut SelectAnchorPlacementParams<'w, 's>,
    ) -> Result<Transition, ()>;

    fn current<'w, 's>(
        &self,
        target: Entity,
        params: &SelectAnchorPlacementParams<'w, 's>,
    ) -> Option<Entity>;

    /// Check what anchor originally has this placement
    fn save_original<'w, 's>(
        &self,
        target: Entity,
        params: &mut SelectAnchorPlacementParams<'w, 's>,
    ) -> Option<Entity>;

    fn finalize<'w, 's>(&self, target: Entity, params: &mut SelectAnchorPlacementParams<'w, 's>);

    fn backout<'w, 's>(
        &self,
        continuity: SelectAnchorContinuity,
        target: Entity,
        params: &mut SelectAnchorPlacementParams<'w, 's>,
    ) -> Result<Transition, ()>;
}

/// Because of bevy's async nature, we need to use different methods for
/// modifying anchor dependents based on whether the anchor is brand new or
/// whether the anchor already existed before the current system was run. To
/// simplify that we encapsulate the logic inside of this AnchorSelection enum.
enum AnchorSelection {
    Existing(Entity),
    New {
        entity: Entity,
        dependents: Dependents,
    },
}

impl AnchorSelection {
    fn new(entity: Entity) -> Self {
        Self::New {
            entity,
            dependents: Default::default(),
        }
    }

    fn existing(entity: Entity) -> Self {
        Self::Existing(entity)
    }

    fn entity(&self) -> Entity {
        match self {
            Self::Existing(entity) | Self::New { entity, .. } => *entity,
        }
    }

    fn add_dependent<'w, 's>(
        &mut self,
        params: &mut SelectAnchorPlacementParams<'w, 's>,
        dependent: Entity,
    ) -> Result<(), ()> {
        match self {
            Self::Existing(e) => {
                let mut deps = match params.dependents.get_mut(*e).map_err(|_| ()) {
                    Ok(dep) => dep,
                    Err(_) => {
                        // The entity was not a proper anchor
                        error!("Invalid anchor selected {:?}", e);
                        return Err(());
                    }
                };
                deps.insert(dependent);
                Ok(())
            }
            Self::New { entity, dependents } => {
                dependents.insert(dependent);
                params.commands.entity(*entity).insert(dependents.clone());
                Ok(())
            }
        }
    }

    fn remove_dependent<'w, 's>(
        &mut self,
        params: &mut SelectAnchorPlacementParams<'w, 's>,
        dependent: Entity,
    ) -> Result<(), ()> {
        match self {
            Self::Existing(e) => {
                let mut deps = match params.dependents.get_mut(*e).map_err(|_| ()) {
                    Ok(dep) => dep,
                    Err(_) => {
                        error!("Invalid anchor selected {:?}", e);
                        return Err(());
                    }
                };
                deps.remove(&dependent);
                Ok(())
            }
            Self::New { entity, dependents } => {
                dependents.remove(&dependent);
                params.commands.entity(*entity).insert(dependents.clone());
                Ok(())
            }
        }
    }
}

#[derive(Clone)]
pub struct EdgePlacement {
    side: Side,
    create: CreateEdgeFn,
    finalize: FinalizeFn,
}

impl EdgePlacement {
    fn to_start(&self) -> PlacementTransition {
        PlacementTransition {
            preview: None,
            next: Arc::new(Self {
                side: Side::Left,
                create: self.create.clone(),
                finalize: self.finalize.clone(),
            }),
        }
    }

    fn to_end(&self) -> PlacementTransition {
        PlacementTransition {
            preview: None,
            next: Arc::new(Self {
                side: Side::Right,
                create: self.create.clone(),
                finalize: self.finalize.clone(),
            }),
        }
    }

    fn ignore(&self) -> PlacementTransition {
        PlacementTransition {
            preview: None,
            next: Arc::new(self.clone()),
        }
    }

    fn new<T: Bundle + From<Edge<Entity>>>(side: Side) -> Arc<Self> {
        Arc::new(Self {
            side,
            create: Arc::new(
                |params: &mut SelectAnchorPlacementParams, edge: Edge<Entity>| {
                    let new_bundle: T = edge.into();
                    params.commands.spawn(new_bundle).insert(Pending).id()
                },
            ),
            finalize: Arc::new(|params: &mut SelectAnchorPlacementParams, entity: Entity| {
                params
                    .commands
                    .entity(entity)
                    .remove::<Original<Edge<Entity>>>();
            }),
        })
    }

    fn with_extra<F>(self: Arc<Self>, f: F) -> Arc<Self>
    where
        F: Fn(&mut SelectAnchorPlacementParams, Entity) + Send + Sync + 'static,
    {
        let mut result = match Arc::try_unwrap(self) {
            Ok(r) => r,
            Err(r) => (*r).clone(),
        };
        let base = result.create;
        result.create = Arc::new(
            move |params: &mut SelectAnchorPlacementParams, edge: Edge<Entity>| {
                let entity = base(params, edge);
                f(params, entity);
                entity
            },
        );
        Arc::new(result)
    }

    fn update_dependencies(
        mut anchor_selection: Option<&mut AnchorSelection>,
        target: Entity,
        old_edge: Edge<Entity>,
        new_edge: Edge<Entity>,
        params: &mut SelectAnchorPlacementParams,
    ) -> Result<(), ()> {
        // Remove the target edge as a dependency from any anchors that are no
        // longer being used by this edge.
        for old_anchor in old_edge.array() {
            if new_edge
                .array()
                .iter()
                .find(|x| **x == old_anchor)
                .is_none()
            {
                // This anchor is no longer being used by the edge.
                match params.remove_dependent(target, old_anchor, &mut anchor_selection) {
                    Ok(_) => {
                        // Do nothing
                    }
                    Err(_) => {
                        error!(
                            "No AnchorDependents component found for \
                            {:?} while in SelectAnchor mode.",
                            old_anchor
                        );
                    }
                }
            }
        }

        for new_anchor in new_edge.array() {
            if old_edge
                .array()
                .iter()
                .find(|x| **x == new_anchor)
                .is_none()
            {
                // This anchor was not being used by the edge previously.
                params.add_dependent(target, new_anchor, &mut anchor_selection)?;
            }
        }

        Ok(())
    }
}

impl Placement for EdgePlacement {
    fn next<'w, 's>(
        &self,
        mut anchor_selection: AnchorSelection,
        continuity: SelectAnchorContinuity,
        target: Option<Entity>,
        params: &mut SelectAnchorPlacementParams<'w, 's>,
    ) -> Result<Transition, ()> {
        let (target, mut endpoints, original) = match target {
            Some(target) => {
                // We expect that we already have an element and we are
                // modifying it.
                match params.edges.get_mut(target) {
                    Ok((edge, original)) => (target, edge, original),
                    Err(_) => {
                        error!(
                            "Entity {:?} is not the right kind of \
                            element",
                            target,
                        );
                        return Err(());
                    }
                }
            }
            None => {
                // We need to begin creating a new element
                if self.side == Side::Right {
                    if let Some(previous) = continuity.previous() {
                        // We should connect this new element to the previous one.
                        let (previous_edge, _) = params.edges.get(previous).map_err(|_| ())?;
                        let anchors = Edge::new(previous_edge.right(), anchor_selection.entity());
                        let target = (*self.create)(params, anchors);
                        for anchor in anchors.array() {
                            params.add_dependent(
                                target,
                                anchor,
                                &mut Some(&mut anchor_selection),
                            )?;
                        }

                        return Ok(
                            (TargetTransition::create(target).finish(), self.to_end()).into()
                        );
                    }
                }

                let anchors = Edge::new(
                    anchor_selection.entity(),
                    params.cursor.level_anchor_placement,
                );
                let target = (*self.create)(params, anchors);
                for anchor in anchors.array() {
                    params.add_dependent(target, anchor, &mut Some(&mut anchor_selection))?;
                }
                return Ok((TargetTransition::create(target), self.to_end()).into());
            }
        };

        let new_edge = match original {
            Some(original) => {
                if anchor_selection.entity() == original.side(self.side.opposite()) {
                    // The user is asking to swap the anchors
                    original.in_reverse()
                } else {
                    original.with_side_of(self.side, anchor_selection.entity())
                }
            }
            None => {
                match continuity.replacing() {
                    Some(replacing) => {
                        let new_edge = if endpoints.side(self.side.opposite()) == replacing {
                            // The opposite anchor was assigned the anchor that
                            // is being replaced. This implies that a flip
                            // happened at some point in the past. We should
                            // flip the edge back to normal before continuing.
                            *endpoints = endpoints.in_reverse();
                            *endpoints
                        } else {
                            *endpoints
                        };

                        new_edge.with_side_of(self.side, anchor_selection.entity())
                    }
                    None => {
                        match self.side {
                            Side::Left => {
                                // We are reseting the start point of an edge
                                // that is being freshly created, so set both
                                // sides to the same anchor.
                                Edge::new(anchor_selection.entity(), anchor_selection.entity())
                            }
                            Side::Right => {
                                if endpoints.left() == anchor_selection.entity() {
                                    // The user is asking to select the same anchor for
                                    // both sides of the edge. This is not okay, so we
                                    // ignore this request.
                                    return Ok((TargetTransition::none(), self.ignore()).into());
                                }

                                endpoints.with_side_of(Side::Right, anchor_selection.entity())
                            }
                        }
                    }
                }
            }
        };

        let old_edge = *endpoints;
        *endpoints = new_edge;
        Self::update_dependencies(
            Some(&mut anchor_selection),
            target,
            old_edge,
            new_edge,
            params,
        )?;

        return match self.side {
            Side::Left => Ok((TargetTransition::none(), self.to_end()).into()),
            Side::Right => match continuity {
                SelectAnchorContinuity::Continuous { .. } => {
                    Ok((TargetTransition::finished(), self.to_end()).into())
                }
                _ => Ok((TargetTransition::finished(), self.to_start()).into()),
            },
        };
    }

    fn current<'w, 's>(
        &self,
        target: Entity,
        params: &SelectAnchorPlacementParams<'w, 's>,
    ) -> Option<Entity> {
        params
            .edges
            .get(target)
            .ok()
            .map(|edge| edge.0.side(self.side))
    }

    fn save_original<'w, 's>(
        &self,
        target: Entity,
        params: &mut SelectAnchorPlacementParams<'w, 's>,
    ) -> Option<Entity> {
        if let Ok(original) = params.edges.get(target).map(|x| x.0).cloned() {
            params.commands.entity(target).insert(Original(original));
            return Some(original.side(self.side));
        }

        return None;
    }

    fn finalize<'w, 's>(&self, target: Entity, params: &mut SelectAnchorPlacementParams<'w, 's>) {
        (*self.finalize)(params, target);
    }

    fn backout<'w, 's>(
        &self,
        continuity: SelectAnchorContinuity,
        target: Entity,
        params: &mut SelectAnchorPlacementParams<'w, 's>,
    ) -> Result<Transition, ()> {
        // Restore visibility to anchors that were hidden in this mode
<<<<<<< HEAD
        for e in params.hidden_entities.selected_drawing_anchors.drain() {
            set_visibility(e, &mut params.visibility, true);
        }
=======
>>>>>>> b4e7e696
        for e in params.hidden_entities.drawing_anchors.drain() {
            set_visibility(e, &mut params.visibility, true);
        }
        if continuity.replacing().is_some() {
            // Restore the target to its original and then quit
            if let Ok((mut edge, original)) = params.edges.get_mut(target) {
                if let Some(original) = original {
                    let old_edge = *edge;
                    *edge = **original;
                    Self::update_dependencies(None, target, old_edge, *edge, params)?;
                    return Ok((TargetTransition::finished(), self.to_start()).into());
                } else {
                    error!(
                        "Unable to find original for {target:?} \
                        while backing out of edge replacement"
                    );
                    return Err(());
                }
            } else {
                error!(
                    "Unable to find edge for {target:?} while \
                    backing out of edge replacement"
                );
                return Err(());
            }
        } else {
            // Delete the target because it is unfinished, then restart from
            // the beginning.
            let equal_points = if let Ok((edge, _)) = params.edges.get(target) {
                for anchor in edge.array() {
                    if let Ok(mut deps) = params.dependents.get_mut(anchor) {
                        deps.remove(&target);
                    }
                }
                edge.start() == edge.end()
            } else {
                true
            };

            params.commands.entity(target).despawn_recursive();

            if equal_points {
                return Ok((TargetTransition::discontinued(), self.to_start()).into());
            } else {
                return Ok((TargetTransition::none(), self.to_start()).into());
            }
        }
    }
}

#[derive(Clone)]
pub struct PointPlacement {
    create: CreatePointFn,
    finalize: FinalizeFn,
}

impl PointPlacement {
    fn new<T: Bundle + From<Point<Entity>>>() -> Arc<Self> {
        Arc::new(Self {
            create: Arc::new(
                |params: &mut SelectAnchorPlacementParams, point: Point<Entity>| {
                    let new_bundle: T = point.into();
                    params.commands.spawn(new_bundle).insert(Pending).id()
                },
            ),
            finalize: Arc::new(|params: &mut SelectAnchorPlacementParams, entity: Entity| {
                params
                    .commands
                    .entity(entity)
                    .remove::<Original<Point<Entity>>>();
            }),
        })
    }
}

impl PointPlacement {
    fn transition(&self) -> PlacementTransition {
        PlacementTransition {
            preview: None,
            next: Arc::new(self.clone()),
        }
    }
}

impl Placement for PointPlacement {
    fn next<'w, 's>(
        &self,
        mut anchor_selection: AnchorSelection,
        _continuity: SelectAnchorContinuity,
        target: Option<Entity>,
        params: &mut SelectAnchorPlacementParams<'w, 's>,
    ) -> Result<Transition, ()> {
        match target {
            Some(target) => {
                // Change the anchor that the location is attached to.
                let mut point = match params.points.get_mut(target) {
                    Ok(l) => l,
                    Err(_) => {
                        error!(
                            "Unable to get location {:?} while in \
                            SelectAnchor mode.",
                            target
                        );
                        return Err(());
                    }
                };

                if **point != anchor_selection.entity() {
                    let old_point = **point;
                    **point = anchor_selection.entity();
                    params.remove_dependent(target, old_point, &mut Some(&mut anchor_selection))?;
                    params.add_dependent(
                        target,
                        anchor_selection.entity(),
                        &mut Some(&mut anchor_selection),
                    )?;
                }

                return Ok((TargetTransition::finished(), self.transition()).into());
            }
            None => {
                // The element doesn't exist yet, so we need to spawn one.
                let target = (*self.create)(params, Point(anchor_selection.entity()));
                params.add_dependent(
                    target,
                    anchor_selection.entity(),
                    &mut Some(&mut anchor_selection),
                )?;
                return Ok((TargetTransition::create(target).finish(), self.transition()).into());
            }
        }
    }

    fn current<'w, 's>(
        &self,
        target: Entity,
        params: &SelectAnchorPlacementParams<'w, 's>,
    ) -> Option<Entity> {
        params.points.get(target).ok().map(|p| p.0)
    }

    fn save_original<'w, 's>(
        &self,
        target: Entity,
        params: &mut SelectAnchorPlacementParams<'w, 's>,
    ) -> Option<Entity> {
        if let Ok(original) = params.points.get(target).cloned() {
            params.commands.entity(target).insert(Original(original));
            return Some(original.0);
        }

        return None;
    }

    fn finalize<'w, 's>(&self, target: Entity, params: &mut SelectAnchorPlacementParams<'w, 's>) {
        (*self.finalize)(params, target);
    }

    fn backout<'w, 's>(
        &self,
        continuity: SelectAnchorContinuity,
        target: Entity,
        params: &mut SelectAnchorPlacementParams<'w, 's>,
    ) -> Result<Transition, ()> {
        if let Ok(mut point) = params.points.get_mut(target) {
            if let Ok(mut deps) = params.dependents.get_mut(**point) {
                deps.remove(&target);
            }

            if let Some(replacing) = continuity.replacing() {
                // Restore the target to the original
                if let Ok(mut deps) = params.dependents.get_mut(replacing) {
                    deps.insert(target);
                }

                point.0 = replacing;
                return Ok((TargetTransition::finished(), self.transition()).into());
            } else {
                // Delete the location entirely because there is no anchor to
                // return it to.
                params.commands.entity(target).despawn_recursive();
                return Ok((TargetTransition::discontinued(), self.transition()).into());
            }
        } else {
            error!(
                "Cannot find point for location {target:?} while \
                trying to back out of SelectAnchor mode"
            );
            return Err(());
        }
    }
}

#[derive(Clone)]
pub struct PathPlacement {
    /// Replace the floor anchor at the specified index, or push the anchor to
    /// the end if None is specified. If the specified index is too high, this
    /// value will be changed to None and all new anchors will be pushed to the
    /// back.
    index: Option<usize>,
    create: CreatePathFn,
    finalize: FinalizeFn,
}

impl PathPlacement {
    fn new<T: Bundle + From<Path<Entity>>>(placement: Option<usize>) -> Arc<Self> {
        Arc::new(Self {
            index: placement,
            create: Arc::new(
                |params: &mut SelectAnchorPlacementParams, path: Path<Entity>| {
                    let new_bundle: T = path.into();
                    params.commands.spawn(new_bundle).insert(Pending).id()
                },
            ),
            finalize: Arc::new(|params: &mut SelectAnchorPlacementParams, entity: Entity| {
                params
                    .commands
                    .entity(entity)
                    .remove::<Original<Path<Entity>>>();
            }),
        })
    }

    fn with_extra<F>(self: Arc<Self>, f: F) -> Arc<Self>
    where
        F: Fn(&mut SelectAnchorPlacementParams, Entity) + Send + Sync + 'static,
    {
        let mut result = match Arc::try_unwrap(self) {
            Ok(r) => r,
            Err(r) => (*r).clone(),
        };
        let base = result.create;
        result.create = Arc::new(
            move |params: &mut SelectAnchorPlacementParams, path: Path<Entity>| {
                let entity = base(params, path);
                f(params, entity);
                entity
            },
        );
        Arc::new(result)
    }

    fn at_index(&self, index: usize) -> Arc<Self> {
        Arc::new(Self {
            index: Some(index),
            create: self.create.clone(),
            finalize: self.finalize.clone(),
        })
    }

    fn restart(&self) -> PlacementTransition {
        PlacementTransition {
            preview: None,
            next: Arc::new(Self {
                index: None,
                create: self.create.clone(),
                finalize: self.finalize.clone(),
            }),
        }
    }

    fn transition_from(&self, index: usize) -> PlacementTransition {
        PlacementTransition {
            preview: Some(self.at_index(index)),
            next: self.at_index(index + 1),
        }
    }

    fn ignore(&self) -> PlacementTransition {
        PlacementTransition {
            preview: None,
            next: Arc::new(self.clone()),
        }
    }
}

impl Placement for PathPlacement {
    fn next<'w, 's>(
        &self,
        mut anchor_selection: AnchorSelection,
        _continuity: SelectAnchorContinuity,
        target: Option<Entity>,
        params: &mut SelectAnchorPlacementParams<'w, 's>,
    ) -> Result<Transition, ()> {
        let target = match target {
            Some(target) => target,
            None => {
                // We need to create a new element
                let target = (*self.create)(params, Path(vec![anchor_selection.entity()]));
                params.add_dependent(
                    target,
                    anchor_selection.entity(),
                    &mut Some(&mut anchor_selection),
                )?;
                return Ok((TargetTransition::create(target), self.transition_from(0)).into());
            }
        };

        let (mut path, behavior) = match params.paths.get_mut(target) {
            Ok(q) => q,
            Err(_) => {
                error!(
                    "Unable to find path info for {target:?} while \
                    in SelectAnchor mode."
                );
                return Err(());
            }
        };

        let index = self.index.unwrap_or(path.len()).min(path.len());
        if path.len() >= behavior.minimum_points && behavior.implied_complete_loop {
            if Some(anchor_selection.entity()) == path.first().cloned() {
                if index >= path.len() - 1 {
                    // The user has set the first node to the last node,
                    // creating a closed loop. We should consider the floor to
                    // be finished.
                    if index == path.len() - 1 {
                        // Remove the last element because it is redundant with
                        // the first element now.
                        path.pop();
                    }
                    return Ok((TargetTransition::finished(), self.transition_from(index)).into());
                }
            }
        }

        if !behavior.allow_inner_loops {
            for (i, anchor) in path.iter().enumerate() {
                if *anchor == anchor_selection.entity() && i != index {
                    // The user has reselected a midpoint. That violates the
                    // requested behavior, so we ignore it.
                    return Ok((TargetTransition::none(), self.ignore()).into());
                }
            }
        }

        if let Some(place_anchor) = path.get_mut(index) {
            let old_anchor = *place_anchor;
            *place_anchor = anchor_selection.entity();

            if path.iter().find(|x| **x == old_anchor).is_none() {
                params.remove_dependent(target, old_anchor, &mut Some(&mut anchor_selection))?;
            }
        } else {
            // We need to add this anchor to the end of the vector
            path.push(anchor_selection.entity());
        }

        params.add_dependent(
            target,
            anchor_selection.entity(),
            &mut Some(&mut anchor_selection),
        )?;
        return Ok((TargetTransition::none(), self.transition_from(index)).into());
    }

    fn current<'w, 's>(
        &self,
        target: Entity,
        params: &SelectAnchorPlacementParams<'w, 's>,
    ) -> Option<Entity> {
        let index = match self.index {
            Some(i) => i,
            None => {
                return None;
            }
        };

        let path = match params.paths.get(target) {
            Ok(p) => p.0,
            Err(_) => {
                error!(
                    "Unable to find path for {:?} while in \
                    SelectAnchor mode",
                    target,
                );
                return None;
            }
        };

        path.get(index).cloned()
    }

    fn save_original<'w, 's>(
        &self,
        target: Entity,
        params: &mut SelectAnchorPlacementParams<'w, 's>,
    ) -> Option<Entity> {
        let path = match params.paths.get(target) {
            Ok(p) => p.0.clone(),
            Err(_) => {
                error!(
                    "Unable to find path for {:?} while in \
                    SelectAnchor mode",
                    target,
                );
                return None;
            }
        };

        let placement = self.index.map(|index| path.get(index).cloned()).flatten();
        params.commands.entity(target).insert(Original(path));
        return placement;
    }

    fn finalize<'w, 's>(&self, target: Entity, params: &mut SelectAnchorPlacementParams<'w, 's>) {
        (*self.finalize)(params, target);
    }

    fn backout<'w, 's>(
        &self,
        continuity: SelectAnchorContinuity,
        target: Entity,
        params: &mut SelectAnchorPlacementParams<'w, 's>,
    ) -> Result<Transition, ()> {
        if let Some(replacing) = continuity.replacing() {
            if let Some(index) = self.index {
                let (mut path, _) = params.paths.get_mut(target).map_err(|_| ())?;
                if let Some(anchor) = path.get_mut(index) {
                    let mut deps = params.dependents.get_mut(*anchor).map_err(|_| ())?;
                    deps.remove(&target);
                    deps.insert(replacing);
                    *anchor = replacing;

                    return Ok((TargetTransition::finished(), self.restart()).into());
                }

                error!(
                    "Path of length {} is missing the index {} \
                    that was supposed to be replaced.",
                    path.len(),
                    index
                );
                return Err(());
            }

            error!(
                "Unable to find the placement of a path anchor \
                that is being replaced."
            );
            return Err(());
        }

        let (mut path, behavior) = params.paths.get_mut(target).map_err(|_| ())?;
        let discontinue = path.is_empty() || (path.len() == 1 && self.index == Some(0));

        let insufficient_points = path.len() < behavior.minimum_points
            || (path.len() < behavior.minimum_points + 1
                && self.index < Some(behavior.minimum_points));

        if insufficient_points || discontinue {
            // We're backing out when the path is too small, so we will delete
            // the object.
            for anchor in path.iter() {
                if let Ok(mut deps) = params.dependents.get_mut(*anchor) {
                    deps.remove(&target);
                }
            }

            params.commands.entity(target).despawn_recursive();
            if discontinue {
                return Ok((TargetTransition::discontinued(), self.restart()).into());
            }
            return Ok((TargetTransition::none(), self.restart()).into());
        }

        if let Some(last) = path.last() {
            // The last anchor is virtually guaranteed to be one that's being
            // previewed rather than one that's actually been selected, so we
            // will remove it here. Technically there could be a race condition
            // if the user selects + backs out in the same update cycle, but if
            // they're giving conflicting inputs in such a small window then
            // it's not unreasonable for us to permit that race condition.
            let mut deps = params.dependents.get_mut(*last).unwrap();
            deps.remove(last);
            path.pop();
        }

        return Ok((TargetTransition::finished(), self.restart()).into());
    }
}

#[derive(Resource, Default)]
pub struct HiddenSelectAnchorEntities {
<<<<<<< HEAD
    /// Level anchors but not assigned to a drawing, hidden when entering constraint creation mode
    pub level_anchors: HashSet<Entity>,
    /// Anchors assigned to the the selected drawing, hidden when the user chose the first anchor
    /// of a constraint to make sure it is drawn between two different drawings
    pub selected_drawing_anchors: HashSet<Entity>,
=======
>>>>>>> b4e7e696
    /// All drawing anchors, hidden when users draw level entities such as walls, lanes, floors to
    /// make sure they don't connect to drawing anchors
    pub drawing_anchors: HashSet<Entity>,
}

#[derive(SystemParam)]
pub struct SelectAnchorPlacementParams<'w, 's> {
    edges: Query<
        'w,
        's,
        (
            &'static mut Edge<Entity>,
            Option<&'static Original<Edge<Entity>>>,
        ),
    >,
    points: Query<'w, 's, &'static mut Point<Entity>>,
    anchors: Query<'w, 's, (Entity, &'static mut Anchor)>,
    models: Query<'w, 's, Entity, With<ModelMarker>>,
    parents: Query<'w, 's, &'static mut Parent>,
    children: Query<'w, 's, &'static mut Children>,
    paths: Query<'w, 's, (&'static mut Path<Entity>, &'static PathBehavior)>,
    dependents: Query<'w, 's, &'static mut Dependents>,
    constraint_dependents: Query<'w, 's, &'static mut ConstraintDependents>,
    commands: Commands<'w, 's>,
    cursor: ResMut<'w, Cursor>,
    visibility: Query<'w, 's, &'static mut Visibility>,
    drawings: Query<'w, 's, (Entity, &'static PixelsPerMeter), With<DrawingMarker>>,
    hidden_entities: ResMut<'w, HiddenSelectAnchorEntities>,
    fiducials: Query<'w, 's, (), With<FiducialMarker>>,
}

impl<'w, 's> SelectAnchorPlacementParams<'w, 's> {
    fn add_dependent(
        &mut self,
        dependent: Entity,
        to_anchor: Entity,
        anchor_selection: &mut Option<&mut AnchorSelection>,
    ) -> Result<(), ()> {
        if let Some(anchor_selection) = anchor_selection {
            if to_anchor == anchor_selection.entity() {
                return anchor_selection.add_dependent(self, dependent);
            }
        }

        let mut deps = match self.dependents.get_mut(to_anchor).map_err(|_| ()) {
            Ok(dep) => dep,
            Err(_) => {
                error!(
                    "Trying to insert invalid anchor \
                    {to_anchor:?} into entity {dependent:?}"
                );
                return Err(());
            }
        };
        deps.insert(dependent);
        Ok(())
    }

    fn remove_dependent(
        &mut self,
        dependent: Entity,
        from_anchor: Entity,
        anchor_selection: &mut Option<&mut AnchorSelection>,
    ) -> Result<(), ()> {
        if let Some(anchor_selection) = anchor_selection {
            if from_anchor == anchor_selection.entity() {
                return anchor_selection.remove_dependent(self, dependent);
            }
        }

        let mut deps = match self.dependents.get_mut(from_anchor).map_err(|_| ()) {
            Ok(dep) => dep,
            Err(_) => {
                error!(
                    "Removing invalid anchor {from_anchor:?} \
                    from entity {dependent:?}"
                );
                return Err(());
            }
        };
        deps.remove(&dependent);
        Ok(())
    }

    fn get_visible_drawing(&self) -> Option<(Entity, &PixelsPerMeter)> {
        self.drawings.iter().find(|(e, _)| {
            self.visibility
                .get(*e)
                .is_ok_and(|vis| vis.is_visible == true)
        })
    }

    /// Use this when exiting SelectAnchor mode
    fn cleanup(&mut self) {
        self.cursor
            .remove_mode(SELECT_ANCHOR_MODE_LABEL, &mut self.visibility);
        set_visibility(
            self.cursor.site_anchor_placement,
            &mut self.visibility,
            false,
        );
        set_visibility(
            self.cursor.level_anchor_placement,
            &mut self.visibility,
            false,
        );
        set_visibility(self.cursor.frame_placement, &mut self.visibility, false);
        self.cursor.set_model_preview(&mut self.commands, None);
<<<<<<< HEAD
        for e in self.hidden_entities.level_anchors.drain() {
            set_visibility(e, &mut self.visibility, true);
        }
        for e in self.hidden_entities.selected_drawing_anchors.drain() {
            set_visibility(e, &mut self.visibility, true);
        }
=======
>>>>>>> b4e7e696
        for e in self.hidden_entities.drawing_anchors.drain() {
            set_visibility(e, &mut self.visibility, true);
        }
    }
}

pub struct SelectAnchorEdgeBuilder {
    for_element: Option<Entity>,
    placement: Side,
    continuity: SelectAnchorContinuity,
}

impl SelectAnchorEdgeBuilder {
    pub fn for_lane(self) -> SelectAnchor {
        SelectAnchor {
            target: self.for_element,
            placement: EdgePlacement::new::<Lane<Entity>>(self.placement),
            continuity: self.continuity,
            scope: Scope::General,
        }
    }

    pub fn for_measurement(self) -> SelectAnchor {
        SelectAnchor {
            target: self.for_element,
            placement: EdgePlacement::new::<Measurement<Entity>>(self.placement),
            continuity: self.continuity,
            scope: Scope::Drawing,
<<<<<<< HEAD
        }
    }

    pub fn for_constraint(self) -> SelectAnchor {
        SelectAnchor {
            target: self.for_element,
            placement: EdgePlacement::new::<Constraint<Entity>>(self.placement),
            continuity: self.continuity,
            scope: Scope::MultipleDrawings,
=======
>>>>>>> b4e7e696
        }
    }

    pub fn for_wall(self) -> SelectAnchor {
        SelectAnchor {
            target: self.for_element,
            placement: EdgePlacement::new::<Wall<Entity>>(self.placement).with_extra(
                |params, entity| {
                    params
                        .commands
                        .entity(entity)
                        .insert(TextureNeedsAssignment);
                },
            ),
            continuity: self.continuity,
            scope: Scope::General,
        }
    }

    pub fn for_door(self) -> SelectAnchor {
        SelectAnchor {
            target: self.for_element,
            placement: EdgePlacement::new::<Door<Entity>>(self.placement),
            continuity: self.continuity,
            scope: Scope::General,
        }
    }

    pub fn for_lift(self) -> SelectAnchor {
        SelectAnchor {
            target: self.for_element,
            placement: EdgePlacement::new::<LiftProperties<Entity>>(self.placement),
            continuity: self.continuity,
            scope: Scope::Site,
        }
    }

    pub fn for_category(self, category: Category) -> Option<SelectAnchor> {
        match category {
            Category::Lane => Some(self.for_lane()),
            Category::Measurement => Some(self.for_measurement()),
            Category::Wall => Some(self.for_wall()),
            Category::Door => Some(self.for_door()),
            Category::Lift => Some(self.for_lift()),
            _ => None,
        }
    }
}

pub struct SelectAnchorPointBuilder {
    for_element: Option<Entity>,
    continuity: SelectAnchorContinuity,
}

impl SelectAnchorPointBuilder {
    pub fn for_location(self) -> SelectAnchor {
        SelectAnchor {
            target: self.for_element,
            placement: PointPlacement::new::<Location<Entity>>(),
            continuity: self.continuity,
            scope: Scope::General,
        }
    }

<<<<<<< HEAD
    pub fn for_fiducial(self) -> SelectAnchor {
=======
    pub fn for_site_fiducial(self) -> SelectAnchor {
        SelectAnchor {
            target: self.for_element,
            placement: PointPlacement::new::<Fiducial<Entity>>(),
            continuity: self.continuity,
            scope: Scope::Site,
        }
    }

    pub fn for_drawing_fiducial(self) -> SelectAnchor {
>>>>>>> b4e7e696
        SelectAnchor {
            target: self.for_element,
            placement: PointPlacement::new::<Fiducial<Entity>>(),
            continuity: self.continuity,
            scope: Scope::Drawing,
        }
    }

    pub fn for_model(self, model: Model) -> SelectAnchor3D {
        SelectAnchor3D {
            bundle: PlaceableObject::Model(model),
            parent: None,
            target: self.for_element,
            continuity: self.continuity,
        }
    }

    pub fn for_visual(self, model: WorkcellModel) -> SelectAnchor3D {
        SelectAnchor3D {
            bundle: PlaceableObject::VisualMesh(model),
            parent: None,
            target: self.for_element,
            continuity: self.continuity,
        }
    }

    pub fn for_collision(self, model: WorkcellModel) -> SelectAnchor3D {
        SelectAnchor3D {
            bundle: PlaceableObject::CollisionMesh(model),
            parent: None,
            target: self.for_element,
            continuity: self.continuity,
        }
    }

    pub fn for_anchor(self, parent: Option<Entity>) -> SelectAnchor3D {
        SelectAnchor3D {
            bundle: PlaceableObject::Anchor,
            parent: parent,
            target: self.for_element,
            continuity: self.continuity,
        }
    }
}

pub struct SelectAnchorPathBuilder {
    for_element: Option<Entity>,
    placement: Option<usize>,
    continuity: SelectAnchorContinuity,
}

impl SelectAnchorPathBuilder {
    pub fn for_floor(self) -> SelectAnchor {
        SelectAnchor {
            target: self.for_element,
            placement: PathPlacement::new::<Floor<Entity>>(self.placement).with_extra(
                |params, entity| {
                    params
                        .commands
                        .entity(entity)
                        .insert(TextureNeedsAssignment);
                },
            ),
            continuity: self.continuity,
            scope: Scope::General,
        }
    }
}

type PlacementArc = Arc<dyn Placement + Send + Sync>;

#[derive(Debug, Clone, Copy, PartialEq, Eq, PartialOrd, Ord)]
pub enum Scope {
    Drawing,
<<<<<<< HEAD
    MultipleDrawings,
=======
>>>>>>> b4e7e696
    General,
    Site,
}

impl Scope {
    pub fn is_site(&self) -> bool {
        match self {
            Scope::Site => true,
            _ => false,
        }
    }
}

/// This enum requests that the next selection should be an anchor, and that
/// selection should be provided to one of the enumerated entities. When the
/// inner object is None, that means the selection action should create a new
/// instance of one.
#[derive(Clone)]
pub struct SelectAnchor {
    target: Option<Entity>,
    placement: PlacementArc,
    continuity: SelectAnchorContinuity,
    scope: Scope,
}

impl SelectAnchor {
    pub fn site_scope(&self) -> bool {
        self.scope.is_site()
    }

    pub fn replace_side(edge: Entity, side: Side) -> SelectAnchorEdgeBuilder {
        SelectAnchorEdgeBuilder {
            for_element: Some(edge),
            placement: side,
            continuity: SelectAnchorContinuity::ReplaceAnchor {
                original_anchor: None,
            },
        }
    }

    /// Create a single new element of some edge-like type, e.g. Lane, Wall.
    ///
    /// # Examples
    ///
    /// ```ignore
    /// let mode = SelectAnchor::create_one_new_edge().for_lane();
    /// ```
    pub fn create_one_new_edge() -> SelectAnchorEdgeBuilder {
        SelectAnchorEdgeBuilder {
            for_element: None,
            placement: Side::Left,
            continuity: SelectAnchorContinuity::InsertElement,
        }
    }

    /// Creates a new path of elements for some edge-like type, e.g. Lane, Wall.
    /// New elements will be continuously produced until the user backs out.
    ///
    /// # Examples
    ///
    /// ```ignore
    /// let mode = SelectAnchor::create_new_path().for_wall();
    /// ```
    pub fn create_new_edge_sequence() -> SelectAnchorEdgeBuilder {
        SelectAnchorEdgeBuilder {
            for_element: None,
            placement: Side::Left,
            continuity: SelectAnchorContinuity::Continuous { previous: None },
        }
    }

    /// Create one new location. After an anchor is selected the new location
    /// will be created and the mode will return to Inspect.
    pub fn create_new_point() -> SelectAnchorPointBuilder {
        SelectAnchorPointBuilder {
            for_element: None,
            continuity: SelectAnchorContinuity::InsertElement,
        }
    }

    /// Move an existing location to a new anchor.
    // TODO(MXG): Make this accessible from the UI
    pub fn replace_point(location: Entity, original_anchor: Entity) -> SelectAnchorPointBuilder {
        SelectAnchorPointBuilder {
            for_element: Some(location),
            continuity: SelectAnchorContinuity::ReplaceAnchor {
                original_anchor: None,
            },
        }
    }

    /// Create a new floor. The user will be able to select anchors continuously
    /// until they Backout. If the user selects an anchor that is already part
    /// of the floor the selection will be ignored, unless it is the first
    /// anchor of the floor, in which case a Backout will occur.
    pub fn create_new_path() -> SelectAnchorPathBuilder {
        SelectAnchorPathBuilder {
            for_element: None,
            placement: None,
            continuity: SelectAnchorContinuity::Continuous { previous: None },
        }
    }

    /// Replace which anchor one of the points on the floor is using.
    pub fn replace_path_point(path: Entity, index: usize) -> SelectAnchorPathBuilder {
        SelectAnchorPathBuilder {
            for_element: Some(path),
            placement: Some(index),
            continuity: SelectAnchorContinuity::ReplaceAnchor {
                original_anchor: None,
            },
        }
    }

    pub fn extend_path(path: Entity) -> SelectAnchorPathBuilder {
        SelectAnchorPathBuilder {
            for_element: Some(path),
            placement: None,
            continuity: SelectAnchorContinuity::InsertElement,
        }
    }

    /// Whether a new object is being created
    pub fn begin_creating(&self) -> bool {
        match self.continuity {
            SelectAnchorContinuity::ReplaceAnchor { .. } => false,
            SelectAnchorContinuity::InsertElement | SelectAnchorContinuity::Continuous { .. } => {
                self.target.is_none()
            }
        }
    }

    /// Get what the next mode should be if an anchor is selected during the
    /// current mode. If None is returned, that means we are done selecting
    /// anchors and should return to Inspect mode.
    fn next<'w, 's>(
        &self,
        anchor_selection: AnchorSelection,
        params: &mut SelectAnchorPlacementParams<'w, 's>,
    ) -> Option<Self> {
        let transition =
            match self
                .placement
                .next(anchor_selection, self.continuity, self.target, params)
            {
                Ok(t) => t,
                Err(_) => {
                    return None;
                }
            };

        if transition.target.is_finished || self.continuity.replacing().is_some() {
            if let Some(finished_target) = transition.target.current(self.target) {
                // Remove the Pending marker from the target because it has
                // been finished.
                params.commands.entity(finished_target).remove::<Pending>();
                self.placement.finalize(finished_target, params);
            } else {
                error!(
                    "An element was supposed to be finished by \
                    SelectAnchor, but we could not find it"
                );
            }
        }

        let next_target = transition.target.next(self.target);
        let next_placement = transition.placement.next;

        match self.continuity {
            SelectAnchorContinuity::ReplaceAnchor { .. } => {
                // No matter what gets returned for next_target or next_placement
                // we exit the ReplaceAnchor mode as soon as a selection is made.
                return None;
            }
            SelectAnchorContinuity::InsertElement => {
                if transition.target.is_finished {
                    // For InsertElement mode we exit the SelectAnchor mode as
                    // soon as a target is finished.
                    return None;
                } else {
                    return Some(Self {
                        target: next_target,
                        placement: next_placement,
                        continuity: self.continuity,
                        scope: self.scope,
                    });
                }
            }
            SelectAnchorContinuity::Continuous { .. } => {
                return Some(Self {
                    target: next_target,
                    placement: next_placement,
                    continuity: if transition.target.is_finished {
                        // If the target finished then the current target becomes
                        // the previous target.
                        let previous = transition.target.current(self.target);
                        SelectAnchorContinuity::Continuous { previous }
                    } else {
                        // If the target is not finished then we just carry along
                        // the previous continuity.
                        self.continuity.clone()
                    },
                    scope: self.scope,
                });
            }
        }
    }

    fn preview<'w, 's>(
        &self,
        anchor_selection: Entity,
        params: &mut SelectAnchorPlacementParams<'w, 's>,
    ) -> PreviewResult {
        let transition = match self.placement.next(
            AnchorSelection::existing(anchor_selection),
            self.continuity,
            self.target,
            params,
        ) {
            Ok(t) => t,
            Err(_) => {
                return PreviewResult::Invalid;
            }
        };

        let target = match transition.target.current(self.target) {
            Some(target) => target,
            None => {
                // This shouldn't happen. If a target wasn't already assigned
                // then a new one should have been created during the preview.
                // We'll just indicate that we should exit the current mode by
                // returning None.
                return PreviewResult::Invalid;
            }
        };

        if let Some(new_placement) = transition.placement.preview {
            return PreviewResult::Updated(Self {
                target: Some(target),
                placement: new_placement.clone(),
                continuity: self.continuity,
                scope: self.scope,
            });
        }

        if Some(target) == self.target {
            // Neither the placement nor the target has changed due to this
            // preview, so just return the Unchanged variant.
            return PreviewResult::Unchanged;
        }

        return PreviewResult::Updated(Self {
            target: Some(target),
            placement: self.placement.clone(),
            continuity: self.continuity,
            scope: self.scope,
        });
    }

    pub fn backout<'w, 's>(
        &self,
        params: &mut SelectAnchorPlacementParams<'w, 's>,
    ) -> InteractionMode {
        if let Some(target) = self.target {
            let transition = match self.placement.backout(self.continuity, target, params) {
                Ok(t) => t,
                Err(_) => {
                    params.cleanup();
                    return InteractionMode::Inspect;
                }
            };

            if transition.target.is_finished {
                params.commands.entity(target).remove::<Pending>();
                self.placement.finalize(target, params);
            }

            if transition.target.discontinue {
                params.cleanup();
                return InteractionMode::Inspect;
            }

            match self.continuity {
                SelectAnchorContinuity::ReplaceAnchor { .. } => {
                    // Backing out of ReplaceAnchor always means we go back to
                    // Inspect mode.
                    params.cleanup();
                    return InteractionMode::Inspect;
                }
                SelectAnchorContinuity::InsertElement => {
                    if transition.target.is_finished {
                        // If we have finished inserting an element then stop here
                        params.cleanup();
                        return InteractionMode::Inspect;
                    } else {
                        return InteractionMode::SelectAnchor(Self {
                            target: None,
                            placement: transition.placement.next,
                            continuity: SelectAnchorContinuity::InsertElement,
                            scope: self.scope,
                        });
                    }
                }
                SelectAnchorContinuity::Continuous { .. } => {
                    return InteractionMode::SelectAnchor(Self {
                        target: None,
                        placement: transition.placement.next,
                        continuity: SelectAnchorContinuity::Continuous { previous: None },
                        scope: self.scope,
                    });
                }
            }
        } else {
            // If there is no current target then a backout means we should
            // exit the SelectAnchor mode entirely.
            params.cleanup();
            return InteractionMode::Inspect;
        }
    }
}

#[derive(Clone)]
enum PlaceableObject {
    Model(Model),
    Anchor,
    VisualMesh(WorkcellModel),
    CollisionMesh(WorkcellModel),
}

#[derive(Clone)]
pub struct SelectAnchor3D {
    bundle: PlaceableObject,
    // Entity being edited
    target: Option<Entity>,
    // Proposed parent
    parent: Option<Entity>,
    // Continuity also stores the previous parent if needed
    continuity: SelectAnchorContinuity,
}

impl SelectAnchor3D {
    /// Create one new location. After an anchor is selected the new location
    /// will be created and the mode will return to Inspect.
    pub fn create_new_point() -> SelectAnchorPointBuilder {
        SelectAnchorPointBuilder {
            for_element: None,
            continuity: SelectAnchorContinuity::InsertElement,
        }
    }

    /// Move an existing location to a new anchor.
    pub fn replace_point(location: Entity, original_anchor: Entity) -> SelectAnchorPointBuilder {
        SelectAnchorPointBuilder {
            for_element: Some(location),
            continuity: SelectAnchorContinuity::ReplaceAnchor {
                original_anchor: Some(original_anchor),
            },
        }
    }

    /// Whether a new object is being created
    pub fn begin_creating(&self) -> bool {
        match self.continuity {
            SelectAnchorContinuity::ReplaceAnchor { .. } => false,
            SelectAnchorContinuity::InsertElement | SelectAnchorContinuity::Continuous { .. } => {
                self.target.is_none()
            }
        }
    }

    /// Always return none, 3D anchors are only selectable and we need to
    /// return to Inspect mode.
    fn next<'w, 's>(
        &self,
        anchor_selection: AnchorSelection,
        params: &mut SelectAnchorPlacementParams<'w, 's>,
    ) -> Option<Self> {
        None
    }

    /// Used for updating parents on parent assignment
    fn update_parent<'w, 's>(
        &mut self,
        mut anchor_selection: AnchorSelection,
        params: &mut SelectAnchorPlacementParams<'w, 's>,
    ) -> Result<(), ()> {
        if let Some(target) = self.target {
            // Change the anchor that the location is attached to.
            let (e, anchor) = match params.anchors.get_mut(target) {
                Ok(l) => l,
                Err(_) => {
                    error!(
                        "Unable to get anchor {:?} while \
                        replacing 3D Anchor.",
                        target
                    );
                    return Err(());
                }
            };

            // Make sure the selected entity is an anchor
            // TODO(luca) Should this be at the caller level?
            match params.anchors.get(anchor_selection.entity()) {
                Ok(anchor) => match anchor.1 {
                    Anchor::Pose3D(_) => {}
                    _ => return Err(()),
                },
                _ => return Err(()),
            }

            // Avoid endless loops by making sure the selected entity is not a child of the
            // current one
            for ancestor in AncestorIter::new(&params.parents, anchor_selection.entity()) {
                if ancestor == target {
                    return Err(());
                }
            }

            if self.parent != Some(anchor_selection.entity()) {
                match self.parent {
                    Some(new_parent) => {
                        if anchor_selection.entity() != target {
                            // Delete parent and dependent
                            if let Ok(old_parent) = params.parents.get(target) {
                                params
                                    .commands
                                    .entity(**old_parent)
                                    .remove_children(&[target]);
                                params.remove_dependent(
                                    target,
                                    **old_parent,
                                    &mut Some(&mut anchor_selection),
                                )?;
                            }
                            params.add_dependent(
                                target,
                                anchor_selection.entity(),
                                &mut Some(&mut anchor_selection),
                            )?;
                            params
                                .commands
                                .entity(anchor_selection.entity())
                                .push_children(&[target]);
                            self.parent = Some(anchor_selection.entity());
                        }
                        return Ok(());
                    }
                    None => {
                        error!("Reassigning parent for entity without a parent");
                        return Err(());
                    }
                }
            }
            return Err(());
        } else {
            error!("DEV error replacing anchor without original");
            return Err(());
        }
    }

    fn preview<'w, 's>(
        &mut self,
        anchor_selection: Entity,
        params: &mut SelectAnchorPlacementParams<'w, 's>,
    ) -> PreviewResult {
        // The only live update we need to do is on parent entity change
        if let SelectAnchorContinuity::ReplaceAnchor { original_anchor } = self.continuity {
            match self.update_parent(AnchorSelection::Existing(anchor_selection), params) {
                Ok(()) => {
                    return PreviewResult::Updated3D(Self {
                        bundle: self.bundle.clone(),
                        parent: Some(anchor_selection),
                        target: self.target,
                        continuity: self.continuity,
                    });
                }
                Err(()) => {
                    return PreviewResult::Unchanged;
                }
            }
        }
        return PreviewResult::Unchanged;
    }

    /// Return Ok if we need to keep the entity, Err if we need to remove it
    fn placement_backout<'w, 's>(
        &self,
        continuity: SelectAnchorContinuity,
        target: Entity,
        params: &mut SelectAnchorPlacementParams<'w, 's>,
    ) -> Result<(), ()> {
        match self.parent {
            Some(parent) => {
                if let Ok((e, _anchor)) = params.anchors.get_mut(parent) {
                    if let Ok(mut deps) = params.dependents.get_mut(e) {
                        deps.remove(&target);
                        params.commands.entity(e).remove_children(&[target]);
                    }

                    if let Some(replacing) = continuity.replacing() {
                        // Restore the target to the original
                        if let Ok(mut deps) = params.dependents.get_mut(replacing) {
                            deps.insert(target);
                            params.commands.entity(replacing).push_children(&[target]);
                        }

                        // point.0 = replacing;
                        params.commands.entity(target).remove::<Pending>();
                        return Ok(());
                    } else {
                        // Delete the location entirely because there is no anchor to
                        // return it to.
                        params.commands.entity(target).despawn_recursive();
                        return Err(());
                    }
                } else {
                    error!(
                        "Cannot find point for location {target:?} while \
                        trying to back out of SelectAnchor mode"
                    );
                    return Err(());
                }
            }
            None => {
                return Ok(());
            }
        }
    }

    pub fn backout<'w, 's>(
        &self,
        params: &mut SelectAnchorPlacementParams<'w, 's>,
    ) -> InteractionMode {
        if let Some(target) = self.target {
            self.placement_backout(self.continuity, target, params);
        }
        params.cleanup();
        return InteractionMode::Inspect;
    }
}

enum PreviewResult {
    /// The SelectAnchor state needs to be updated
    Updated(SelectAnchor),
    /// The SelectAnchor3D state needs to be updated
    Updated3D(SelectAnchor3D),
    /// The SelectAnchor state is unchanged
    Unchanged,
    /// The SelectAnchor request was invalid and should exit
    Invalid,
}

pub fn handle_select_anchor_mode(
    mut mode: ResMut<InteractionMode>,
    anchors: Query<(), With<Anchor>>,
    transforms: Query<&GlobalTransform>,
    hovering: Res<Hovering>,
    mouse_button_input: Res<Input<MouseButton>>,
    touch_input: Res<Touches>,
    mut params: SelectAnchorPlacementParams,
    mut selected: Query<&mut Selected>,
    mut selection: ResMut<Selection>,
    mut select: EventReader<Select>,
    mut hover: EventWriter<Hover>,
    blockers: Option<Res<PickingBlockers>>,
    workspace: Res<CurrentWorkspace>,
<<<<<<< HEAD
    open_sites: Query<Entity, With<SiteProperties<Entity>>>,
=======
    open_sites: Query<Entity, With<NameOfSite>>,
    current_drawing: Res<CurrentEditDrawing>,
>>>>>>> b4e7e696
) {
    let mut request = match &*mode {
        InteractionMode::SelectAnchor(request) => request.clone(),
        _ => {
            return;
        }
    };

    if mode.is_changed() {
        // The mode was changed to this one on this update cycle. We should
        // check if something besides an anchor is being hovered, and clear it
        // out if it is.
        if let Some(hovering) = hovering.0 {
            if anchors.contains(hovering) {
                params
                    .cursor
                    .remove_mode(SELECT_ANCHOR_MODE_LABEL, &mut params.visibility);
            } else {
                hover.send(Hover(None));
                params
                    .cursor
                    .add_mode(SELECT_ANCHOR_MODE_LABEL, &mut params.visibility);
            }
        } else {
            params
                .cursor
                .add_mode(SELECT_ANCHOR_MODE_LABEL, &mut params.visibility);
        }

        // Make the anchor placement component of the cursor visible
        if request.site_scope() {
            set_visibility(
                params.cursor.site_anchor_placement,
                &mut params.visibility,
                true,
            );
        } else {
            set_visibility(
                params.cursor.level_anchor_placement,
                &mut params.visibility,
                true,
            );
        }

        match request.scope {
<<<<<<< HEAD
            Scope::MultipleDrawings => {
                // If we are working with requests that span multiple drawings,
                // (constraints) hide all non fiducials
                for (e, _) in &params.anchors {
                    if !params.dependents.get(e).is_ok_and(|deps| {
                        deps.0.iter().any(|dep| params.fiducials.get(*dep).is_ok())
                    }) {
                        if let Ok(mut visibility) = params.visibility.get_mut(e) {
                            visibility.is_visible = false;
                            params.hidden_entities.level_anchors.insert(e);
                        }
                    }
                }
            }
=======
>>>>>>> b4e7e696
            Scope::General | Scope::Site => {
                // If we are working with normal level or site requests, hide all drawing anchors
                for anchor in params.anchors.iter().filter(|(e, _)| {
                    params
                        .parents
                        .get(*e)
                        .is_ok_and(|p| params.drawings.get(**p).is_ok())
                }) {
                    set_visibility(anchor.0, &mut params.visibility, false);
                    params.hidden_entities.drawing_anchors.insert(anchor.0);
                }
            }
            // Nothing to hide, it's done by the drawing editor plugin
            Scope::Drawing => {}
        }

        // If we are creating a new object, then we should deselect anything
        // that might be currently selected.
        if request.begin_creating() {
            if let Some(previous_selection) = selection.0 {
                if let Ok(mut selected) = selected.get_mut(previous_selection) {
                    selected.is_selected = false;
                }
                selection.0 = None;
            }
        }

        if request.continuity.needs_original() {
            // Keep track of the original anchor that we intend to replace so
            // that we can revert any previews.
            let for_element = match request.target {
                Some(for_element) => for_element,
                None => {
                    error!(
                        "for_element must be Some for ReplaceAnchor. \
                        Reverting to Inspect Mode."
                    );
                    params.cleanup();
                    *mode = InteractionMode::Inspect;
                    return;
                }
            };

            let original = match request.placement.save_original(for_element, &mut params) {
                Some(original) => original,
                None => {
                    error!(
                        "cannot locate an original anchor for \
                        entity {:?}. Reverting to Inspect Mode.",
                        for_element,
                    );
                    params.cleanup();
                    *mode = InteractionMode::Inspect;
                    return;
                }
            };

            request.continuity = SelectAnchorContinuity::ReplaceAnchor {
                original_anchor: Some(original),
            };
            // Save the new mode here in case it doesn't get saved by any
            // branches in the rest of this system function.
            *mode = InteractionMode::SelectAnchor(request.clone());
        }
    }

    if hovering.is_changed() {
        if hovering.0.is_none() {
            params
                .cursor
                .add_mode(SELECT_ANCHOR_MODE_LABEL, &mut params.visibility);
        } else {
            params
                .cursor
                .remove_mode(SELECT_ANCHOR_MODE_LABEL, &mut params.visibility);
        }
    }

    if select.is_empty() {
        let clicked = mouse_button_input.just_pressed(MouseButton::Left)
            || touch_input.iter_just_pressed().next().is_some();
        let blocked = blockers.filter(|x| x.blocking()).is_some();

        if clicked && !blocked {
            // Since the user clicked but there are no actual selections, the
            // user is effectively asking to create a new anchor at the current
            // cursor location. We will create that anchor and treat it as if it
            // were selected.
            let tf = match transforms.get(params.cursor.frame) {
                Ok(tf) => tf,
                Err(_) => {
                    error!(
                        "Could not get transform for cursor frame \
                        {:?} in SelectAnchor mode.",
                        params.cursor.frame,
                    );
                    // TODO(MXG): Put in backout behavior here.
                    return;
                }
            };

            let new_anchor = match request.scope {
                Scope::Site => {
                    let site = workspace.to_site(&open_sites).expect("No current site??");
                    let new_anchor = params.commands.spawn(AnchorBundle::at_transform(tf)).id();
                    params.commands.entity(site).add_child(new_anchor);
                    new_anchor
                }
                Scope::Drawing => {
<<<<<<< HEAD
                    let (parent, ppm) = params
                        .get_visible_drawing()
                        .expect("No drawing while spawning drawing anchor");
=======
                    let drawing_entity = current_drawing
                        .target()
                        .expect("No drawing while spawning drawing anchor")
                        .drawing;
                    let (parent, ppm) = params
                        .drawings
                        .get(drawing_entity)
                        .expect("Entity being edited is not a drawing");
>>>>>>> b4e7e696
                    // We also need to have a transform such that the anchor will spawn in the
                    // right spot
                    let pose = compute_parent_inverse_pose(&tf, &transforms, parent);
                    let ppm = ppm.0;
                    let new_anchor = params
                        .commands
                        .spawn(AnchorBundle::new([pose.trans[0], pose.trans[1]].into()))
                        .insert(Transform::from_scale(Vec3::new(ppm, ppm, 1.0)))
<<<<<<< HEAD
                        .id();
                    params.commands.entity(parent).add_child(new_anchor);
                    new_anchor
                }
                Scope::MultipleDrawings => {
                    warn!("Only existing fiducials can be connected through constraints");
                    return;
                }
=======
                        .set_parent(parent)
                        .id();
                    new_anchor
                }
>>>>>>> b4e7e696
                Scope::General => params.commands.spawn(AnchorBundle::at_transform(tf)).id(),
            };

            request = match request.next(AnchorSelection::new(new_anchor), &mut params) {
                Some(next_mode) => next_mode,
                None => {
                    params.cleanup();
                    *mode = InteractionMode::Inspect;
                    return;
                }
            };

            *mode = InteractionMode::SelectAnchor(request);
        } else {
            // Offer a preview based on the current hovering status
            let hovered = hovering.0.unwrap_or(params.cursor.level_anchor_placement);
            let current = request
                .target
                .map(|target| request.placement.current(target, &params))
                .flatten();

            if Some(hovered) != current {
                // We should only call this function if the current hovered
                // anchor is not the one currently assigned. Otherwise we
                // are wasting query+command effort.
                match request.preview(hovered, &mut params) {
                    PreviewResult::Updated(next) => {
                        *mode = InteractionMode::SelectAnchor(next);
                    }
                    PreviewResult::Updated3D(next) => {
                        *mode = InteractionMode::SelectAnchor3D(next);
                    }
                    PreviewResult::Unchanged => {
                        // Do nothing, the mode has not changed
                    }
                    PreviewResult::Invalid => {
                        // Something was invalid about the request, so we
                        // will exit back to Inspect mode.
                        params.cleanup();
                        *mode = InteractionMode::Inspect;
                    }
                };
            }
        }
    } else {
        for new_selection in select
            .iter()
            .filter_map(|s| s.0)
            .filter(|s| anchors.contains(*s))
        {
            request = match request.next(AnchorSelection::existing(new_selection), &mut params) {
                Some(next_mode) => {
                    // We need to hide anchors connected to this drawing to force the user to
                    // connect different drawing
                    if matches!(request.scope, Scope::MultipleDrawings) {
                        params
                            .parents
                            .get(new_selection)
                            .and_then(|p| params.children.get(**p))
                            .map(|children| {
                                for c in children.iter().filter(|c| params.anchors.get(**c).is_ok())
                                {
                                    set_visibility(*c, &mut params.visibility, false);
                                    params.hidden_entities.selected_drawing_anchors.insert(*c);
                                }
                            })
                            .ok();
                    }
                    next_mode
                }
                None => {
                    params.cleanup();
                    *mode = InteractionMode::Inspect;
                    return;
                }
            };
        }

        *mode = InteractionMode::SelectAnchor(request);
    }
}

fn compute_parent_inverse_pose(
    tf: &GlobalTransform,
    transforms: &Query<&GlobalTransform>,
    parent: Entity,
) -> Pose {
    let parent_tf = transforms
        .get(parent)
        .expect("Failed in fetching parent transform");

    let inv_tf = parent_tf.affine().inverse();
    let goal_tf = tf.affine();
    let mut pose = Pose::default();
    pose.rot = pose.rot.as_euler_extrinsic_xyz();
    pose.align_with(&Transform::from_matrix((inv_tf * goal_tf).into()))
}

fn find_mesh_element(
    params: &SelectAnchorPlacementParams,
    cursor_tf: &GlobalTransform,
    hovered: Entity,
) -> MeshElement {
    // TODO(luca) Assign a proper vertex id, will need mesh lookup based on
    // hover status and (expensive) iteration on vertices
    MeshElement::Vertex(0)
}

pub fn handle_select_anchor_3d_mode(
    mut mode: ResMut<InteractionMode>,
    anchors: Query<(), With<Anchor>>,
    transforms: Query<&GlobalTransform>,
    hovering: Res<Hovering>,
    mouse_button_input: Res<Input<MouseButton>>,
    touch_input: Res<Touches>,
    mut params: SelectAnchorPlacementParams,
    selection: Res<Selection>,
    mut select: EventReader<Select>,
    mut hover: EventWriter<Hover>,
    blockers: Option<Res<PickingBlockers>>,
    workspace: Res<CurrentWorkspace>,
) {
    let mut request = match &*mode {
        InteractionMode::SelectAnchor3D(request) => request.clone(),
        _ => {
            return;
        }
    };

    if mode.is_changed() {
        // The mode was changed to this one on this update cycle. We should
        // check if something besides an anchor is being hovered, and clear it
        // out if it is.
        if let Some(hovering) = hovering.0 {
            if anchors.contains(hovering) {
                params
                    .cursor
                    .remove_mode(SELECT_ANCHOR_MODE_LABEL, &mut params.visibility);
            } else {
                hover.send(Hover(None));
                params
                    .cursor
                    .add_mode(SELECT_ANCHOR_MODE_LABEL, &mut params.visibility);
            }
        } else {
            params
                .cursor
                .add_mode(SELECT_ANCHOR_MODE_LABEL, &mut params.visibility);
        }

        // Make the anchor placement component of the cursor visible
        match request.bundle {
            PlaceableObject::Anchor => {
                set_visibility(params.cursor.frame_placement, &mut params.visibility, true);
            }
            PlaceableObject::Model(ref m) => {
                // Spawn the model as a child of the cursor
                params
                    .cursor
                    .set_model_preview(&mut params.commands, Some(m.clone()));
            }
            PlaceableObject::VisualMesh(ref m) | PlaceableObject::CollisionMesh(ref m) => {
                // Spawn the model as a child of the cursor
                params
                    .cursor
                    .set_workcell_model_preview(&mut params.commands, Some(m.clone()));
            }
        }

        // Set the request parent to the currently selected element, to spawn new object as
        // children of selected frames
        if request.begin_creating() {
            request.parent = selection.0;
        }
    }

    if select.is_empty() {
        let clicked = mouse_button_input.just_pressed(MouseButton::Left)
            || touch_input.iter_just_pressed().next().is_some();
        let blocked = blockers.filter(|x| x.blocking()).is_some();

        if clicked && !blocked {
            if request.begin_creating() {
                // Since the user clicked but there are no actual selections, the
                // user is effectively asking to create a new anchor at the current
                // cursor location. We will create that anchor and treat it as if it
                // were selected.
                let cursor_tf = transforms
                    .get(params.cursor.frame)
                    .expect("Unable to get transform for cursor frame");

                let id = params
                    .commands
                    .spawn(NameInWorkcell("Unnamed".to_string()))
                    .id();
                let parent = match request.bundle {
                    PlaceableObject::Anchor => {
                        // If parent is a mesh this will be a mesh constraint, otherwise an anchor
                        let parent = if let Some(parent) =
                            hovering.0.and_then(|p| params.models.get(p).ok())
                        {
                            let pose = compute_parent_inverse_pose(&cursor_tf, &transforms, parent);
                            let element = find_mesh_element(&params, &cursor_tf, parent);
                            params.commands.entity(id).insert(MeshConstraint {
                                entity: parent,
                                element: element,
                                relative_pose: pose,
                            });
                            // Add constraint dependent
                            if let Ok(mut parent_deps) =
                                params.constraint_dependents.get_mut(parent)
                            {
                                parent_deps.0.insert(id);
                            }
                            // Parent to be assigned is the first frame parent of the currently
                            // hovered model
                            AncestorIter::new(&params.parents, parent)
                                .find(|&p| params.anchors.get(p).is_ok())
                                .unwrap_or(workspace.root.expect("No workspace"))
                        } else {
                            let parent = request
                                .parent
                                .unwrap_or(workspace.root.expect("No workspace"));
                            let pose = compute_parent_inverse_pose(&cursor_tf, &transforms, parent);
                            params
                                .commands
                                .entity(id)
                                .insert(AnchorBundle::new(Anchor::Pose3D(pose)));
                            parent
                        };
                        parent
                    }
                    PlaceableObject::Model(ref a) => {
                        let mut model = a.clone();
                        let parent = workspace.root.expect("No workspace");
                        model.pose = compute_parent_inverse_pose(&cursor_tf, &transforms, parent);
                        params.commands.entity(id).insert(model);
                        parent
                    }
                    PlaceableObject::VisualMesh(ref a) => {
                        let mut model = a.clone();
                        let parent = request
                            .parent
                            .unwrap_or(workspace.root.expect("No workspace"));
                        model.pose = compute_parent_inverse_pose(&cursor_tf, &transforms, parent);
                        let mut cmd = params.commands.entity(id);
                        cmd.insert(VisualMeshMarker);
                        model.add_bevy_components(cmd);
                        parent
                    }
                    PlaceableObject::CollisionMesh(ref a) => {
                        let mut model = a.clone();
                        let parent = request
                            .parent
                            .unwrap_or(workspace.root.expect("No workspace"));
                        model.pose = compute_parent_inverse_pose(&cursor_tf, &transforms, parent);
                        let mut cmd = params.commands.entity(id);
                        cmd.insert(CollisionMeshMarker);
                        model.add_bevy_components(cmd);
                        parent
                    }
                };
                // Add child and dependent to parent
                params.commands.entity(parent).add_child(id);
                if let Ok(mut deps) = params.dependents.get_mut(parent) {
                    deps.insert(id);
                }
            }

            params.cleanup();
            *mode = InteractionMode::Inspect;
            return;
        } else {
            // Offer a preview based on the current hovering status
            let hovered = hovering.0.unwrap_or(params.cursor.frame_placement);
            let current = request.parent;

            if Some(hovered) != current {
                // We should only call this function if the current hovered
                // anchor is not the one currently assigned. Otherwise we
                // are wasting query+command effort.
                match request.preview(hovered, &mut params) {
                    PreviewResult::Updated(next) => {
                        // We should never get here
                        unreachable!();
                    }
                    PreviewResult::Updated3D(next) => {
                        *mode = InteractionMode::SelectAnchor3D(next);
                    }
                    PreviewResult::Unchanged => {
                        // Do nothing, the mode has not changed
                    }
                    PreviewResult::Invalid => {
                        // Something was invalid about the request, so we
                        // will exit back to Inspect mode.
                        params.cleanup();
                        *mode = InteractionMode::Inspect;
                    }
                };
            }
        }
    } else {
        for new_selection in select
            .iter()
            .filter_map(|s| s.0)
            .filter(|s| anchors.contains(*s))
        {
            request = match request.next(AnchorSelection::existing(new_selection), &mut params) {
                Some(next_mode) => next_mode,
                None => {
                    params.cleanup();
                    *mode = InteractionMode::Inspect;
                    return;
                }
            };
        }
    }
    *mode = InteractionMode::SelectAnchor3D(request);
}

impl From<SelectAnchor> for InteractionMode {
    fn from(mode: SelectAnchor) -> Self {
        InteractionMode::SelectAnchor(mode)
    }
}

impl From<SelectAnchor3D> for InteractionMode {
    fn from(mode: SelectAnchor3D) -> Self {
        InteractionMode::SelectAnchor3D(mode)
    }
}<|MERGE_RESOLUTION|>--- conflicted
+++ resolved
@@ -18,27 +18,17 @@
 use crate::{
     interaction::*,
     site::{
-<<<<<<< HEAD
-        Anchor, AnchorBundle, Category, Dependents, DrawingMarker, Original, PathBehavior, Pending,
-=======
         drawing_editor::CurrentEditDrawing, Anchor, AnchorBundle, Category, CollisionMeshMarker,
         Dependents, DrawingMarker, Original, PathBehavior, Pending, TextureNeedsAssignment,
         VisualMeshMarker,
->>>>>>> b4e7e696
     },
     CurrentWorkspace,
 };
 use bevy::{ecs::system::SystemParam, prelude::*};
 use rmf_site_format::{
     Constraint, ConstraintDependents, Door, Edge, Fiducial, Floor, Lane, LiftProperties, Location,
-<<<<<<< HEAD
-    Measurement, MeshConstraint, MeshElement, Model, ModelMarker, NameInWorkcell, Path,
-    PixelsPerMeter, Point, Pose, Side, SiteProperties, Wall, WorkcellCollisionMarker,
-    WorkcellModel, WorkcellVisualMarker,
-=======
     Measurement, MeshConstraint, MeshElement, Model, ModelMarker, NameInWorkcell, NameOfSite, Path,
     PixelsPerMeter, Point, Pose, Side, Wall, WorkcellModel,
->>>>>>> b4e7e696
 };
 use std::collections::HashSet;
 use std::sync::Arc;
@@ -618,12 +608,6 @@
         params: &mut SelectAnchorPlacementParams<'w, 's>,
     ) -> Result<Transition, ()> {
         // Restore visibility to anchors that were hidden in this mode
-<<<<<<< HEAD
-        for e in params.hidden_entities.selected_drawing_anchors.drain() {
-            set_visibility(e, &mut params.visibility, true);
-        }
-=======
->>>>>>> b4e7e696
         for e in params.hidden_entities.drawing_anchors.drain() {
             set_visibility(e, &mut params.visibility, true);
         }
@@ -1108,14 +1092,6 @@
 
 #[derive(Resource, Default)]
 pub struct HiddenSelectAnchorEntities {
-<<<<<<< HEAD
-    /// Level anchors but not assigned to a drawing, hidden when entering constraint creation mode
-    pub level_anchors: HashSet<Entity>,
-    /// Anchors assigned to the the selected drawing, hidden when the user chose the first anchor
-    /// of a constraint to make sure it is drawn between two different drawings
-    pub selected_drawing_anchors: HashSet<Entity>,
-=======
->>>>>>> b4e7e696
     /// All drawing anchors, hidden when users draw level entities such as walls, lanes, floors to
     /// make sure they don't connect to drawing anchors
     pub drawing_anchors: HashSet<Entity>,
@@ -1224,15 +1200,6 @@
         );
         set_visibility(self.cursor.frame_placement, &mut self.visibility, false);
         self.cursor.set_model_preview(&mut self.commands, None);
-<<<<<<< HEAD
-        for e in self.hidden_entities.level_anchors.drain() {
-            set_visibility(e, &mut self.visibility, true);
-        }
-        for e in self.hidden_entities.selected_drawing_anchors.drain() {
-            set_visibility(e, &mut self.visibility, true);
-        }
-=======
->>>>>>> b4e7e696
         for e in self.hidden_entities.drawing_anchors.drain() {
             set_visibility(e, &mut self.visibility, true);
         }
@@ -1261,18 +1228,6 @@
             placement: EdgePlacement::new::<Measurement<Entity>>(self.placement),
             continuity: self.continuity,
             scope: Scope::Drawing,
-<<<<<<< HEAD
-        }
-    }
-
-    pub fn for_constraint(self) -> SelectAnchor {
-        SelectAnchor {
-            target: self.for_element,
-            placement: EdgePlacement::new::<Constraint<Entity>>(self.placement),
-            continuity: self.continuity,
-            scope: Scope::MultipleDrawings,
-=======
->>>>>>> b4e7e696
         }
     }
 
@@ -1337,9 +1292,6 @@
         }
     }
 
-<<<<<<< HEAD
-    pub fn for_fiducial(self) -> SelectAnchor {
-=======
     pub fn for_site_fiducial(self) -> SelectAnchor {
         SelectAnchor {
             target: self.for_element,
@@ -1350,7 +1302,6 @@
     }
 
     pub fn for_drawing_fiducial(self) -> SelectAnchor {
->>>>>>> b4e7e696
         SelectAnchor {
             target: self.for_element,
             placement: PointPlacement::new::<Fiducial<Entity>>(),
@@ -1425,10 +1376,6 @@
 #[derive(Debug, Clone, Copy, PartialEq, Eq, PartialOrd, Ord)]
 pub enum Scope {
     Drawing,
-<<<<<<< HEAD
-    MultipleDrawings,
-=======
->>>>>>> b4e7e696
     General,
     Site,
 }
@@ -1995,12 +1942,8 @@
     mut hover: EventWriter<Hover>,
     blockers: Option<Res<PickingBlockers>>,
     workspace: Res<CurrentWorkspace>,
-<<<<<<< HEAD
-    open_sites: Query<Entity, With<SiteProperties<Entity>>>,
-=======
     open_sites: Query<Entity, With<NameOfSite>>,
     current_drawing: Res<CurrentEditDrawing>,
->>>>>>> b4e7e696
 ) {
     let mut request = match &*mode {
         InteractionMode::SelectAnchor(request) => request.clone(),
@@ -2046,23 +1989,6 @@
         }
 
         match request.scope {
-<<<<<<< HEAD
-            Scope::MultipleDrawings => {
-                // If we are working with requests that span multiple drawings,
-                // (constraints) hide all non fiducials
-                for (e, _) in &params.anchors {
-                    if !params.dependents.get(e).is_ok_and(|deps| {
-                        deps.0.iter().any(|dep| params.fiducials.get(*dep).is_ok())
-                    }) {
-                        if let Ok(mut visibility) = params.visibility.get_mut(e) {
-                            visibility.is_visible = false;
-                            params.hidden_entities.level_anchors.insert(e);
-                        }
-                    }
-                }
-            }
-=======
->>>>>>> b4e7e696
             Scope::General | Scope::Site => {
                 // If we are working with normal level or site requests, hide all drawing anchors
                 for anchor in params.anchors.iter().filter(|(e, _)| {
@@ -2172,11 +2098,6 @@
                     new_anchor
                 }
                 Scope::Drawing => {
-<<<<<<< HEAD
-                    let (parent, ppm) = params
-                        .get_visible_drawing()
-                        .expect("No drawing while spawning drawing anchor");
-=======
                     let drawing_entity = current_drawing
                         .target()
                         .expect("No drawing while spawning drawing anchor")
@@ -2185,7 +2106,6 @@
                         .drawings
                         .get(drawing_entity)
                         .expect("Entity being edited is not a drawing");
->>>>>>> b4e7e696
                     // We also need to have a transform such that the anchor will spawn in the
                     // right spot
                     let pose = compute_parent_inverse_pose(&tf, &transforms, parent);
@@ -2194,21 +2114,10 @@
                         .commands
                         .spawn(AnchorBundle::new([pose.trans[0], pose.trans[1]].into()))
                         .insert(Transform::from_scale(Vec3::new(ppm, ppm, 1.0)))
-<<<<<<< HEAD
-                        .id();
-                    params.commands.entity(parent).add_child(new_anchor);
-                    new_anchor
-                }
-                Scope::MultipleDrawings => {
-                    warn!("Only existing fiducials can be connected through constraints");
-                    return;
-                }
-=======
                         .set_parent(parent)
                         .id();
                     new_anchor
                 }
->>>>>>> b4e7e696
                 Scope::General => params.commands.spawn(AnchorBundle::at_transform(tf)).id(),
             };
 
