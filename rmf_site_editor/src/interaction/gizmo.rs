--- conflicted
+++ resolved
@@ -367,14 +367,8 @@
     mut selection_blockers: ResMut<SelectionBlockers>,
     gizmo_blockers: Res<GizmoBlockers>,
     mut gizmo_state: ResMut<GizmoState>,
-<<<<<<< HEAD
     mouse_button_input: Res<ButtonInput<MouseButton>>,
-    picked: Res<Picked>,
-    mut change_pick: EventWriter<ChangePick>,
-=======
-    mouse_button_input: Res<Input<MouseButton>>,
     mut picked: ResMut<Picked>,
->>>>>>> f4bed772
 ) {
     let mouse_released = mouse_button_input.just_released(MouseButton::Left);
     let gizmos_blocked = gizmo_blockers.blocking();
