--- conflicted
+++ resolved
@@ -44,16 +44,12 @@
     site_assets: Res<SiteAssets>,
     highlight: Res<HighlightAnchors>,
 ) {
-<<<<<<< HEAD
-    for (e, parent, subordinate, anchor) in &new_anchors {
-        let Ok(category) = categories.get(parent.get()) else {
+    for (e, child_of, subordinate, anchor) in &new_anchors {
+        let Ok(category) = categories.get(child_of.parent()) else {
             continue;
         };
+
         let body_mesh = match category {
-=======
-    for (e, child_of, subordinate, anchor) in &new_anchors {
-        let body_mesh = match categories.get(child_of.parent()).unwrap() {
->>>>>>> e8e8378a
             Category::Level => site_assets.level_anchor_mesh.clone(),
             Category::Lift => site_assets.lift_anchor_mesh.clone(),
             _ => site_assets.site_anchor_mesh.clone(),
