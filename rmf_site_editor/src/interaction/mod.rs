--- conflicted
+++ resolved
@@ -55,15 +55,9 @@
 pub mod light;
 pub use light::*;
 
-<<<<<<< HEAD
-pub mod mode;
-pub use mode::*;
-
 pub mod model;
 pub use model::*;
 
-=======
->>>>>>> f4bed772
 pub mod model_preview;
 pub use model_preview::*;
 
@@ -202,37 +196,11 @@
                     )
                         .run_if(in_state(InteractionState::Enable)),
                 )
-<<<<<<< HEAD
-                    .run_if(in_state(InteractionState::Enable)),
-            )
-            // Split the above because of a compile error when the tuple is too large
-            .add_systems(
-                Update,
-                (
-                    make_model_previews_not_selectable,
-                    update_model_instance_visual_cues.after(maintain_hovered_entities),
-                    update_lane_visual_cues.after(maintain_selected_entities),
-                    update_edge_visual_cues.after(maintain_selected_entities),
-                    update_point_visual_cues.after(maintain_selected_entities),
-                    update_path_visual_cues.after(maintain_selected_entities),
-                    update_outline_visualization.after(maintain_selected_entities),
-                    update_highlight_visualization.after(maintain_selected_entities),
-                    update_cursor_hover_visualization.after(maintain_selected_entities),
-                    update_gizmo_click_start.after(maintain_selected_entities),
-                    update_gizmo_release,
-                    update_drag_motions
-                        .after(update_gizmo_click_start)
-                        .after(update_gizmo_release),
-                    handle_lift_doormat_clicks.after(update_gizmo_click_start),
-                    manage_previews,
-                    update_physical_camera_preview,
-                    dirty_changed_lifts,
-                    handle_preview_window_close,
-=======
                 // Split the above because of a compile error when the tuple is too large
                 .add_systems(
                     Update,
                     (
+                        update_model_instance_visual_cues.after(SelectionServiceStages::Select),
                         update_lane_visual_cues.after(SelectionServiceStages::Select),
                         update_edge_visual_cues.after(SelectionServiceStages::Select),
                         update_point_visual_cues.after(SelectionServiceStages::Select),
@@ -252,7 +220,6 @@
                         handle_preview_window_close,
                     )
                         .run_if(in_state(InteractionState::Enable)),
->>>>>>> f4bed772
                 )
                 .add_systems(
                     PostUpdate,
