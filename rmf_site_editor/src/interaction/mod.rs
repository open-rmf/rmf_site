--- conflicted
+++ resolved
@@ -103,11 +103,8 @@
             .add_event::<Hover>()
             .add_event::<MoveTo>()
             .add_event::<ChangeMode>()
-<<<<<<< HEAD
             .add_event::<GizmoClicked>()
-=======
             .add_event::<SpawnPreview>()
->>>>>>> a88a9a3f
             .add_plugin(PickingPlugin)
             .add_plugin(CameraControlsPlugin)
             .add_system_set(
@@ -129,11 +126,12 @@
                     .with_system(update_gizmo_release)
                     .with_system(
                         update_drag_motions
-<<<<<<< HEAD
                             .after(update_gizmo_click_start)
                             .after(update_gizmo_release),
                     )
-                    .with_system(handle_lift_placemat_clicks.after(update_gizmo_click_start)),
+                    .with_system(handle_lift_placemat_clicks.after(update_gizmo_click_start))
+                    .with_system(manage_previews)
+                    .with_system(update_physical_camera_preview),
             )
             .add_system_set_to_stage(
                 InteractionUpdateStage::AddVisuals,
@@ -142,13 +140,6 @@
                     .with_system(remove_interaction_for_subordinate_anchors)
                     .with_system(add_lane_visual_cues)
                     .with_system(add_misc_visual_cues),
-=======
-                            .after(update_drag_click_start)
-                            .after(update_drag_release),
-                    )
-                    .with_system(manage_previews)
-                    .with_system(update_physical_camera_preview),
->>>>>>> a88a9a3f
             )
             .add_system_set(SystemSet::on_exit(InteractionState::Enable).with_system(hide_cursor))
             .add_system_set_to_stage(
