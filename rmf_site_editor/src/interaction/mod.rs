--- conflicted
+++ resolved
@@ -16,15 +16,9 @@
 */
 
 use crate::site::{
-<<<<<<< HEAD
-    update_anchor_transforms, ConstraintMarker, DoorMarker, FiducialMarker, FloorMarker,
-    LaneMarker, LiftCabin, LiftCabinDoorMarker, LocationTags, MeasurementMarker, ModelMarker,
-    SiteUpdateStage, WallMarker,
-=======
     update_anchor_transforms, CollisionMeshMarker, ConstraintMarker, DoorMarker, FiducialMarker,
     FloorMarker, LaneMarker, LiftCabin, LiftCabinDoorMarker, LocationTags, MeasurementMarker,
     ModelMarker, SiteUpdateStage, VisualMeshMarker, WallMarker,
->>>>>>> b4e7e696
 };
 
 pub mod anchor;
@@ -159,20 +153,6 @@
             .add_event::<SpawnPreview>()
             .add_plugin(PickingPlugin)
             .add_plugin(OutlinePlugin)
-<<<<<<< HEAD
-            .add_plugin(CategoryVisibilityPlugin::<DoorMarker>::default())
-            .add_plugin(CategoryVisibilityPlugin::<FloorMarker>::default())
-            .add_plugin(CategoryVisibilityPlugin::<LaneMarker>::default())
-            // TODO(luca) unify the two Lift plugins into a single one?
-            .add_plugin(CategoryVisibilityPlugin::<LiftCabin<Entity>>::default())
-            .add_plugin(CategoryVisibilityPlugin::<LiftCabinDoorMarker>::default())
-            .add_plugin(CategoryVisibilityPlugin::<LocationTags>::default())
-            .add_plugin(CategoryVisibilityPlugin::<FiducialMarker>::default())
-            .add_plugin(CategoryVisibilityPlugin::<ConstraintMarker>::default())
-            .add_plugin(CategoryVisibilityPlugin::<ModelMarker>::default())
-            .add_plugin(CategoryVisibilityPlugin::<MeasurementMarker>::default())
-            .add_plugin(CategoryVisibilityPlugin::<WallMarker>::default())
-=======
             .add_plugin(CategoryVisibilityPlugin::<DoorMarker>::visible(true))
             .add_plugin(CategoryVisibilityPlugin::<FloorMarker>::visible(true))
             .add_plugin(CategoryVisibilityPlugin::<LaneMarker>::visible(true))
@@ -190,7 +170,6 @@
             ))
             .add_plugin(CategoryVisibilityPlugin::<MeasurementMarker>::visible(true))
             .add_plugin(CategoryVisibilityPlugin::<WallMarker>::visible(true))
->>>>>>> b4e7e696
             .add_plugin(CameraControlsPlugin)
             .add_plugin(ModelPreviewPlugin)
             .add_system_set(
