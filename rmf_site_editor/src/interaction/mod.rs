--- conflicted
+++ resolved
@@ -197,11 +197,8 @@
                     .with_system(update_point_visual_cues.after(maintain_selected_entities))
                     .with_system(update_path_visual_cues.after(maintain_selected_entities))
                     .with_system(update_outline_visualization.after(maintain_selected_entities))
-<<<<<<< HEAD
                     .with_system(update_outline_for_new_meshes.after(maintain_selected_entities))
-=======
                     .with_system(update_highlight_visualization.after(maintain_selected_entities))
->>>>>>> 996a0df5
                     .with_system(
                         update_cursor_hover_visualization.after(maintain_selected_entities),
                     )
