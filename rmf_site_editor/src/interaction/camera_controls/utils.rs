--- conflicted
+++ resolved
@@ -74,16 +74,9 @@
 ) -> Option<Vec3> {
     // Assume that the camera spans the full window, covered by egui panels
     let available_viewport_center = user_camera_display.region.center();
-<<<<<<< HEAD
-    let camera_ray = camera
-        .viewport_to_world(camera_global_transform, available_viewport_center)
-        .expect("Active camera does not have a valid ray from center of its viewport");
-    let camera_ray = Ray3d::new(camera_ray.origin, *camera_ray.direction);
-=======
     let camera_ray =
         camera.viewport_to_world(camera_global_transform, available_viewport_center)?;
-    let camera_ray = Ray3d::new(camera_ray.origin, camera_ray.direction);
->>>>>>> f4bed772
+    let camera_ray = Ray3d::new(camera_ray.origin, *camera_ray.direction);
     let raycast_setting = RaycastSettings::default()
         .always_early_exit()
         .with_visibility(RaycastVisibility::MustBeVisible);
@@ -94,19 +87,11 @@
         let (_, intersection_data) = &intersections[0];
         return Some(intersection_data.position());
     } else {
-<<<<<<< HEAD
-        return get_groundplane_else_default_selection(
+        return Some(get_groundplane_else_default_selection(
             camera_ray.origin,
             *camera_ray.direction,
             *camera_ray.direction,
-        );
-=======
-        return Some(get_groundplane_else_default_selection(
-            camera_ray.origin(),
-            camera_ray.direction(),
-            camera_ray.direction(),
         ));
->>>>>>> f4bed772
     }
 }
 
