/*
 * Copyright (C) 2022 Open Source Robotics Foundation
 *
 * Licensed under the Apache License, Version 2.0 (the "License");
 * you may not use this file except in compliance with the License.
 * You may obtain a copy of the License at
 *
 *     http://www.apache.org/licenses/LICENSE-2.0
 *
 * Unless required by applicable law or agreed to in writing, software
 * distributed under the License is distributed on an "AS IS" BASIS,
 * WITHOUT WARRANTIES OR CONDITIONS OF ANY KIND, either express or implied.
 * See the License for the specific language governing permissions and
 * limitations under the License.
 *
*/
use crate::interaction::{InteractionAssets, PickingBlockers};
use bevy::{
    core_pipeline::{
        clear_color::ClearColorConfig, core_3d::Camera3dBundle, tonemapping::Tonemapping,
    },
    prelude::*,
    render::{
        camera::{Camera, Projection, ScalingMode},
        view::RenderLayers,
    },
};

mod cursor;
use cursor::{update_cursor_command, CursorCommand};

mod keyboard;
use keyboard::{update_keyboard_command, KeyboardCommand};

/// RenderLayers are used to inform cameras which entities they should render.
/// The General render layer is for things that should be visible to all
/// cameras.
pub const GENERAL_RENDER_LAYER: u8 = 0;
/// The Physical render layer is for things that should be visible to any camera
/// that needs to capture the physical world (e.g. the physical camera sensor
/// simulator) but should not be rendered by the user's view. This allows us to
/// toggle off complex PBR lights for the user's view (which can severely slow
/// down performance) while keeping them for camera sensors.
pub const PHYSICAL_RENDER_LAYER: u8 = 1;
/// The Visual Cue layer is for things that should be shown to the user but
/// should never appear in a physical camera.
pub const VISUAL_CUE_RENDER_LAYER: u8 = 2;
/// The Selected Outline layer is where the outline of the currently selected
/// entity is shown.
pub const SELECTED_OUTLINE_LAYER: u8 = 3;
/// The Hovered Outline layer is where the outline of the currently hovered
/// entity is shown.
pub const HOVERED_OUTLINE_LAYER: u8 = 4;
/// The X-Ray layer is used to show visual cues that need to be rendered
/// above anything that would be obstructing them.
pub const XRAY_RENDER_LAYER: u8 = 5;
/// The Model Preview layer is used by model previews to spawn and render
/// models in the engine without having them being visible to general cameras
pub const MODEL_PREVIEW_LAYER: u8 = 6;

/// Camera limits
pub const MIN_FOV: f32 = 5.0;
pub const MAX_FOV: f32 = 120.0;
pub const MIN_SCALE: f32 = 0.5;
pub const MAX_SCALE: f32 = 500.0;
pub const MAX_PITCH: f32 = 85.0;
pub const MIN_SELECTION_DIST: f32 = 10.0;
pub const MAX_SELECTION_DIST: f32 = 30.0;

#[derive(PartialEq, Debug, Copy, Clone)]
pub enum CameraCommandType {
    Inactive,
    Pan,
    Orbit,
    TranslationZoom,
    ScaleZoom,
    FovZoom,
}

#[derive(Default, Reflect)]
struct OrbitCenterGizmo {}

#[derive(PartialEq, Debug, Copy, Clone, Reflect, Resource)]
pub enum ProjectionMode {
    Perspective,
    Orthographic,
}

impl ProjectionMode {
    pub fn is_perspective(&self) -> bool {
        matches!(self, Self::Perspective)
    }

    pub fn is_orthographic(&self) -> bool {
        matches!(self, Self::Orthographic)
    }
}

#[derive(Event)]
pub struct ChangeProjectionMode(pub ProjectionMode);

impl ChangeProjectionMode {
    pub fn to_perspective() -> ChangeProjectionMode {
        ChangeProjectionMode(ProjectionMode::Perspective)
    }

    pub fn to_orthographic() -> ChangeProjectionMode {
        ChangeProjectionMode(ProjectionMode::Orthographic)
    }
}

#[derive(Debug, Clone, Reflect, Resource)]
pub struct CameraControls {
    mode: ProjectionMode,
    pub perspective_camera_entities: [Entity; 4],
    pub perspective_headlight: Entity,
    pub orthographic_camera_entities: [Entity; 4],
    pub orthographic_headlight: Entity,
    pub selection_marker: Entity,
    pub orbit_center: Option<Vec3>,
}

/// True/false for whether the headlight should be on or off
#[derive(Clone, Copy, PartialEq, Eq, Deref, DerefMut, Resource)]
pub struct HeadlightToggle(pub bool);

impl Default for HeadlightToggle {
    fn default() -> Self {
        Self(true)
    }
}

impl CameraControls {
    pub fn use_perspective(
        &mut self,
        choice: bool,
        cameras: &mut Query<&mut Camera>,
        visibilities: &mut Query<&mut Visibility>,
        headlights_on: bool,
    ) {
        if let Ok(cameras) = cameras.get_many_mut(self.perspective_camera_entities) {
            for mut camera in cameras {
                camera.is_active = choice;
            }
        }

        if let Ok(visibilities) = visibilities.get_many_mut(self.perspective_camera_entities) {
            for mut visibility in visibilities {
                *visibility = if choice {
                    Visibility::Inherited
                } else {
                    Visibility::Hidden
                };
            }
        }

        if let Ok(cameras) = cameras.get_many_mut(self.orthographic_camera_entities) {
            for mut camera in cameras {
                camera.is_active = !choice;
            }
        }

        if let Ok(visibilities) = visibilities.get_many_mut(self.orthographic_camera_entities) {
            for mut visibility in visibilities {
                *visibility = if choice {
                    Visibility::Hidden
                } else {
                    Visibility::Inherited
                };
            }
        }

        if choice {
            self.mode = ProjectionMode::Perspective;
        } else {
            self.mode = ProjectionMode::Orthographic;
        }

        self.toggle_lights(headlights_on, visibilities);
    }

    pub fn use_orthographic(
        &mut self,
        choice: bool,
        cameras: &mut Query<&mut Camera>,
        visibilities: &mut Query<&mut Visibility>,
        headlights_on: bool,
    ) {
        self.use_perspective(!choice, cameras, visibilities, headlights_on);
    }

    pub fn use_mode(
        &mut self,
        mode: ProjectionMode,
        cameras: &mut Query<&mut Camera>,
        visibilities: &mut Query<&mut Visibility>,
        headlights_on: bool,
    ) {
        match mode {
            ProjectionMode::Perspective => {
                self.use_perspective(true, cameras, visibilities, headlights_on);
            }
            ProjectionMode::Orthographic => {
                self.use_orthographic(true, cameras, visibilities, headlights_on);
            }
        }
    }

    pub fn mode(&self) -> ProjectionMode {
        self.mode
    }

    pub fn active_camera(&self) -> Entity {
        match self.mode {
            ProjectionMode::Perspective => self.perspective_camera_entities[0],
            ProjectionMode::Orthographic => self.orthographic_camera_entities[0],
        }
    }

    pub fn toggle_lights(&self, toggle: bool, visibility: &mut Query<&mut Visibility>) {
        if let Ok(mut v) = visibility.get_mut(self.perspective_headlight) {
            *v = if toggle && self.mode.is_perspective() {
                Visibility::Inherited
            } else {
                Visibility::Hidden
            };
        }

        if let Ok(mut v) = visibility.get_mut(self.orthographic_headlight) {
            *v = if toggle && self.mode.is_orthographic() {
                Visibility::Inherited
            } else {
                Visibility::Hidden
            };
        }
    }
}

impl FromWorld for CameraControls {
    fn from_world(world: &mut World) -> Self {
        let interaction_assets = world.get_resource::<InteractionAssets>().expect(
            "make sure that the InteractionAssets resource is initialized before the camera plugin",
        );
        let selection_mesh = interaction_assets.camera_control_mesh.clone();
        let selection_marker = world
            .spawn(PbrBundle {
                mesh: selection_mesh,
                visibility: Visibility::Visible,
                ..default()
            })
            .id();

        let perspective_headlight = world
            .spawn(DirectionalLightBundle {
                directional_light: DirectionalLight {
                    shadows_enabled: false,
                    illuminance: 20000.,
                    ..default()
                },
                ..default()
            })
            .id();

        let perspective_child_cameras = [
            (1, SELECTED_OUTLINE_LAYER),
            (2, HOVERED_OUTLINE_LAYER),
            (3, XRAY_RENDER_LAYER),
        ]
        .map(|(order, layer)| {
            world
                .spawn(Camera3dBundle {
                    projection: Projection::Perspective(Default::default()),
                    camera: Camera { order, ..default() },
                    camera_3d: Camera3d {
                        clear_color: ClearColorConfig::None,
                        ..default()
                    },
                    tonemapping: Tonemapping::ReinhardLuminance,
                    ..default()
                })
                .insert(VisibilityBundle {
                    visibility: Visibility::Inherited,
                    ..default()
                })
                .insert(RenderLayers::layer(layer))
                .id()
        });

        let perspective_base_camera = world
            .spawn(Camera3dBundle {
                transform: Transform::from_xyz(-10., -10., 10.).looking_at(Vec3::ZERO, Vec3::Z),
                projection: Projection::Perspective(Default::default()),
                tonemapping: Tonemapping::ReinhardLuminance,
                ..default()
            })
            .insert(VisibilityBundle {
                visibility: Visibility::Inherited,
                ..default()
            })
            .insert(RenderLayers::from_layers(&[
                GENERAL_RENDER_LAYER,
                VISUAL_CUE_RENDER_LAYER,
            ]))
            .push_children(&[perspective_headlight])
            .push_children(&perspective_child_cameras)
            .id();

        let orthographic_headlight = world
            .spawn(DirectionalLightBundle {
                transform: Transform::from_rotation(Quat::from_axis_angle(
                    Vec3::new(1., 1., 0.).normalize(),
                    35_f32.to_radians(),
                )),
                directional_light: DirectionalLight {
                    shadows_enabled: false,
                    illuminance: 20000.,
                    ..default()
                },
                ..default()
            })
            .id();

        let ortho_projection = OrthographicProjection {
            viewport_origin: Vec2::new(0.5, 0.5),
            scaling_mode: ScalingMode::FixedVertical(1.0),
            scale: 10.0,
            ..default()
        };

        let orthographic_child_cameras = [
            (1, SELECTED_OUTLINE_LAYER),
            (2, HOVERED_OUTLINE_LAYER),
            (3, XRAY_RENDER_LAYER),
        ]
        .map(|(order, layer)| {
            world
                .spawn(Camera3dBundle {
                    camera: Camera {
                        is_active: false,
                        order,
                        ..default()
                    },
                    camera_3d: Camera3d {
                        clear_color: ClearColorConfig::None,
                        ..default()
                    },
                    projection: Projection::Orthographic(ortho_projection.clone()),
                    tonemapping: Tonemapping::ReinhardLuminance,
                    ..default()
                })
                .insert(VisibilityBundle {
                    visibility: Visibility::Inherited,
                    ..default()
                })
                .insert(RenderLayers::layer(layer))
                .id()
        });

        let orthographic_camera_entity = world
            .spawn(Camera3dBundle {
                camera: Camera {
                    is_active: false,
                    ..default()
                },
                transform: Transform::from_xyz(0., 0., 20.).looking_at(Vec3::ZERO, Vec3::Y),
                projection: Projection::Orthographic(ortho_projection),
                tonemapping: Tonemapping::ReinhardLuminance,
                ..default()
            })
            .insert(VisibilityBundle {
                visibility: Visibility::Inherited,
                ..default()
            })
            .insert(RenderLayers::from_layers(&[
                GENERAL_RENDER_LAYER,
                VISUAL_CUE_RENDER_LAYER,
            ]))
            .push_children(&[orthographic_headlight])
            .push_children(&orthographic_child_cameras)
            .id();

        CameraControls {
            mode: ProjectionMode::Perspective,
            perspective_camera_entities: [
                perspective_base_camera,
                perspective_child_cameras[0],
                perspective_child_cameras[1],
                perspective_child_cameras[2],
            ],
            perspective_headlight,
            orthographic_camera_entities: [
                orthographic_camera_entity,
                orthographic_child_cameras[0],
                orthographic_child_cameras[1],
                orthographic_child_cameras[2],
            ],
            orthographic_headlight,
            selection_marker,
            orbit_center: None,
        }
    }
}

fn camera_controls(
    mut cursor_command: ResMut<CursorCommand>,
    mut keyboard_command: ResMut<KeyboardCommand>,
    mut controls: ResMut<CameraControls>,
    mut cameras: Query<(&mut Projection, &mut Transform)>,
    mut bevy_cameras: Query<&mut Camera>,
    mut visibility: Query<&mut Visibility>,
    headlight_toggle: Res<HeadlightToggle>,
    picking_blockers: Res<PickingBlockers>,
    mut change_mode: EventReader<ChangeProjectionMode>,
) {
    if let Some(mode) = change_mode.read().last() {
        controls.use_mode(
            mode.0,
            &mut bevy_cameras,
            &mut visibility,
            headlight_toggle.0,
        );
    }

    if headlight_toggle.is_changed() {
        controls.toggle_lights(headlight_toggle.0, &mut visibility);
    }

    // give input priority to ui elements
    if picking_blockers.ui {
        return;
    }

    let translation_delta: Vec3;
    let rotation_delta: Quat;
    let fov_delta: f32;
    let scale_delta: f32;
<<<<<<< HEAD
    if cursor_command.command_type != CameraCommandType::Inactive {
        translation_delta = cursor_command.translation_delta;
        rotation_delta = cursor_command.rotation_delta;
        fov_delta = cursor_command.fov_delta;
        scale_delta = cursor_command.scale_delta;
=======
    if cursor_command.command_type != CameraCommandType::Inactive
        && cursor_command.command_type != CameraCommandType::HoldOrbitSelection
    {
        translation_delta = cursor_command.take_translation_delta();
        rotation_delta = cursor_command.take_rotation_delta();
        fov_delta = cursor_command.take_fov_delta();
        scale_delta = cursor_command.take_scale_delta();
>>>>>>> c17bef58
    } else {
        translation_delta = keyboard_command.take_translation_delta();
        rotation_delta = keyboard_command.take_rotation_delta();
        fov_delta = keyboard_command.take_fov_delta();
        scale_delta = keyboard_command.take_scale_delta();
    }

    if controls.mode() == ProjectionMode::Perspective {
        let (mut persp_proj, mut persp_transform) = cameras
            .get_mut(controls.perspective_camera_entities[0])
            .unwrap();
        if let Projection::Perspective(persp_proj) = persp_proj.as_mut() {
            persp_transform.translation += translation_delta;
            persp_transform.rotation *= rotation_delta;
            persp_proj.fov += fov_delta;
            persp_proj.fov = persp_proj
                .fov
                .clamp(MIN_FOV.to_radians(), MAX_FOV.to_radians());

            // Ensure upright
            let forward = persp_transform.forward();
            persp_transform.look_to(forward, Vec3::Z);
        }

        let proj = persp_proj.clone();
        let children = cameras
            .get_many_mut(controls.perspective_camera_entities)
            .unwrap();
        for (mut child_proj, _) in children {
            *child_proj = proj.clone();
        }
    }

    if controls.mode() == ProjectionMode::Orthographic {
        let (mut ortho_proj, mut ortho_transform) = cameras
            .get_mut(controls.orthographic_camera_entities[0])
            .unwrap();
        if let Projection::Orthographic(ortho_proj) = ortho_proj.as_mut() {
            ortho_transform.translation += translation_delta;
            ortho_transform.rotation *= rotation_delta;
            ortho_proj.scale += scale_delta;
        }

        let proj = ortho_proj.clone();
        let children = cameras
            .get_many_mut(controls.orthographic_camera_entities)
            .unwrap();
        for (mut child_proj, _) in children {
            *child_proj = proj.clone();
        }
    }
}

fn get_groundplane_else_default_selection(
    selector_origin: Vec3,
    selector_direction: Vec3,
    camera_direction: Vec3,
) -> Vec3 {
    // If valid intersection with groundplane
    let denom = Vec3::Z.dot(selector_direction);
    if denom.abs() > f32::EPSILON {
        let dist = (-1.0 * selector_origin).dot(Vec3::Z) / denom;
        if dist > f32::EPSILON && dist < MAX_SELECTION_DIST {
            return selector_origin + selector_direction * dist;
        }
    }

    // No groundplane intersection,
    // Pick a point on arbitrary plane in front
    let height = selector_origin.z.abs();
    let plane_dist = height.max(MIN_SELECTION_DIST);
    return selector_origin
        + selector_direction * (plane_dist / selector_direction.dot(camera_direction));
}

fn update_orbit_center_marker(
    controls: Res<CameraControls>,
    keyboard_command: Res<KeyboardCommand>,
    cursor_command: Res<CursorCommand>,
    interaction_assets: Res<InteractionAssets>,
    mut gizmo: Gizmos,
    mut marker_query: Query<
        (
            &mut Transform,
            &mut Visibility,
            &mut Handle<StandardMaterial>,
        ),
        Without<Projection>,
    >,
) {
    if let Ok((mut marker_transform, mut marker_visibility, mut marker_material)) =
        marker_query.get_mut(controls.selection_marker)
    {
        // Orbitting
        if (cursor_command.command_type == CameraCommandType::Orbit
            || keyboard_command.command_type == CameraCommandType::Orbit)
            && controls.mode() == ProjectionMode::Perspective
        {
            if let Some(orbit_center) = controls.orbit_center {
                *marker_visibility = Visibility::Visible;
                *marker_material = interaction_assets.camera_control_orbit_material.clone();
                marker_transform.translation = orbit_center;
                gizmo.sphere(orbit_center, Quat::IDENTITY, 0.1, Color::GREEN);
            }
        // Panning
        } else if (cursor_command.command_type == CameraCommandType::Pan) {
            if let Some(cursor_selection) = cursor_command.cursor_selection {
                *marker_visibility = Visibility::Visible;
                *marker_material = interaction_assets.camera_control_pan_material.clone();
                marker_transform.translation = cursor_selection;
                gizmo.sphere(cursor_selection, Quat::IDENTITY, 0.1, Color::WHITE);
            }
        } else {
            *marker_visibility = Visibility::Hidden;
        }
    }
}

pub struct CameraControlsPlugin;

impl Plugin for CameraControlsPlugin {
    fn build(&self, app: &mut App) {
        app.init_resource::<CameraControls>()
            .init_resource::<CursorCommand>()
            .init_resource::<KeyboardCommand>()
            .init_resource::<HeadlightToggle>()
            .add_event::<ChangeProjectionMode>()
            .add_systems(
                Update,
                (
                    update_cursor_command,
                    update_keyboard_command,
                    camera_controls,
                )
                    .chain(),
            )
            .add_systems(Update, update_orbit_center_marker);
    }
}<|MERGE_RESOLUTION|>--- conflicted
+++ resolved
@@ -434,21 +434,11 @@
     let rotation_delta: Quat;
     let fov_delta: f32;
     let scale_delta: f32;
-<<<<<<< HEAD
     if cursor_command.command_type != CameraCommandType::Inactive {
-        translation_delta = cursor_command.translation_delta;
-        rotation_delta = cursor_command.rotation_delta;
-        fov_delta = cursor_command.fov_delta;
-        scale_delta = cursor_command.scale_delta;
-=======
-    if cursor_command.command_type != CameraCommandType::Inactive
-        && cursor_command.command_type != CameraCommandType::HoldOrbitSelection
-    {
         translation_delta = cursor_command.take_translation_delta();
         rotation_delta = cursor_command.take_rotation_delta();
         fov_delta = cursor_command.take_fov_delta();
         scale_delta = cursor_command.take_scale_delta();
->>>>>>> c17bef58
     } else {
         translation_delta = keyboard_command.take_translation_delta();
         rotation_delta = keyboard_command.take_rotation_delta();
