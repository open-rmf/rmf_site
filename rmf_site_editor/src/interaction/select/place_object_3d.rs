--- conflicted
+++ resolved
@@ -18,13 +18,8 @@
 use crate::{
     interaction::select::*,
     site::{
-<<<<<<< HEAD
-        Anchor, AnchorBundle, Dependents, FrameMarker, ModelInstance, NameInSite, NameInWorkcell,
-        Pending, SiteID, WorkcellModel,
-=======
-        Anchor, AnchorBundle, Dependents, FrameMarker, Model, ModelLoader, NameInWorkcell, Pending,
-        SiteID,
->>>>>>> 7d21b488
+        Anchor, AnchorBundle, AssetSource, Dependents, FrameMarker, Group, Model, ModelInstance,
+        ModelLoader, ModelMarker, NameInWorkcell, Pending, SiteID,
     },
     widgets::canvas_tooltips::CanvasTooltips,
     workcell::flatten_loaded_model_hierarchy,
@@ -184,19 +179,13 @@
             set_visibility(cursor.dagger, &mut visibility, true);
             set_visibility(cursor.halo, &mut visibility, true);
         }
-<<<<<<< HEAD
         PlaceableObject::ModelInstance(m) => {
             // Spawn the model as a child of the cursor
-            cursor.set_model_instance_preview(&mut commands, Some(m.clone()));
+            cursor.set_model_instance_preview(&mut commands, &mut model_loader, Some(m.clone()));
             set_visibility(cursor.dagger, &mut visibility, false);
             set_visibility(cursor.halo, &mut visibility, false);
         }
         PlaceableObject::VisualMesh(m) | PlaceableObject::CollisionMesh(m) => {
-=======
-        PlaceableObject::Model(m)
-        | PlaceableObject::VisualMesh(m)
-        | PlaceableObject::CollisionMesh(m) => {
->>>>>>> 7d21b488
             // Spawn the model as a child of the cursor
             cursor.set_model_preview(&mut commands, &mut model_loader, Some(m.clone()));
             set_visibility(cursor.dagger, &mut visibility, false);
@@ -453,6 +442,7 @@
     parents: Query<&Parent>,
     frames: Query<(), With<FrameMarker>>,
     mut model_loader: ModelLoader,
+    model_descriptions: Query<&AssetSource, (With<ModelMarker>, With<Group>)>,
 ) -> SelectionNodeResult {
     let mut access = access.get_mut(&key).or_broken_buffer()?;
     let state = access.pull().or_broken_state()?;
@@ -487,19 +477,27 @@
                 NameInWorkcell("Unnamed".to_string()),
             ))
             .id(),
-<<<<<<< HEAD
         PlaceableObject::ModelInstance(object) => {
-            let model_id = commands.spawn((object, VisualCue::outline())).id();
-=======
-        PlaceableObject::Model(object) => {
             let model_id = commands.spawn(VisualCue::outline()).id();
-            let source = object.source.clone();
-            add_model_components(object, commands.entity(model_id));
+            let source = object
+                .description
+                .0
+                .map(|e| {
+                    model_descriptions
+                        .get(e)
+                        .ok()
+                        .map(|property| property.clone())
+                })
+                .flatten()
+                .unwrap();
+            commands
+                .entity(model_id)
+                .insert(NameInWorkcell(object.name.0))
+                .insert(object.pose);
             model_loader
-                .update_asset_source_impulse(model_id, source)
+                .update_asset_source_impulse(model_id, source.clone())
                 .then(flatten_models)
                 .detach();
->>>>>>> 7d21b488
             // Create a parent anchor to contain the new model in
             commands
                 .spawn((
