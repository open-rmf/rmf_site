--- conflicted
+++ resolved
@@ -15,16 +15,11 @@
  *
 */
 
-<<<<<<< HEAD
-use crate::{interaction::select::*, site::Model};
-use bevy::prelude::ButtonInput;
-=======
 use crate::{
     interaction::select::*,
     site::{ModelInstance, ModelLoader},
 };
-use bevy::prelude::Input as UserInput;
->>>>>>> a83a94b1
+use bevy::prelude::ButtonInput;
 
 pub const PLACE_OBJECT_2D_MODE_LABEL: &'static str = "place_object_2d";
 
