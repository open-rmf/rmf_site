--- conflicted
+++ resolved
@@ -15,14 +15,10 @@
  *
 */
 
-<<<<<<< HEAD
-use crate::{interaction::select::*, site::ModelInstance};
-=======
 use crate::{
     interaction::select::*,
-    site::{Model, ModelLoader},
+    site::{ModelInstance, ModelLoader},
 };
->>>>>>> 7d21b488
 use bevy::prelude::Input as UserInput;
 
 pub const PLACE_OBJECT_2D_MODE_LABEL: &'static str = "place_object_2d";
@@ -125,11 +121,7 @@
     let mut access = access.get_mut(&key).or_broken_buffer()?;
     let state = access.newest_mut().or_broken_buffer()?;
 
-<<<<<<< HEAD
-    cursor.set_model_instance_preview(&mut commands, Some(state.object.clone()));
-=======
-    cursor.set_model_preview(&mut commands, &mut model_loader, Some(state.object.clone()));
->>>>>>> 7d21b488
+    cursor.set_model_instance_preview(&mut commands, &mut model_loader, Some(state.object.clone()));
     set_visibility(cursor.dagger, &mut visibility, false);
     set_visibility(cursor.halo, &mut visibility, false);
 
@@ -213,9 +205,11 @@
     let mut state = access.pull().or_broken_state()?;
 
     state.object.pose = placement.into();
-    model_loader
-        .spawn_model(state.level, state.object)
-        .insert(Category::Model);
+    if let Some(mut model_instance) =
+        model_loader.spawn_model_instance(state.level, state.object, None)
+    {
+        model_instance.insert(Category::Model);
+    }
 
     Ok(())
 }