/*
 * Copyright (C) 2022 Open Source Robotics Foundation
 *
 * Licensed under the Apache License, Version 2.0 (the "License");
 * you may not use this file except in compliance with the License.
 * You may obtain a copy of the License at
 *
 *     http://www.apache.org/licenses/LICENSE-2.0
 *
 * Unless required by applicable law or agreed to in writing, software
 * distributed under the License is distributed on an "AS IS" BASIS,
 * WITHOUT WARRANTIES OR CONDITIONS OF ANY KIND, either express or implied.
 * See the License for the specific language governing permissions and
 * limitations under the License.
 *
*/

use crate::{
    animate::*,
    interaction::*,
    site::{AnchorBundle, Pending, SiteAssets, Trashcan},
};
use bevy::{ecs::system::SystemParam, prelude::*, window::PrimaryWindow};
<<<<<<< HEAD
use bevy_mod_raycast::{
    deferred::RaycastMesh,
    deferred::RaycastSource,
    primitives::rays::{ray_from_screenspace, to_aligned_transform},
};
use rmf_site_format::{FloorMarker, Model, ModelMarker, PrimitiveShape, WallMarker, WorkcellModel};
=======
use bevy_mod_raycast::primitives::{rays::Ray3d, Primitive3d};

use rmf_site_format::{FloorMarker, Model, WallMarker, WorkcellModel};
>>>>>>> f4bed772
use std::collections::HashSet;

/// A resource that keeps track of the unique entities that play a role in
/// displaying the 3D cursor
#[derive(Debug, Clone, Resource)]
pub struct Cursor {
    pub frame: Entity,
    pub halo: Entity,
    pub dagger: Entity,
    // TODO(MXG): Switch the anchor preview when the anchor enters a lift
    pub level_anchor_placement: Entity,
    pub site_anchor_placement: Entity,
    pub frame_placement: Entity,
    pub trashcan: Entity,
    pub preview_model: Option<Entity>,
    dependents: HashSet<Entity>,
    /// Use a &str to label each mode that might want to turn the cursor on
    modes: HashSet<&'static str>,
    blockers: HashSet<Entity>,
}

impl Cursor {
    pub fn add_dependent(&mut self, dependent: Entity, visibility: &mut Query<&mut Visibility>) {
        if self.dependents.insert(dependent) {
            if self.dependents.len() == 1 {
                self.toggle_visibility(visibility);
            }
        }
    }

    pub fn remove_dependent(&mut self, dependent: Entity, visibility: &mut Query<&mut Visibility>) {
        if self.dependents.remove(&dependent) {
            if self.dependents.is_empty() {
                self.toggle_visibility(visibility);
            }
        }
    }

    pub fn add_mode(&mut self, mode: &'static str, visibility: &mut Query<&mut Visibility>) {
        if self.modes.insert(mode) {
            if self.modes.len() == 1 {
                self.toggle_visibility(visibility);
            }
        }
    }

    pub fn remove_mode(&mut self, mode: &'static str, visibility: &mut Query<&mut Visibility>) {
        if self.modes.remove(&mode) {
            if self.modes.is_empty() {
                self.toggle_visibility(visibility);
            }
        }
    }

    pub fn add_blocker(&mut self, e: Entity, visibility: &mut Query<&mut Visibility>) {
        if self.blockers.insert(e) {
            if self.blockers.len() == 1 {
                self.toggle_visibility(visibility);
            }
        }
    }

    pub fn remove_blocker(&mut self, e: Entity, visibility: &mut Query<&mut Visibility>) {
        if self.blockers.remove(&e) {
            if self.blockers.is_empty() {
                self.toggle_visibility(visibility);
            }
        }
    }

    pub fn clear_blockers(&mut self, visibility: &mut Query<&mut Visibility>) {
        let had_blockers = !self.blockers.is_empty();
        self.blockers.clear();
        if had_blockers {
            self.toggle_visibility(visibility);
        }
    }

    fn toggle_visibility(&mut self, visibility: &mut Query<&mut Visibility>) {
        if let Ok(mut v) = visibility.get_mut(self.frame) {
            let new_visible = if self.should_be_visible() {
                Visibility::Inherited
            } else {
                Visibility::Hidden
            };
            if new_visible != *v {
                *v = new_visible;
            }
        }
    }

    pub fn remove_preview(&mut self, commands: &mut Commands) {
        if let Some(current_preview) = self.preview_model {
            commands.get_entity(current_preview).map(|mut e_mut| {
                e_mut.set_parent(self.trashcan);
            });
            self.preview_model = None;
        }
    }

    // TODO(luca) reduce duplication here
    pub fn set_model_preview(&mut self, commands: &mut Commands, model: Option<Model>) {
        self.remove_preview(commands);
        self.preview_model = if let Some(model) = model {
            let e = commands.spawn(model).insert(Pending).id();
            commands.entity(self.frame).push_children(&[e]);
            Some(e)
        } else {
            None
        }
    }

    pub fn set_workcell_model_preview(
        &mut self,
        commands: &mut Commands,
        model: Option<WorkcellModel>,
    ) {
        self.remove_preview(commands);
        self.preview_model = if let Some(model) = model {
            let mut cmd = commands.spawn(Pending);
            let e = cmd.id();
            model.add_bevy_components(&mut cmd);
            commands.entity(self.frame).push_children(&[e]);
            Some(e)
        } else {
            None
        }
    }

    pub fn should_be_visible(&self) -> bool {
        (!self.dependents.is_empty() || !self.modes.is_empty()) && self.blockers.is_empty()
    }

    pub fn is_placement_anchor(&self, entity: Entity) -> bool {
        self.level_anchor_placement == entity || self.site_anchor_placement == entity
    }
}

impl FromWorld for Cursor {
    fn from_world(world: &mut World) -> Self {
        let interaction_assets = world.get_resource::<InteractionAssets>()
            .expect("make sure that the InteractionAssets resource is initialized before the Cursor resource");
        let site_assets = world.get_resource::<SiteAssets>().expect(
            "make sure that the SiteAssets resource is initialized before the Cursor resource",
        );
        let halo_mesh = interaction_assets.halo_mesh.clone();
        let halo_material = interaction_assets.halo_material.clone();
        let dagger_mesh = interaction_assets.dagger_mesh.clone();
        let dagger_material = interaction_assets.dagger_material.clone();
        let level_anchor_mesh = site_assets.level_anchor_mesh.clone();
        let site_anchor_mesh = site_assets.site_anchor_mesh.clone();
        let frame_mesh = interaction_assets.arrow_mesh.clone();
        let preview_anchor_material = site_assets.preview_anchor_material.clone();
        let preview_frame_material = site_assets.preview_anchor_material.clone();

        let halo = world
            .spawn(PbrBundle {
                transform: Transform::from_scale([0.2, 0.2, 1.].into()),
                mesh: halo_mesh,
                material: halo_material,
                visibility: Visibility::Inherited,
                ..default()
            })
            .insert(Spinning::default())
            .insert(VisualCue::no_outline())
            .id();

        let dagger = world
            .spawn(PbrBundle {
                mesh: dagger_mesh,
                material: dagger_material,
                visibility: Visibility::Inherited,
                ..default()
            })
            .insert(Spinning::default())
            .insert(Bobbing::default())
            .insert(VisualCue::no_outline())
            .id();

        let level_anchor_placement = world
            .spawn(AnchorBundle::new([0., 0.].into()).visible(false))
            .insert(Pending)
            .insert(Preview)
            .insert(VisualCue::no_outline())
            .with_children(|parent| {
                parent.spawn(PbrBundle {
                    mesh: level_anchor_mesh,
                    material: preview_anchor_material.clone(),
                    ..default()
                });
            })
            .id();

        let site_anchor_placement = world
            .spawn(AnchorBundle::new([0., 0.].into()).visible(false))
            .insert(Pending)
            .insert(Preview)
            .insert(VisualCue::no_outline())
            .with_children(|parent| {
                parent.spawn(PbrBundle {
                    mesh: site_anchor_mesh,
                    material: preview_anchor_material,
                    ..default()
                });
            })
            .id();

        let frame_placement = world
            .spawn(AnchorBundle::new([0., 0.].into()).visible(false))
            .insert(Pending)
            .insert(Preview)
            .insert(VisualCue::no_outline())
            .with_children(|parent| {
                parent.spawn(PbrBundle {
                    mesh: frame_mesh,
                    material: preview_frame_material,
                    transform: Transform::from_scale(Vec3::new(0.2, 0.2, 0.2)),
                    ..default()
                });
            })
            .id();

        let cursor = world
            .spawn(VisualCue::no_outline())
            .push_children(&[
                halo,
                dagger,
                level_anchor_placement,
                site_anchor_placement,
                frame_placement,
            ])
            .insert(SpatialBundle {
                visibility: Visibility::Hidden,
                ..default()
            })
            .id();

        let trashcan = world.spawn(Trashcan).id();

        Self {
            frame: cursor,
            halo,
            dagger,
            level_anchor_placement,
            site_anchor_placement,
            frame_placement,
            trashcan,
            preview_model: None,
            dependents: Default::default(),
            modes: Default::default(),
            blockers: Default::default(),
        }
    }
}

/// A unit component that indicates the entity is only for previewing and
/// should never be interacted with. This is applied to the "anchor" that is
/// attached to the cursor.
#[derive(Component, Clone, Copy, Debug)]
pub struct Preview;

#[derive(SystemParam)]
pub struct IntersectGroundPlaneParams<'w, 's> {
    primary_windows: Query<'w, 's, &'static Window, With<PrimaryWindow>>,
    camera_controls: Res<'w, CameraControls>,
    cameras: Query<'w, 's, &'static Camera>,
    global_transforms: Query<'w, 's, &'static GlobalTransform>,
    primary_window: Query<'w, 's, &'static Window, With<PrimaryWindow>>,
}

impl<'w, 's> IntersectGroundPlaneParams<'w, 's> {
    pub fn ground_plane_intersection(&self) -> Option<Transform> {
        let ground_plane = Primitive3d::Plane {
            point: Vec3::ZERO,
            normal: Vec3::Z,
        };
        self.primitive_intersection(ground_plane)
    }

    pub fn frame_plane_intersection(&self, frame: Entity) -> Option<Transform> {
        let tf = self.global_transforms.get(frame).ok()?;
        let affine = tf.affine();
        let point = affine.translation.into();
        let normal = affine.matrix3.col(2).into();
        self.primitive_intersection(Primitive3d::Plane { point, normal })
    }

    pub fn primitive_intersection(&self, primitive: Primitive3d) -> Option<Transform> {
        let window = self.primary_windows.get_single().ok()?;
        let cursor_position = window.cursor_position()?;
        let e_active_camera = self.camera_controls.active_camera();
        let active_camera = self.cameras.get(e_active_camera).ok()?;
        let camera_tf = self.global_transforms.get(e_active_camera).ok()?;
        let primary_window = self.primary_window.get_single().ok()?;
<<<<<<< HEAD
        let ray = ray_from_screenspace(cursor_position, active_camera, camera_tf, primary_window)?;
        let n_p = Vec3::Z;
        let n_r = ray.direction;
        let denom = n_p.dot(*n_r);
        if denom.abs() < 1e-3 {
            // Too close to parallel
            return None;
        }

        Some(ray.origin - n_r * ray.origin.dot(n_p) / denom)
    }
}

pub fn update_cursor_transform(
    mode: Res<InteractionMode>,
    cursor: Res<Cursor>,
    raycast_sources: Query<&RaycastSource<SiteRaycastSet>>,
    models: Query<(), Or<(With<ModelMarker>, With<PrimitiveShape>)>>,
    mut transforms: Query<&mut Transform>,
    hovering: Res<Hovering>,
    intersect_ground_params: IntersectGroundPlaneParams,
    mut visibility: Query<&mut Visibility>,
) {
    match &*mode {
        InteractionMode::Inspect => {
            // TODO(luca) this will not work if more than one raycast source exist
            let Ok(source) = raycast_sources.get_single() else {
                return;
            };
            let intersection = match source.get_nearest_intersection() {
                Some((_, intersection)) => intersection,
                None => {
                    return;
                }
            };

            let mut transform = match transforms.get_mut(cursor.frame) {
                Ok(transform) => transform,
                Err(_) => {
                    return;
                }
            };

            let ray = Ray3d::new(intersection.position(), intersection.normal());

            *transform = Transform::from_matrix(to_aligned_transform(ray, [0., 0., 1.].into()));
        }
        InteractionMode::SelectAnchor(_) => {
            let intersection = match intersect_ground_params.ground_plane_intersection() {
                Some(intersection) => intersection,
                None => {
                    return;
                }
            };

            let mut transform = match transforms.get_mut(cursor.frame) {
                Ok(transform) => transform,
                Err(_) => {
                    return;
                }
            };

            *transform = Transform::from_translation(intersection);
        }
        // TODO(luca) snap to features of meshes
        InteractionMode::SelectAnchor3D(_mode) => {
            let mut transform = match transforms.get_mut(cursor.frame) {
                Ok(transform) => transform,
                Err(_) => {
                    error!("No cursor transform found");
                    return;
                }
            };

            let Ok(source) = raycast_sources.get_single() else {
                return;
            };

            // Check if there is an intersection to a mesh, if there isn't fallback to ground plane
            if let Some((_, intersection)) = source.get_nearest_intersection() {
                let Some(triangle) = intersection.triangle() else {
                    return;
                };
                // Make sure we are hovering over a model and not anything else (i.e. anchor)
                match cursor.preview_model {
                    None => {
                        if hovering.0.and_then(|e| models.get(e).ok()).is_some() {
                            // Find the closest triangle vertex
                            // TODO(luca) Also snap to edges of triangles or just disable altogether and snap
                            // to area, then populate a MeshConstraint component to be used by downstream
                            // spawning methods
                            // TODO(luca) there must be a better way to find a minimum given predicate in Rust
                            let triangle_vecs = vec![triangle[1], triangle[2]];
                            let position = intersection.position();
                            let mut closest_vertex = triangle[0];
                            let mut closest_dist = position.distance(triangle[0].into());
                            for v in triangle_vecs {
                                let dist = position.distance(v.into());
                                if dist < closest_dist {
                                    closest_dist = dist;
                                    closest_vertex = v;
                                }
                            }
                            //closest_vertex = *triangle_vecs.iter().min_by(|position, ver| position.distance(**ver).cmp(closest_dist)).unwrap();
                            let ray = Ray3d::new(closest_vertex.into(), intersection.normal());
                            *transform = Transform::from_matrix(to_aligned_transform(
                                ray,
                                [0., 0., 1.].into(),
                            ));
                            set_visibility(cursor.frame, &mut visibility, true);
                        } else {
                            // Hide the cursor
                            set_visibility(cursor.frame, &mut visibility, false);
                        }
                    }
                    Some(_) => {
                        // If we are placing a model avoid snapping to faced and just project to
                        // ground plane
                        let intersection = match intersect_ground_params.ground_plane_intersection()
                        {
                            Some(intersection) => intersection,
                            None => {
                                return;
                            }
                        };
                        set_visibility(cursor.frame, &mut visibility, true);
                        *transform = Transform::from_translation(intersection);
                    }
                }
            } else {
                let intersection = match intersect_ground_params.ground_plane_intersection() {
                    Some(intersection) => intersection,
                    None => {
                        return;
                    }
                };
                set_visibility(cursor.frame, &mut visibility, true);
                *transform = Transform::from_translation(intersection);
=======
        let ray =
            Ray3d::from_screenspace(cursor_position, active_camera, camera_tf, primary_window)?;

        let n = *match &primitive {
            Primitive3d::Plane { normal, .. } => normal,
            _ => {
                warn!("Unsupported primitive type found");
                return None;
>>>>>>> f4bed772
            }
        };
        let p = ray
            .intersects_primitive(primitive)
            .map(|intersection| intersection.position())?;

        Some(Transform::from_translation(p).with_rotation(aligned_z_axis(n)))
    }
}

pub fn hide_cursor(mut visibility: Query<&mut Visibility>, cursor: Res<Cursor>) {
    set_visibility(cursor.frame, &mut visibility, false);
}

#[derive(Component, Debug, Copy, Clone)]
pub struct CursorHoverVisualization;

pub fn add_cursor_hover_visualization(
    mut commands: Commands,
    new_entities: Query<Entity, Or<(Added<FloorMarker>, Added<WallMarker>)>>,
) {
    for e in &new_entities {
        commands
            .entity(e)
            .insert(CursorHoverVisualization)
            .insert(Selectable::new(e));
    }
}

pub fn update_cursor_hover_visualization(
    entities: Query<(Entity, &Hovered), (With<CursorHoverVisualization>, Changed<Hovered>)>,
    mut removed: RemovedComponents<CursorHoverVisualization>,
    mut cursor: ResMut<Cursor>,
    mut visibility: Query<&mut Visibility>,
) {
    for (e, hovering) in &entities {
        if hovering.cue() {
            cursor.add_dependent(e, &mut visibility);
        } else {
            cursor.remove_dependent(e, &mut visibility);
        }
    }

    for e in removed.read() {
        cursor.remove_dependent(e, &mut visibility);
    }
}

pub fn aligned_z_axis(z: Vec3) -> Quat {
    let z_length = z.length();
    if z_length < 1e-8 {
        // The given direction is too close to singular
        return Quat::IDENTITY;
    }

    let axis = Vec3::Z.cross(z);
    let axis_length = axis.length();
    if axis_length < 1e-8 {
        // The change in angle is too close to zero
        return Quat::IDENTITY;
    }
    let angle = f32::asin(axis_length / z_length);
    Quat::from_axis_angle(axis / axis_length, angle)
}<|MERGE_RESOLUTION|>--- conflicted
+++ resolved
@@ -21,18 +21,12 @@
     site::{AnchorBundle, Pending, SiteAssets, Trashcan},
 };
 use bevy::{ecs::system::SystemParam, prelude::*, window::PrimaryWindow};
-<<<<<<< HEAD
-use bevy_mod_raycast::{
-    deferred::RaycastMesh,
-    deferred::RaycastSource,
-    primitives::rays::{ray_from_screenspace, to_aligned_transform},
+use bevy_mod_raycast::primitives::{
+    rays::{intersects_primitive, ray_from_screenspace},
+    Primitive3d,
 };
-use rmf_site_format::{FloorMarker, Model, ModelMarker, PrimitiveShape, WallMarker, WorkcellModel};
-=======
-use bevy_mod_raycast::primitives::{rays::Ray3d, Primitive3d};
 
 use rmf_site_format::{FloorMarker, Model, WallMarker, WorkcellModel};
->>>>>>> f4bed772
 use std::collections::HashSet;
 
 /// A resource that keeps track of the unique entities that play a role in
@@ -327,160 +321,16 @@
         let active_camera = self.cameras.get(e_active_camera).ok()?;
         let camera_tf = self.global_transforms.get(e_active_camera).ok()?;
         let primary_window = self.primary_window.get_single().ok()?;
-<<<<<<< HEAD
         let ray = ray_from_screenspace(cursor_position, active_camera, camera_tf, primary_window)?;
-        let n_p = Vec3::Z;
-        let n_r = ray.direction;
-        let denom = n_p.dot(*n_r);
-        if denom.abs() < 1e-3 {
-            // Too close to parallel
-            return None;
-        }
-
-        Some(ray.origin - n_r * ray.origin.dot(n_p) / denom)
-    }
-}
-
-pub fn update_cursor_transform(
-    mode: Res<InteractionMode>,
-    cursor: Res<Cursor>,
-    raycast_sources: Query<&RaycastSource<SiteRaycastSet>>,
-    models: Query<(), Or<(With<ModelMarker>, With<PrimitiveShape>)>>,
-    mut transforms: Query<&mut Transform>,
-    hovering: Res<Hovering>,
-    intersect_ground_params: IntersectGroundPlaneParams,
-    mut visibility: Query<&mut Visibility>,
-) {
-    match &*mode {
-        InteractionMode::Inspect => {
-            // TODO(luca) this will not work if more than one raycast source exist
-            let Ok(source) = raycast_sources.get_single() else {
-                return;
-            };
-            let intersection = match source.get_nearest_intersection() {
-                Some((_, intersection)) => intersection,
-                None => {
-                    return;
-                }
-            };
-
-            let mut transform = match transforms.get_mut(cursor.frame) {
-                Ok(transform) => transform,
-                Err(_) => {
-                    return;
-                }
-            };
-
-            let ray = Ray3d::new(intersection.position(), intersection.normal());
-
-            *transform = Transform::from_matrix(to_aligned_transform(ray, [0., 0., 1.].into()));
-        }
-        InteractionMode::SelectAnchor(_) => {
-            let intersection = match intersect_ground_params.ground_plane_intersection() {
-                Some(intersection) => intersection,
-                None => {
-                    return;
-                }
-            };
-
-            let mut transform = match transforms.get_mut(cursor.frame) {
-                Ok(transform) => transform,
-                Err(_) => {
-                    return;
-                }
-            };
-
-            *transform = Transform::from_translation(intersection);
-        }
-        // TODO(luca) snap to features of meshes
-        InteractionMode::SelectAnchor3D(_mode) => {
-            let mut transform = match transforms.get_mut(cursor.frame) {
-                Ok(transform) => transform,
-                Err(_) => {
-                    error!("No cursor transform found");
-                    return;
-                }
-            };
-
-            let Ok(source) = raycast_sources.get_single() else {
-                return;
-            };
-
-            // Check if there is an intersection to a mesh, if there isn't fallback to ground plane
-            if let Some((_, intersection)) = source.get_nearest_intersection() {
-                let Some(triangle) = intersection.triangle() else {
-                    return;
-                };
-                // Make sure we are hovering over a model and not anything else (i.e. anchor)
-                match cursor.preview_model {
-                    None => {
-                        if hovering.0.and_then(|e| models.get(e).ok()).is_some() {
-                            // Find the closest triangle vertex
-                            // TODO(luca) Also snap to edges of triangles or just disable altogether and snap
-                            // to area, then populate a MeshConstraint component to be used by downstream
-                            // spawning methods
-                            // TODO(luca) there must be a better way to find a minimum given predicate in Rust
-                            let triangle_vecs = vec![triangle[1], triangle[2]];
-                            let position = intersection.position();
-                            let mut closest_vertex = triangle[0];
-                            let mut closest_dist = position.distance(triangle[0].into());
-                            for v in triangle_vecs {
-                                let dist = position.distance(v.into());
-                                if dist < closest_dist {
-                                    closest_dist = dist;
-                                    closest_vertex = v;
-                                }
-                            }
-                            //closest_vertex = *triangle_vecs.iter().min_by(|position, ver| position.distance(**ver).cmp(closest_dist)).unwrap();
-                            let ray = Ray3d::new(closest_vertex.into(), intersection.normal());
-                            *transform = Transform::from_matrix(to_aligned_transform(
-                                ray,
-                                [0., 0., 1.].into(),
-                            ));
-                            set_visibility(cursor.frame, &mut visibility, true);
-                        } else {
-                            // Hide the cursor
-                            set_visibility(cursor.frame, &mut visibility, false);
-                        }
-                    }
-                    Some(_) => {
-                        // If we are placing a model avoid snapping to faced and just project to
-                        // ground plane
-                        let intersection = match intersect_ground_params.ground_plane_intersection()
-                        {
-                            Some(intersection) => intersection,
-                            None => {
-                                return;
-                            }
-                        };
-                        set_visibility(cursor.frame, &mut visibility, true);
-                        *transform = Transform::from_translation(intersection);
-                    }
-                }
-            } else {
-                let intersection = match intersect_ground_params.ground_plane_intersection() {
-                    Some(intersection) => intersection,
-                    None => {
-                        return;
-                    }
-                };
-                set_visibility(cursor.frame, &mut visibility, true);
-                *transform = Transform::from_translation(intersection);
-=======
-        let ray =
-            Ray3d::from_screenspace(cursor_position, active_camera, camera_tf, primary_window)?;
 
         let n = *match &primitive {
             Primitive3d::Plane { normal, .. } => normal,
             _ => {
                 warn!("Unsupported primitive type found");
                 return None;
->>>>>>> f4bed772
             }
         };
-        let p = ray
-            .intersects_primitive(primitive)
-            .map(|intersection| intersection.position())?;
+        let p = intersects_primitive(ray, primitive).map(|intersection| intersection.position())?;
 
         Some(Transform::from_translation(p).with_rotation(aligned_z_axis(n)))
     }
