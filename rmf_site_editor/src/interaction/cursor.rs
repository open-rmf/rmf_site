/*
 * Copyright (C) 2022 Open Source Robotics Foundation
 *
 * Licensed under the Apache License, Version 2.0 (the "License");
 * you may not use this file except in compliance with the License.
 * You may obtain a copy of the License at
 *
 *     http://www.apache.org/licenses/LICENSE-2.0
 *
 * Unless required by applicable law or agreed to in writing, software
 * distributed under the License is distributed on an "AS IS" BASIS,
 * WITHOUT WARRANTIES OR CONDITIONS OF ANY KIND, either express or implied.
 * See the License for the specific language governing permissions and
 * limitations under the License.
 *
*/

use crate::{
    animate::*,
    interaction::*,
    site::{AnchorBundle, Dependents, Pending, SiteAssets},
};
use bevy::{ecs::system::SystemParam, prelude::*};
use bevy_mod_picking::PickingRaycastSet;
use bevy_mod_raycast::{Intersection, Ray3d};
use std::collections::HashSet;

/// A resource that keeps track of the unique entities that play a role in
/// displaying the 3D cursor
#[derive(Debug, Clone)]
pub struct Cursor {
    pub frame: Entity,
    pub halo: Entity,
    pub dagger: Entity,
    // TODO(MXG): Switch the anchor preview when the anchor enters a lift
    pub level_anchor_placement: Entity,
    pub site_anchor_placement: Entity,
    dependents: HashSet<Entity>,
    /// Use a &str to label each mode that might want to turn the cursor on
    modes: HashSet<&'static str>,
    blockers: HashSet<Entity>,
}

impl Cursor {
    pub fn add_dependent(&mut self, dependent: Entity, visibility: &mut Query<&mut Visibility>) {
        if self.dependents.insert(dependent) {
            if self.dependents.len() == 1 {
                self.toggle_visibility(visibility);
            }
        }
    }

    pub fn remove_dependent(&mut self, dependent: Entity, visibility: &mut Query<&mut Visibility>) {
        if self.dependents.remove(&dependent) {
            if self.dependents.is_empty() {
                self.toggle_visibility(visibility);
            }
        }
    }

    pub fn add_mode(&mut self, mode: &'static str, visibility: &mut Query<&mut Visibility>) {
        if self.modes.insert(mode) {
            if self.modes.len() == 1 {
                self.toggle_visibility(visibility);
            }
        }
    }

    pub fn remove_mode(&mut self, mode: &'static str, visibility: &mut Query<&mut Visibility>) {
        if self.modes.remove(&mode) {
            if self.modes.is_empty() {
                self.toggle_visibility(visibility);
            }
        }
    }

    pub fn add_blocker(&mut self, e: Entity, visibility: &mut Query<&mut Visibility>) {
        if self.blockers.insert(e) {
            if self.blockers.len() == 1 {
                self.toggle_visibility(visibility);
            }
        }
    }

    pub fn remove_blocker(&mut self, e: Entity, visibility: &mut Query<&mut Visibility>) {
        if self.blockers.remove(&e) {
            if self.blockers.is_empty() {
                self.toggle_visibility(visibility);
            }
        }
    }

    fn toggle_visibility(&mut self, visibility: &mut Query<&mut Visibility>) {
        if let Ok(mut v) = visibility.get_mut(self.frame) {
            let visible = self.should_be_visible();
            if v.is_visible != visible {
                v.is_visible = visible;
            }
        }
    }

    pub fn should_be_visible(&self) -> bool {
        (!self.dependents.is_empty() || !self.modes.is_empty()) && self.blockers.is_empty()
    }

    pub fn is_placement_anchor(&self, entity: Entity) -> bool {
        self.level_anchor_placement == entity || self.site_anchor_placement == entity
    }
}

impl FromWorld for Cursor {
    fn from_world(world: &mut World) -> Self {
        let interaction_assets = world.get_resource::<InteractionAssets>()
            .expect("make sure that the InteractionAssets resource is initialized before the Cursor resource");
        let site_assets = world.get_resource::<SiteAssets>().expect(
            "make sure that the SiteAssets resource is initialized before the Cursor resource",
        );
        let halo_mesh = interaction_assets.halo_mesh.clone();
        let halo_material = interaction_assets.halo_material.clone();
        let dagger_mesh = interaction_assets.dagger_mesh.clone();
        let dagger_material = interaction_assets.dagger_material.clone();
        let level_anchor_mesh = site_assets.level_anchor_mesh.clone();
        let site_anchor_mesh = site_assets.site_anchor_mesh.clone();
        let preview_anchor_material = site_assets.preview_anchor_material.clone();

        let halo = world
            .spawn()
            .insert_bundle(PbrBundle {
                transform: Transform::from_scale([0.2, 0.2, 1.].into()),
                mesh: halo_mesh,
                material: halo_material,
                visibility: Visibility { is_visible: true },
                ..default()
            })
            .insert(Spinning::default())
            .insert(VisualCue)
            .id();

        let dagger = world
            .spawn()
            .insert_bundle(PbrBundle {
                mesh: dagger_mesh,
                material: dagger_material,
                visibility: Visibility { is_visible: true },
                ..default()
            })
            .insert(Spinning::default())
            .insert(Bobbing::default())
            .insert(VisualCue)
            .id();

        let level_anchor_placement = world
            .spawn()
            .insert_bundle(AnchorBundle::new([0., 0.].into()).visible(false))
            .insert(Pending)
            .insert(Preview)
            .insert(VisualCue)
            .with_children(|parent| {
                parent.spawn_bundle(PbrBundle {
                    mesh: level_anchor_mesh,
                    material: preview_anchor_material.clone(),
                    ..default()
                });
            })
            .id();

        let site_anchor_placement = world
            .spawn()
            .insert_bundle(AnchorBundle::new([0., 0.].into()).visible(false))
            .insert(Pending)
            .insert(Preview)
            .insert(VisualCue)
            .with_children(|parent| {
                parent.spawn_bundle(PbrBundle {
                    mesh: site_anchor_mesh,
                    material: preview_anchor_material,
                    ..default()
                });
            })
            .id();

        let cursor = world
            .spawn()
            .push_children(&[halo, dagger, level_anchor_placement, site_anchor_placement])
<<<<<<< HEAD
            .insert_bundle(SpatialBundle {
                visibility: Visibility { is_visible: false },
                ..default()
            })
=======
            .insert_bundle(SpatialBundle::default())
            .insert(VisualCue)
>>>>>>> f7da2b68
            .id();

        Self {
            frame: cursor,
            halo,
            dagger,
            level_anchor_placement,
            site_anchor_placement,
            dependents: Default::default(),
            modes: Default::default(),
            blockers: Default::default(),
        }
    }
}

/// A unit component that indicates the entity is only for previewing and
/// should never be interacted with. This is applied to the "anchor" that is
/// attached to the cursor.
#[derive(Component, Clone, Copy, Debug)]
pub struct Preview;

#[derive(SystemParam)]
pub struct IntersectGroundPlaneParams<'w, 's> {
    windows: Res<'w, Windows>,
    camera_controls: Res<'w, CameraControls>,
    cameras: Query<'w, 's, &'static Camera>,
    global_transforms: Query<'w, 's, &'static GlobalTransform>,
}

fn intersect_ground_plane(params: &IntersectGroundPlaneParams) -> Option<Vec3> {
    let window = params.windows.get_primary()?;
    let cursor_position = window.cursor_position()?;
    let e_active_camera = params.camera_controls.active_camera();
    let active_camera = params.cameras.get(e_active_camera).ok()?;
    let camera_tf = params.global_transforms.get(e_active_camera).ok()?;
    let ray = Ray3d::from_screenspace(cursor_position, active_camera, camera_tf)?;
    let n_p = Vec3::Z;
    let n_r = ray.direction();
    let denom = n_p.dot(n_r);
    if denom.abs() < 1e-3 {
        // Too close to parallel
        return None;
    }

    Some(ray.origin() - n_r * ray.origin().dot(n_p) / denom)
}

pub fn update_cursor_transform(
    mode: Res<InteractionMode>,
    cursor: Res<Cursor>,
    intersections: Query<&Intersection<PickingRaycastSet>>,
    mut transforms: Query<&mut Transform>,
    select_anchor_params: IntersectGroundPlaneParams,
) {
    match *mode {
        InteractionMode::Inspect => {
            let intersection = match intersections.iter().last() {
                Some(intersection) => intersection,
                None => {
                    return;
                }
            };

            let mut transform = match transforms.get_mut(cursor.frame) {
                Ok(transform) => transform,
                Err(_) => {
                    return;
                }
            };

            let ray = match intersection.normal_ray() {
                Some(ray) => ray,
                None => {
                    return;
                }
            };

            *transform = Transform::from_matrix(ray.to_aligned_transform([0., 0., 1.].into()));
        }
        InteractionMode::SelectAnchor(_) => {
            let intersection = match intersect_ground_plane(&select_anchor_params) {
                Some(intersection) => intersection,
                None => {
                    return;
                }
            };

            let mut transform = match transforms.get_mut(cursor.frame) {
                Ok(transform) => transform,
                Err(_) => {
                    return;
                }
            };

            *transform = Transform::from_translation(intersection);
        }
    }
}

pub fn hide_cursor(mut visibility: Query<&mut Visibility>, cursor: Res<Cursor>) {
    set_visibility(cursor.frame, &mut visibility, false);
}<|MERGE_RESOLUTION|>--- conflicted
+++ resolved
@@ -182,15 +182,11 @@
         let cursor = world
             .spawn()
             .push_children(&[halo, dagger, level_anchor_placement, site_anchor_placement])
-<<<<<<< HEAD
+            .insert(VisualCue)
             .insert_bundle(SpatialBundle {
                 visibility: Visibility { is_visible: false },
                 ..default()
             })
-=======
-            .insert_bundle(SpatialBundle::default())
-            .insert(VisualCue)
->>>>>>> f7da2b68
             .id();
 
         Self {
