/*
 * Copyright (C) 2022 Open Source Robotics Foundation
 *
 * Licensed under the Apache License, Version 2.0 (the "License");
 * you may not use this file except in compliance with the License.
 * You may obtain a copy of the License at
 *
 *     http://www.apache.org/licenses/LICENSE-2.0
 *
 * Unless required by applicable law or agreed to in writing, software
 * distributed under the License is distributed on an "AS IS" BASIS,
 * WITHOUT WARRANTIES OR CONDITIONS OF ANY KIND, either express or implied.
 * See the License for the specific language governing permissions and
 * limitations under the License.
 *
*/

use bevy_app::{App, Last, Plugin};
use bevy_ecs::prelude::*;
use bevy_input::prelude::*;
use crossflow::*;

pub enum ButtonInputType {
    Pressed,
    JustPressed,
    JustReleased,
}

pub struct KeyboardServicePlugin;

impl Plugin for KeyboardServicePlugin {
    fn build(&self, app: &mut App) {
        let keyboard_pressed = app.spawn_continuous_service(Last, keyboard_pressed_stream);

        app.insert_resource(KeyboardServices { keyboard_pressed });
    }
}

fn keyboard_pressed_stream(
    In(ContinuousService { key }): ContinuousServiceInput<
        (),
        (),
        StreamOf<(KeyCode, ButtonInputType)>,
    >,
    mut orders: ContinuousQuery<(), (), StreamOf<(KeyCode, ButtonInputType)>>,
    keyboard_input: Res<ButtonInput<KeyCode>>,
) {
    let Some(mut orders) = orders.get_mut(&key) else {
        return;
    };

    if orders.is_empty() {
        return;
    }

    for key_code in keyboard_input.get_just_released() {
        orders.for_each(|order| {
            order
                .streams()
                .send(StreamOf((*key_code, ButtonInputType::JustReleased)))
        });
    }
    for key_code in keyboard_input.get_pressed() {
        orders.for_each(|order| {
            order
                .streams()
                .send(StreamOf((*key_code, ButtonInputType::Pressed)))
        });
    }
    for key_code in keyboard_input.get_just_pressed() {
<<<<<<< HEAD
        orders.for_each(|order| {
            order
                .streams()
                .send(StreamOf((*key_code, ButtonInputType::JustPressed)))
        });
=======
        orders.for_each(|order| order.streams().send(*key_code));
>>>>>>> b53924b1
    }
}

#[derive(Resource)]
pub struct KeyboardServices {
    pub keyboard_pressed: Service<(), (), StreamOf<(KeyCode, ButtonInputType)>>,
}<|MERGE_RESOLUTION|>--- conflicted
+++ resolved
@@ -57,26 +57,18 @@
         orders.for_each(|order| {
             order
                 .streams()
-                .send(StreamOf((*key_code, ButtonInputType::JustReleased)))
+                .send((*key_code, ButtonInputType::JustReleased))
         });
     }
     for key_code in keyboard_input.get_pressed() {
+        orders.for_each(|order| order.streams().send((*key_code, ButtonInputType::Pressed)));
+    }
+    for key_code in keyboard_input.get_just_pressed() {
         orders.for_each(|order| {
             order
                 .streams()
-                .send(StreamOf((*key_code, ButtonInputType::Pressed)))
+                .send((*key_code, ButtonInputType::JustPressed))
         });
-    }
-    for key_code in keyboard_input.get_just_pressed() {
-<<<<<<< HEAD
-        orders.for_each(|order| {
-            order
-                .streams()
-                .send(StreamOf((*key_code, ButtonInputType::JustPressed)))
-        });
-=======
-        orders.for_each(|order| order.streams().send(*key_code));
->>>>>>> b53924b1
     }
 }
 
