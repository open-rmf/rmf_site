/*
 * Copyright (C) 2022 Open Source Robotics Foundation
 *
 * Licensed under the Apache License, Version 2.0 (the "License");
 * you may not use this file except in compliance with the License.
 * You may obtain a copy of the License at
 *
 *     http://www.apache.org/licenses/LICENSE-2.0
 *
 * Unless required by applicable law or agreed to in writing, software
 * distributed under the License is distributed on an "AS IS" BASIS,
 * WITHOUT WARRANTIES OR CONDITIONS OF ANY KIND, either express or implied.
 * See the License for the specific language governing permissions and
 * limitations under the License.
 *
*/

use crate::{
    layers::ZLayer,
    mapf_rse::{MAPFDebugDisplay, NegotiationRequest},
    site::{Category, LevelElevation, NameOfSite, SiteAssets},
};
use bevy::{
    ecs::{hierarchy::ChildOf, relationship::AncestorIter},
    math::{swizzles::*, Affine3A, Mat3A, Vec2, Vec3A},
    prelude::*,
    render::{
        mesh::{Indices, PrimitiveTopology, VertexAttributeValues},
        primitives::Aabb,
    },
};
use itertools::Itertools;
use rmf_site_format::Robot;
use rmf_site_mesh::*;
use rmf_site_picking::ComputedVisualCue;
use std::collections::{HashMap, HashSet};

pub struct OccupancyPlugin;

impl Plugin for OccupancyPlugin {
    fn build(&self, app: &mut App) {
<<<<<<< HEAD
        app.add_event::<CalculateGrid>()
            .add_systems(Update, calculate_grid)
            .add_event::<ExportOccupancy>();
    }
}

#[derive(Event)]
pub struct ExportOccupancy;
=======
        app.add_event::<CalculateGridRequest>()
            .add_event::<NegotiationRequest>()
            .init_resource::<MAPFDebugDisplay>()
            .init_resource::<OccupancyInfo>()
            .add_systems(Update, handle_calculate_grid_request);
    }
}

#[derive(Resource)]
pub struct OccupancyInfo {
    pub cell_size: f32,
}

impl Default for OccupancyInfo {
    fn default() -> OccupancyInfo {
        OccupancyInfo { cell_size: 0.1 }
    }
}

#[derive(Component)]
pub struct OccupancyVisualMarker;

>>>>>>> b53924b1
#[derive(Debug, Clone, Copy, PartialEq, Eq, Hash)]
pub struct Cell {
    pub x: i64,
    pub y: i64,
}

impl Cell {
    /// Make a new cell from a pair of indices.
    pub fn new(x: i64, y: i64) -> Self {
        Self { x, y }
    }

    /// Get the cell that this point is inside of. Points that are perfectly on
    /// the edge between two cells will be biased towards the cell with the
    /// higher index value.
    pub fn from_point(p: Vec2, cell_size: f32) -> Self {
        Self {
            x: (p.x / cell_size).floor() as i64,
            y: (p.y / cell_size).floor() as i64,
        }
    }

    /// Get the point in the center of the cell.
    pub fn to_center_point(&self, cell_size: f32) -> Vec2 {
        Vec2::new(
            cell_size * (self.x as f32 + 0.5),
            cell_size * (self.y as f32 + 0.5),
        )
    }

    /// Get a new cell that is the same as this one, but shifted in x and y by
    /// the given values.
    pub fn shifted(&self, x: i64, y: i64) -> Self {
        Self {
            x: self.x + x,
            y: self.y + y,
        }
    }

    pub fn to_xy(&self) -> [i64; 2] {
        [self.x, self.y]
    }
}

#[derive(Component)]
pub struct Grid {
    pub occupied: HashSet<Cell>,
    pub cell_size: f32,
    pub floor: f32,
    pub ceiling: f32,
    pub range: GridRange,
}

#[derive(Clone, Copy, Debug)]
pub struct GridRange {
    min: [i64; 2],
    max: [i64; 2],
}

impl GridRange {
    pub fn new() -> Self {
        GridRange {
            min: [i64::MAX, i64::MAX],
            max: [i64::MIN, i64::MIN],
        }
    }

    pub fn width(&self) -> usize {
        self.min[0].abs_diff(self.max[0]) as usize
    }

    pub fn height(&self) -> usize {
        self.min[1].abs_diff(self.max[1]) as usize
    }

    pub fn include(&mut self, cell: Cell) {
        self.min[0] = self.min[0].min(cell.x);
        self.min[1] = self.min[1].min(cell.y);
        self.max[0] = self.max[0].max(cell.x);
        self.max[1] = self.max[1].max(cell.y);
    }

    pub fn min_cell(&self) -> Cell {
        Cell::new(self.min[0], self.min[1])
    }

    pub fn max_cell(&self) -> Cell {
        Cell::new(self.max[0], self.max[1])
    }

    pub fn union_with(mut self, other: GridRange) -> Self {
        self.include(other.min_cell());
        self.include(other.max_cell());
        self
    }

    pub fn iter(&self) -> impl Iterator<Item = (i64, i64)> {
        (self.min[0]..=self.max[0]).cartesian_product(self.min[1]..=self.max[1])
    }
}

#[derive(Event)]
pub struct CalculateGridRequest;

pub struct CalculateGrid {
    /// How large is each cell
    pub cell_size: f32,
    // Ignore these entities
    pub ignore: HashSet<Entity>,
    /// Ignore meshes below this height
    pub floor: f32,
    /// Ignore meshes above this height
    pub ceiling: f32,
    /// Trigger save event
    pub trigger_save: bool,
}

impl Default for CalculateGrid {
    fn default() -> Self {
        Self {
            cell_size: 0.1,
            ignore: HashSet::default(),
            floor: 0.01,
            ceiling: 1.5,
            trigger_save: false,
        }
    }
}

enum Group {
    Level(Entity),
    Site(Entity),
    None,
}

fn handle_calculate_grid_request(
    mut request: EventReader<CalculateGridRequest>,
    occupancy_info: Res<OccupancyInfo>,
    robots: Query<Entity, With<Robot>>,
    mut commands: Commands,
<<<<<<< HEAD
    mut request: EventReader<CalculateGrid>,
    mut export_writer: EventWriter<ExportOccupancy>,
=======
>>>>>>> b53924b1
    bodies: Query<(Entity, &Mesh3d, &Aabb, &GlobalTransform)>,
    meta: Query<(
        Option<&ChildOf>,
        Option<&Category>,
        Option<&ComputedVisualCue>,
    )>,
    child_of: Query<&ChildOf>,
    levels: Query<Entity, With<LevelElevation>>,
    sites: Query<(), With<NameOfSite>>,
    mut meshes: ResMut<Assets<Mesh>>,
    assets: Res<SiteAssets>,
    grids: Query<Entity, With<Grid>>,
    mut replan: EventWriter<NegotiationRequest>,
    display_mapf_debug: Res<MAPFDebugDisplay>,
) {
    if request.read().last().is_some() {
        let grid = CalculateGrid {
            cell_size: occupancy_info.cell_size,
            ignore: robots.iter().collect(),
            ..default()
        };
        calculate_grid(
            &grid,
            &mut commands,
            &bodies,
            &meta,
            &child_of,
            &levels,
            &sites,
            &mut meshes,
            &assets,
            &grids,
            &display_mapf_debug,
        );

        // TODO: (Nielsen) Use bevy impulse workflow
        replan.write(NegotiationRequest);
    }
}

pub fn calculate_grid(
    calculate_grid: &CalculateGrid,
    commands: &mut Commands,
    bodies: &Query<(Entity, &Mesh3d, &Aabb, &GlobalTransform)>,
    meta: &Query<(
        Option<&ChildOf>,
        Option<&Category>,
        Option<&ComputedVisualCue>,
    )>,
    child_of: &Query<&ChildOf>,
    levels: &Query<Entity, With<LevelElevation>>,
    sites: &Query<(), With<NameOfSite>>,
    meshes: &mut ResMut<Assets<Mesh>>,
    assets: &Res<SiteAssets>,
    grids: &Query<Entity, With<Grid>>,
    display_mapf_debug: &Res<MAPFDebugDisplay>,
) {
    let mut occupied: HashMap<Entity, HashSet<Cell>> = HashMap::new();
    let mut range = GridRange::new();
    let cell_size = calculate_grid.cell_size as f32;
    let half_cell_size = cell_size / 2.0;
    let floor = calculate_grid.floor;
    let ceiling = calculate_grid.ceiling;
    let mid = (floor + ceiling) / 2.0;
    let half_height = (ceiling - floor) / 2.0;
    let levels_of_sites = get_levels_of_sites(&levels, &child_of);

    let physical_entities = collect_physical_entities(&bodies, &meta);
    info!("Checking {:?} physical entities", physical_entities.len());
    for e in &physical_entities {
        if !calculate_grid.ignore.is_empty() {
            if AncestorIter::new(&child_of, *e).any(|p| calculate_grid.ignore.contains(&p)) {
                continue;
            }
        }

        let (_, mesh, aabb, tf) = match bodies.get(*e) {
            Ok(body) => body,
            Err(_) => continue,
        };

        let e_group = match get_group(*e, &child_of, &levels, &sites) {
            Group::Level(e) | Group::Site(e) => e,
            Group::None => continue,
        };

        let group_occupied = occupied.entry(e_group).or_default();

        let body_range = match grid_range_of_aabb(aabb, tf, cell_size, floor, ceiling) {
            Some(range) => range,
            None => continue,
        };

        range = range.union_with(body_range);

        if let Some(mesh) = meshes.get(mesh) {
            if mesh.primitive_topology() != PrimitiveTopology::TriangleList {
                continue;
            }

            let positions = match mesh.attribute(Mesh::ATTRIBUTE_POSITION) {
                Some(VertexAttributeValues::Float32x3(positions)) => positions,
                _ => continue,
            };

            let indices = match mesh.indices() {
                Some(Indices::U32(indices)) => indices,
                _ => {
                    warn!(
                        "Unexpected index set for mesh of {e:?}:\n{:?}",
                        mesh.indices()
                    );
                    continue;
                }
            };

            for (x, y) in body_range.iter() {
                let cell = Cell::new(x, y);
                if group_occupied.contains(&cell) {
                    // No reason to check this cell since we already know
                    // that it is occupied.
                    continue;
                }

                let b = Aabb {
                    center: Cell::new(x, y)
                        .to_center_point(cell_size)
                        .extend(mid)
                        .into(),
                    half_extents: Vec3A::new(half_cell_size, half_cell_size, half_height),
                };

                if mesh_intersects_box(&b, positions, indices, tf) {
                    group_occupied.insert(cell);
                }
            }
        }
    }

    for grid in grids {
        commands.entity(grid).despawn();
    }

    for (site, levels) in levels_of_sites.iter() {
        let site_occupancy = occupied.get(&site).cloned().unwrap_or_default();
        for level in levels {
            let level_occupied = occupied.entry(*level).or_default();
            for cell in &site_occupancy {
                level_occupied.insert(*cell);
            }
        }
    }

    for level in levels {
        let mut mesh = MeshBuffer::empty();
        let level_occupied = match occupied.remove(&level) {
            Some(o) => o,
            None => continue,
        };
        for cell in &level_occupied {
            let p = Vec3::new(
                cell_size * (cell.x as f32 + 0.5),
                cell_size * (cell.y as f32 + 0.5),
                ZLayer::Lane.to_z() / 2.0,
            );
            mesh = mesh.merge_with(
                make_flat_square_mesh(cell_size).transform_by(Affine3A::from_translation(p)),
            );
        }
<<<<<<< HEAD
        for level in &levels {
            let mut mesh = MeshBuffer::empty();
            let level_occupied = match occupied.remove(&level) {
                Some(o) => o,
                None => continue,
            };
            for cell in &level_occupied {
                let p = Vec3::new(
                    cell_size * (cell.x as f32 + 0.5),
                    cell_size * (cell.y as f32 + 0.5),
                    ZLayer::Lane.to_z() / 2.0,
                );
                mesh = mesh.merge_with(
                    make_flat_square_mesh(cell_size).transform_by(Affine3A::from_translation(p)),
                );
            }
            commands.entity(level).with_children(|level| {
                level
                    .spawn((
                        Mesh3d(meshes.add(mesh)),
                        MeshMaterial3d(assets.occupied_material.clone()),
                        Transform::from_translation(
                            [0.0, 0.0, ZLayer::OccupancyGrid.to_z()].into(),
                        ),
                        Visibility::default(),
                    ))
                    .insert(Grid {
                        occupied: level_occupied,
                        cell_size,
                        floor,
                        ceiling,
                        range,
                    });
            });
        }
        if request.trigger_save {
            export_writer.write(ExportOccupancy);
        }
=======

        let grid = Grid {
            occupied: level_occupied,
            cell_size,
            floor,
            ceiling,
            range,
        };

        let visibility = if display_mapf_debug.show {
            Visibility::Visible
        } else {
            Visibility::Hidden
        };

        commands.entity(level).with_children(|level| {
            level
                .spawn((
                    Mesh3d(meshes.add(mesh)),
                    MeshMaterial3d(assets.occupied_material.clone()),
                    Transform::from_translation([0.0, 0.0, ZLayer::OccupancyGrid.to_z()].into()),
                    visibility,
                ))
                .insert(grid)
                .insert(OccupancyVisualMarker);
        });
>>>>>>> b53924b1
    }
}

fn get_levels_of_sites(
    levels: &Query<Entity, With<LevelElevation>>,
    child_of: &Query<&ChildOf>,
) -> HashMap<Entity, Vec<Entity>> {
    let mut levels_of_sites: HashMap<Entity, Vec<Entity>> = HashMap::new();
    for level in levels {
        if let Ok(child_of) = child_of.get(level) {
            levels_of_sites
                .entry(child_of.parent())
                .or_default()
                .push(level);
        }
    }

    levels_of_sites
}

fn get_group(
    e: Entity,
    child_of: &Query<&ChildOf>,
    levels: &Query<Entity, With<LevelElevation>>,
    sites: &Query<(), With<NameOfSite>>,
) -> Group {
    let mut e_meta = e;
    loop {
        if levels.contains(e_meta) {
            return Group::Level(e_meta);
        }

        if sites.contains(e_meta) {
            return Group::Site(e_meta);
        }

        if let Ok(child_of) = child_of.get(e_meta) {
            e_meta = child_of.parent();
        } else {
            return Group::None;
        }
    }
}

fn collect_physical_entities(
    meshes: &Query<(Entity, &Mesh3d, &Aabb, &GlobalTransform)>,
    meta: &Query<(
        Option<&ChildOf>,
        Option<&Category>,
        Option<&ComputedVisualCue>,
    )>,
) -> Vec<Entity> {
    let mut physical_entities = Vec::new();
    for (e, _, _, _) in meshes {
        let mut e_meta = e;
        let is_physical = loop {
            if let Ok((child_of, category, cue)) = meta.get(e_meta) {
                if cue.is_some() {
                    // This is a visual cue, making it non-physical
                    break false;
                }

                if let Some(category) = category {
                    if *category == Category::Collision && child_of.is_some() {
                        // This mesh has both Collision and ChildOf components,
                        // so we'll check whether it is a physical entity based
                        // on the parent entity
                    } else {
                        break category.is_physical();
                    }
                }

                if let Some(child_of) = child_of {
                    e_meta = child_of.parent();
                } else {
                    // There is no parent and we have not determined a
                    // category for this mesh, so let's assume it is not
                    // physical
                    break false;
                }
            } else {
                // Should this ever happen?
                break false;
            }
        };

        if is_physical {
            physical_entities.push(e);
        }
    }

    physical_entities
}

fn grid_range_of_aabb(
    aabb: &Aabb,
    tf: &GlobalTransform,
    cell_size: f32,
    floor: f32,
    ceiling: f32,
) -> Option<GridRange> {
    let mut range = GridRange::new();
    let mut is_below = false;
    let mut is_inside = false;
    let mut is_above = false;
    for x in [-1_f32, 1_f32] {
        for y in [-1_f32, 1_f32] {
            for z in [-1_f32, 1_f32] {
                let m = Mat3A::from_diagonal(Vec3::new(x, y, z));
                let corner = tf
                    .affine()
                    .transform_point3a(aabb.center + m * aabb.half_extents);

                if corner.z < floor {
                    is_below = true;
                } else if ceiling < corner.z {
                    is_above = true;
                } else {
                    is_inside = true;
                }

                let cell = Cell::from_point(corner.xy(), cell_size);

                range.include(cell);
            }
        }
    }

    if is_inside {
        return Some(range);
    }

    if is_above && is_below {
        return Some(range);
    }

    return None;
}

fn mesh_intersects_box(
    b: &Aabb,
    positions: &Vec<[f32; 3]>,
    indices: &Vec<u32>,
    mesh_tf: &GlobalTransform,
) -> bool {
    for t_index in 0..indices.len() / 3 {
        let p0: Vec3A = positions[indices[3 * t_index + 0] as usize].into();
        let p1: Vec3A = positions[indices[3 * t_index + 1] as usize].into();
        let p2: Vec3A = positions[indices[3 * t_index + 2] as usize].into();
        let points = [
            mesh_tf.affine().transform_point3a(p0),
            mesh_tf.affine().transform_point3a(p1),
            mesh_tf.affine().transform_point3a(p2),
        ];
        if triangle_intersects_box(b, points) {
            return true;
        }
    }

    return false;
}

fn triangle_intersects_box(b: &Aabb, points: [Vec3A; 3]) -> bool {
    // This uses the algorithm described here:
    // https://fileadmin.cs.lth.se/cs/Personal/Tomas_Akenine-Moller/code/tribox_tam.pdf
    let points = points.map(|p| p - b.center);

    // Test AABB of grid cell vs AABB of triangle
    for i in 0..=2 {
        let mut sorted = points.map(|p| p[i]);
        sorted.sort_by(|a, b| a.total_cmp(&b));
        if b.half_extents[i] < sorted[0] {
            return false;
        }

        if sorted[2] < -b.half_extents[i] {
            return false;
        }
    }

    let n = match (points[2] - points[0])
        .cross(points[1] - points[0])
        .try_normalize()
    {
        Some(n) => n,
        None => {
            // This triange has no volume, so lets ignore it.
            return false;
        }
    };

    // Test triangle plane against bounding box
    let triangle_dist = n.dot(points[0]).abs();
    let box_reach = b.half_extents.dot(n.abs());
    if box_reach < triangle_dist {
        return false;
    }

    let edges = [
        points[1] - points[0],
        points[2] - points[1],
        points[0] - points[2],
    ];
    for (i, j) in (0..=2).into_iter().cartesian_product(0..=2) {
        let a = unit_vec(i).cross(edges[j]);
        let mut sorted = points.map(|p| a.dot(p));
        sorted.sort_by(|a, b| a.total_cmp(b));
        let r = b.half_extents.dot(a.abs());
        if r < sorted[0] || sorted[2] < -r {
            return false;
        }
    }

    return true;
}

fn unit_vec(axis: usize) -> Vec3A {
    let mut v = Vec3A::ZERO;
    v[axis] = 1.0;
    v
}<|MERGE_RESOLUTION|>--- conflicted
+++ resolved
@@ -39,16 +39,6 @@
 
 impl Plugin for OccupancyPlugin {
     fn build(&self, app: &mut App) {
-<<<<<<< HEAD
-        app.add_event::<CalculateGrid>()
-            .add_systems(Update, calculate_grid)
-            .add_event::<ExportOccupancy>();
-    }
-}
-
-#[derive(Event)]
-pub struct ExportOccupancy;
-=======
         app.add_event::<CalculateGridRequest>()
             .add_event::<NegotiationRequest>()
             .init_resource::<MAPFDebugDisplay>()
@@ -71,7 +61,6 @@
 #[derive(Component)]
 pub struct OccupancyVisualMarker;
 
->>>>>>> b53924b1
 #[derive(Debug, Clone, Copy, PartialEq, Eq, Hash)]
 pub struct Cell {
     pub x: i64,
@@ -212,11 +201,6 @@
     occupancy_info: Res<OccupancyInfo>,
     robots: Query<Entity, With<Robot>>,
     mut commands: Commands,
-<<<<<<< HEAD
-    mut request: EventReader<CalculateGrid>,
-    mut export_writer: EventWriter<ExportOccupancy>,
-=======
->>>>>>> b53924b1
     bodies: Query<(Entity, &Mesh3d, &Aabb, &GlobalTransform)>,
     meta: Query<(
         Option<&ChildOf>,
@@ -386,46 +370,6 @@
                 make_flat_square_mesh(cell_size).transform_by(Affine3A::from_translation(p)),
             );
         }
-<<<<<<< HEAD
-        for level in &levels {
-            let mut mesh = MeshBuffer::empty();
-            let level_occupied = match occupied.remove(&level) {
-                Some(o) => o,
-                None => continue,
-            };
-            for cell in &level_occupied {
-                let p = Vec3::new(
-                    cell_size * (cell.x as f32 + 0.5),
-                    cell_size * (cell.y as f32 + 0.5),
-                    ZLayer::Lane.to_z() / 2.0,
-                );
-                mesh = mesh.merge_with(
-                    make_flat_square_mesh(cell_size).transform_by(Affine3A::from_translation(p)),
-                );
-            }
-            commands.entity(level).with_children(|level| {
-                level
-                    .spawn((
-                        Mesh3d(meshes.add(mesh)),
-                        MeshMaterial3d(assets.occupied_material.clone()),
-                        Transform::from_translation(
-                            [0.0, 0.0, ZLayer::OccupancyGrid.to_z()].into(),
-                        ),
-                        Visibility::default(),
-                    ))
-                    .insert(Grid {
-                        occupied: level_occupied,
-                        cell_size,
-                        floor,
-                        ceiling,
-                        range,
-                    });
-            });
-        }
-        if request.trigger_save {
-            export_writer.write(ExportOccupancy);
-        }
-=======
 
         let grid = Grid {
             occupied: level_occupied,
@@ -452,7 +396,6 @@
                 .insert(grid)
                 .insert(OccupancyVisualMarker);
         });
->>>>>>> b53924b1
     }
 }
 
