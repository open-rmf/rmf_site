--- conflicted
+++ resolved
@@ -16,11 +16,7 @@
 */
 
 use crate::{
-<<<<<<< HEAD
-    layers,
-=======
     layers::ZLayer,
->>>>>>> fff230d9
     site::{Category, LevelElevation, NameOfSite, SiteAssets},
 };
 use bevy::{
@@ -300,11 +296,7 @@
                 let p = Vec3::new(
                     cell_size * (cell.x as f32 + 0.5),
                     cell_size * (cell.y as f32 + 0.5),
-<<<<<<< HEAD
-                    layers::ZLayer::Lane.to_z() / 2.0,
-=======
                     ZLayer::Lane.to_z() / 2.0,
->>>>>>> fff230d9
                 );
                 mesh = mesh.merge_with(
                     make_flat_square_mesh(cell_size).transform_by(Affine3A::from_translation(p)),
@@ -317,11 +309,7 @@
                         Mesh3d(meshes.add(mesh)),
                         MeshMaterial3d(assets.occupied_material.clone()),
                         Transform::from_translation(
-<<<<<<< HEAD
-                            [0.0, 0.0, layers::ZLayer::OccupancyGrid.to_z()].into(),
-=======
                             [0.0, 0.0, ZLayer::OccupancyGrid.to_z()].into(),
->>>>>>> fff230d9
                         ),
                         Visibility::default(),
                     ))
