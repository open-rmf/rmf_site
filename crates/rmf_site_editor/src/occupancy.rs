--- conflicted
+++ resolved
@@ -205,27 +205,6 @@
     mut replan: EventWriter<NegotiationRequest>,
     display_mapf_debug: Res<MAPFDebugDisplay>,
 ) {
-<<<<<<< HEAD
-    if let Some(request) = request.read().last() {
-        // let mut occupied: HashSet<Cell> = HashSet::new();
-        let mut occupied: HashMap<Entity, HashSet<Cell>> = HashMap::new();
-        let mut range = GridRange::new();
-        let cell_size = request.cell_size as f32;
-        let half_cell_size = cell_size / 2.0;
-        let floor = request.floor;
-        let ceiling = request.ceiling;
-        let mid = (floor + ceiling) / 2.0;
-        let half_height = (ceiling - floor) / 2.0;
-        let levels_of_sites = get_levels_of_sites(&levels, &child_of);
-
-        let physical_entities = collect_physical_entities(&bodies, &meta);
-        info!("Checking {:?} physical entities", physical_entities.len());
-        for e in &physical_entities {
-            if !request.ignore.is_empty() {
-                if AncestorIter::new(&child_of, *e).any(|p| request.ignore.contains(&p)) {
-                    continue;
-                }
-=======
     if request.read().last().is_some() {
         let grid = CalculateGrid {
             cell_size: occupancy_info.cell_size,
@@ -268,8 +247,6 @@
     grids: &Query<Entity, With<Grid>>,
     display_mapf_debug: &Res<MAPFDebugDisplay>,
 ) {
-    let start_time = Instant::now();
-    // let mut occupied: HashSet<Cell> = HashSet::new();
     let mut occupied: HashMap<Entity, HashSet<Cell>> = HashMap::new();
     let mut range = GridRange::new();
     let cell_size = calculate_grid.cell_size as f32;
@@ -286,7 +263,6 @@
         if !calculate_grid.ignore.is_empty() {
             if AncestorIter::new(&child_of, *e).any(|p| calculate_grid.ignore.contains(&p)) {
                 continue;
->>>>>>> 2ac67a6b
             }
         }
 
@@ -353,19 +329,9 @@
         }
     }
 
-<<<<<<< HEAD
-        for grid in &grids {
-            commands.entity(grid).despawn();
-        }
-=======
-    let finish_time = Instant::now();
-    let delta = finish_time - start_time;
-    info!("Occupancy calculation time: {}", delta.as_secs_f32());
-
     for grid in grids {
         commands.entity(grid).despawn();
     }
->>>>>>> 2ac67a6b
 
     for (site, levels) in levels_of_sites.iter() {
         let site_occupancy = occupied.get(&site).cloned().unwrap_or_default();
