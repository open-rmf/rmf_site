--- conflicted
+++ resolved
@@ -27,12 +27,8 @@
     ecs::{hierarchy::ChildOf, relationship::AncestorIter, system::SystemParam},
     prelude::*,
 };
-<<<<<<< HEAD
 use bevy_egui::egui::{CollapsingHeader, DragValue, ImageButton, TextEdit, Ui, Widget};
-=======
-use bevy_egui::egui::{CollapsingHeader, DragValue, ImageButton, Ui};
 use rmf_site_egui::*;
->>>>>>> 69a65a41
 use std::cmp::{Ordering, Reverse};
 
 /// Add a plugin for viewing and editing a list of all levels
