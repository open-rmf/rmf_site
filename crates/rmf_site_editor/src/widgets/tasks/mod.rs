/*
 * Copyright (C) 2025 Open Source Robotics Foundation
 *
 * Licensed under the Apache License, Version 2.0 (the "License");
 * you may not use this file except in compliance with the License.
 * You may obtain a copy of the License at
 *
 *     http://www.apache.org/licenses/LICENSE-2.0
 *
 * Unless required by applicable law or agreed to in writing, software
 * distributed under the License is distributed on an "AS IS" BASIS,
 * WITHOUT WARRANTIES OR CONDITIONS OF ANY KIND, either express or implied.
 * See the License for the specific language governing permissions and
 * limitations under the License.
 *
*/
use crate::{
    site::{
        count_scenarios_with_inclusion, Affiliation, Category, Change, CurrentScenario, Delete,
        DispatchTaskRequest, GetModifier, Group, Inclusion, Modifier, NameInSite, Pending, Robot,
<<<<<<< HEAD
        RobotTaskRequest, ScenarioMarker, ScenarioModifiers, Task, TaskKinds, TaskParams,
        TaskRequest, UpdateModifier, UpdateTaskModifier,
    },
    AppState, Icons,
=======
        RobotTaskRequest, ScenarioModifiers, SiteUpdateSet, Task, TaskKinds, TaskParams,
        UpdateModifier,
    },
    AppState, CurrentWorkspace, Icons,
>>>>>>> fff230d9
};
use bevy::{
    ecs::system::{SystemParam, SystemState},
    prelude::*,
};
use bevy_egui::{
    egui::{
        Align, Align2, CollapsingHeader, Color32, ComboBox, DragValue, Frame, Grid, ImageButton,
        Layout, RichText, ScrollArea, Stroke, TextEdit, Ui, Window,
    },
    EguiContexts,
};
use rmf_site_egui::*;
use serde_json::Value;
use smallvec::SmallVec;

pub mod go_to_place;
pub use go_to_place::*;

pub mod wait_for;
pub use wait_for::*;

#[derive(Default)]
pub struct StandardTasksPlugin {}

impl Plugin for StandardTasksPlugin {
    fn build(&self, app: &mut App) {
        app.add_plugins(MainTasksPlugin::default());
        app.add_plugins((GoToPlacePlugin::default(), WaitForPlugin::default()));
    }
}

/// This is the main Tasks widget that enables addition, removal and modification of tasks.
#[derive(Default)]
pub struct MainTasksPlugin {}

impl Plugin for MainTasksPlugin {
    fn build(&self, app: &mut App) {
        app.init_resource::<TaskWidget>()
            .init_resource::<TaskKinds>()
            .init_resource::<EditTask>()
<<<<<<< HEAD
            .init_resource::<CreateTaskDialog>()
            .add_event::<EditModeEvent>()
            .add_systems(Update, show_create_task_dialog);
=======
            .add_event::<EditModeEvent>()
            .add_systems(
                PostUpdate,
                handle_task_edit
                    .run_if(AppState::in_displaying_mode())
                    .in_set(SiteUpdateSet::BetweenTransformAndVisibility),
            );
>>>>>>> fff230d9
    }
}

/// Contains a reference to the tasks widget.
#[derive(Resource)]
pub struct TaskWidget {
    pub id: Entity,
    pub show: bool,
}

impl TaskWidget {
    pub fn get(&self) -> Entity {
        self.id
    }
}

#[derive(Resource, Default)]
pub struct CreateTaskDialog {
    pub visible: bool,
}

impl FromWorld for TaskWidget {
    fn from_world(world: &mut World) -> Self {
        let panel_widget = PanelWidget::new(tasks_panel, world);
        let panel_id = world.spawn((panel_widget, PanelSide::Left)).id();

        let main_task_widget = Widget::new::<ViewTasks>(world);
        let id = world.spawn(main_task_widget).insert(ChildOf(panel_id)).id();

        Self { id, show: false }
    }
}

fn tasks_panel(In(PanelWidgetInput { id, context }): In<PanelWidgetInput>, world: &mut World) {
    let correct_state = world
        .get_resource::<State<AppState>>()
        .is_some_and(|state| matches!(state.get(), AppState::SiteEditor));

    if !world.resource::<TaskWidget>().show || !correct_state {
        return;
    }

    show_panel_of_tiles(In(PanelWidgetInput { id, context }), world);
}

/// Points to any task entity that is currently in edit mode
#[derive(Resource, Deref, DerefMut)]
pub struct EditTask(pub Option<Entity>);

impl FromWorld for EditTask {
    fn from_world(_world: &mut World) -> Self {
        EditTask(None)
    }
}

#[derive(Clone, Debug)]
pub enum EditMode {
    New(Entity),
    Edit(Option<Entity>),
}

#[derive(Clone, Debug, Event)]
pub struct EditModeEvent {
    pub scenario: Entity,
    pub mode: EditMode,
}

#[derive(SystemParam)]
pub struct ViewTasks<'w, 's> {
    children: Query<'w, 's, &'static Children>,
    commands: Commands<'w, 's>,
    change_task: EventWriter<'w, Change<Task>>,
    current_scenario: ResMut<'w, CurrentScenario>,
    delete: EventWriter<'w, Delete>,
    edit_mode: EventWriter<'w, EditModeEvent>,
    edit_task: Res<'w, EditTask>,
    get_inclusion_modifier: GetModifier<'w, 's, Modifier<Inclusion>>,
    get_params_modifier: GetModifier<'w, 's, Modifier<TaskParams>>,
    icons: Res<'w, Icons>,
    robots: Query<'w, 's, (Entity, &'static NameInSite, &'static Robot), Without<Group>>,
    scenarios: Query<
        'w,
        's,
        (
            Entity,
            &'static ScenarioModifiers<Entity>,
            &'static Affiliation<Entity>,
        ),
    >,
    task_kinds: ResMut<'w, TaskKinds>,
    task_widget: ResMut<'w, TaskWidget>,
    tasks: Query<'w, 's, (Entity, &'static Task), Without<Pending>>,
}

impl<'w, 's> WidgetSystem<Tile> for ViewTasks<'w, 's> {
    fn show(
        Tile { id, panel }: Tile,
        ui: &mut Ui,
        state: &mut SystemState<Self>,
        world: &mut World,
    ) {
        ui.label(RichText::new("Tasks").size(18.0));
        ui.add_space(10.0);
        let mut params = state.get_mut(world);
        params.show_widget(ui);

        // Display children widgets if editing existing task
        if params
            .edit_task
            .0
            .is_some_and(|e| params.tasks.get(e).is_ok())
        {
            let children: Result<SmallVec<[_; 16]>, _> = params
                .children
                .get(params.task_widget.id)
                .map(|children| children.iter().collect());
            let Ok(children) = children else {
                return;
            };

            for child in children {
                let tile = Tile { id, panel };
                let _ = world.try_show_in(child, tile, ui);
            }
        }
        ui.add_space(10.0);
    }
}

impl<'w, 's> ViewTasks<'w, 's> {
    pub fn show_widget(&mut self, ui: &mut Ui) {
        let Some(current_scenario_entity) = self.current_scenario.0 else {
            ui.label("No scenario selected, unable to display or create tasks.");
            return;
        };
        // View and modify tasks in current scenario
        Frame::default()
            .inner_margin(4.0)
            .corner_radius(2.0)
            .stroke(Stroke::new(1.0, Color32::GRAY))
            .show(ui, |ui| {
                ui.set_min_width(ui.available_width());
<<<<<<< HEAD
=======
                for (task_entity, task) in self.tasks.iter() {
                    let scenario_count = count_scenarios_with_inclusion(
                        &self.scenarios,
                        task_entity,
                        &self.get_inclusion_modifier,
                    );
                    if show_task(
                        ui,
                        &mut self.commands,
                        task_entity,
                        task,
                        current_scenario_entity,
                        &self.get_inclusion_modifier,
                        &self.get_params_modifier,
                        &mut self.delete,
                        scenario_count,
                        &self.icons,
                    ) {
                        self.edit_mode.write(EditModeEvent {
                            scenario: current_scenario_entity,
                            mode: EditMode::Edit(Some(task_entity)),
                        });
                    }
                }
>>>>>>> fff230d9
                if self.tasks.is_empty() {
                    ui.with_layout(Layout::top_down_justified(Align::LEFT), |ui| {
                        ui.label("No tasks in this scenario");
                    });
                } else {
                    let max_height = ui.available_height() / 2.0;
                    ScrollArea::new([true, true])
                        .max_height(max_height)
                        .auto_shrink([false, false])
                        .show(ui, |ui| {
                            for (task_entity, task) in self.tasks.iter() {
                                let scenario_count = count_scenarios_with_inclusion(
                                    &self.scenarios,
                                    task_entity,
                                    &self.get_inclusion_modifier,
                                );
                                show_task_widget(
                                    ui,
                                    &mut self.commands,
                                    task_entity,
                                    task,
                                    current_scenario_entity,
                                    &self.get_inclusion_modifier,
                                    &self.get_params_modifier,
                                    &mut self.change_task,
                                    &mut self.update_task_modifier,
                                    &mut self.delete,
                                    &mut self.edit_mode,
                                    &self.edit_task,
                                    &mut self.task_kinds,
                                    &self.robots,
                                    scenario_count,
                                    &self.icons,
                                );
                            }
                        });
                }
            });
        ui.add_space(10.0);
        ui.separator();
        ui.add_space(10.0);

<<<<<<< HEAD
        if self.edit_task.0.is_none() {
=======
        let mut reset_edit: bool = false;

        if let Some(task_entity) = self.edit_task.0 {
            if let Ok((_, pending_task, pending_task_params)) =
                self.pending_tasks.get_mut(task_entity)
            {
                ui.horizontal(|ui| {
                    ui.label("Creating Task");
                    ui.with_layout(Layout::right_to_left(Align::Center), |ui| {
                        if ui.button("Cancel").clicked() {
                            reset_edit = true;
                        }
                        ui.add_enabled_ui(pending_task.is_valid(), |ui| {
                            // TODO(@xiyuoh) Also check validity of TaskKind (e.g. GoToPlace)
                            if ui
                                .button("Add Task")
                                .on_hover_text("Add this task to the current scenario")
                                .clicked()
                            {
                                self.commands.entity(task_entity).remove::<Pending>();
                                reset_edit = true;
                            }
                        });
                    });
                });
                ui.separator();
                edit_task(
                    ui,
                    &mut self.commands,
                    task_entity,
                    pending_task,
                    &pending_task_params,
                    &self.task_kinds,
                    &self.robots,
                    &mut self.change_task,
                );
            } else {
                if let Ok((_, existing_task)) = self.tasks.get_mut(task_entity) {
                    ui.horizontal(|ui| {
                        ui.label("Editing Task");
                        ui.with_layout(Layout::right_to_left(Align::Center), |ui| {
                            ui.add_enabled_ui(existing_task.is_valid(), |ui| {
                                if ui.button("Done").clicked() {
                                    reset_edit = true;
                                }
                            });
                        });
                    });
                    let Some(existing_task_params) = self
                        .get_params_modifier
                        .get(current_scenario_entity, task_entity)
                        .map(|modifier| (**modifier).clone())
                    else {
                        return;
                    };
                    ui.separator();
                    edit_task(
                        ui,
                        &mut self.commands,
                        task_entity,
                        existing_task,
                        &existing_task_params,
                        &self.task_kinds,
                        &self.robots,
                        &mut self.change_task,
                    );
                }
            }
        } else {
>>>>>>> fff230d9
            if ui.button("✚ Create New Task").clicked() {
                let new_task = self
                    .commands
                    .spawn(Task::default())
                    .insert(Category::Task)
                    .insert(TaskParams::default())
                    .insert(Pending)
                    .id();
                self.edit_mode.write(EditModeEvent {
                    scenario: current_scenario_entity,
                    mode: EditMode::New(new_task),
                });
            }
        }
    }
}

/// Displays the task data and params, and allows users to enter edit mode to modify values
fn show_task_widget(
    ui: &mut Ui,
    commands: &mut Commands,
    task_entity: Entity,
    task: &Task,
    scenario: Entity,
    get_inclusion_modifier: &GetModifier<Modifier<Inclusion>>,
    get_params_modifier: &GetModifier<Modifier<TaskParams>>,
<<<<<<< HEAD
    change_task: &mut EventWriter<Change<Task>>,
    update_task_modifier: &mut EventWriter<UpdateModifier<UpdateTaskModifier>>,
=======
>>>>>>> fff230d9
    delete: &mut EventWriter<Delete>,
    edit_mode: &mut EventWriter<EditModeEvent>,
    edit_task: &Res<EditTask>,
    task_kinds: &ResMut<TaskKinds>,
    robots: &Query<(Entity, &NameInSite, &Robot), Without<Group>>,
    scenario_count: i32,
    icons: &Res<Icons>,
) {
    let present = get_inclusion_modifier
        .get(scenario, task_entity)
        .map(|i_modifier| **i_modifier == Inclusion::Included)
        .unwrap_or(false);
    let color = if present {
        Color32::DARK_GRAY
    } else {
        Color32::default()
    };
    let in_edit_mode = edit_task.0.is_some_and(|e| e == task_entity);
    Frame::default()
        .inner_margin(4.0)
        .fill(color)
        .corner_radius(2.0)
        .show(ui, |ui| {
            ui.set_min_width(ui.available_width());

            ui.horizontal(|ui| {
                ui.label("Task ".to_owned() + &task_entity.index().to_string())  // TODO(@xiyuoh) better identifier
                    .on_hover_text(format!("Task is included in {} scenarios", scenario_count));
                ui.with_layout(Layout::right_to_left(Align::Center), |ui| {
                    if ui
                        .add(ImageButton::new(icons.trash.egui()))
                        .on_hover_text("Remove task from all scenarios")
                        .clicked()
                    {
                        delete.write(Delete::new(task_entity));
                    }
                    // Include/hide task
                    // Toggle between 3 inclusion modes: Included -> None (inherit from parent) -> Hidden
                    // If this is a root scenario, we won't include the None option
                    let inclusion_modifier = get_inclusion_modifier
                        .scenarios
                        .get(scenario)
                        .ok()
                        .and_then(|(scenario_modifiers, _)| scenario_modifiers.get(&task_entity))
                        .and_then(|e| get_inclusion_modifier.modifiers.get(*e).ok());
                    if let Some(inclusion_modifier) = inclusion_modifier {
                        // Either explicitly included or hidden
                        if **inclusion_modifier == Inclusion::Hidden {
                            if ui
                                .add(ImageButton::new(icons.hide.egui()))
                                .on_hover_text("Task is hidden in this scenario")
                                .clicked()
                            {
                                commands.entity(task_entity).insert(Inclusion::Included);
                            }
                        } else {
                            if ui
                                .add(ImageButton::new(icons.show.egui()))
                                .on_hover_text("Task is included in this scenario")
                                .clicked()
                            {
                                if get_inclusion_modifier
                                    .scenarios
                                    .get(scenario)
                                    .is_ok_and(|(_, a)| a.0.is_some())
                                {
                                    // If parent scenario exists, clicking this button toggles to ResetInclusion
                                    commands.trigger(UpdateModifier::<Inclusion>::reset(
                                        scenario,
                                        task_entity,
                                    ));
                                } else {
                                    // Otherwise, toggle to Hidden
                                    commands.entity(task_entity).insert(Inclusion::Hidden);
                                }
                            }
                        }
                    } else {
                        // Modifier is inherited
                        if ui
                            .add(ImageButton::new(icons.link.egui()))
                            .on_hover_text("Task inclusion is inherited in this scenario")
                            .clicked()
                        {
                            commands.entity(task_entity).insert(Inclusion::Hidden);
                        }
                    }

                    if !in_edit_mode {
                        if present {
                            // Do not allow edit if not in current scenario
                            if ui
                                .add(ImageButton::new(icons.edit.egui()))
                                .on_hover_text("Edit task parameters")
                                .clicked()
                            {
                                edit_mode.write(EditModeEvent {
                                    scenario: scenario,
                                    mode: EditMode::Edit(Some(task_entity)),
                                });
                            }
                        }
                    } else {
                        // Exit edit mode
                        if ui
                            .add(ImageButton::new(icons.confirm.egui()))
                            .on_hover_text("Exit edit mode")
                            .clicked()
                        {
                            edit_mode.write(EditModeEvent {
                                scenario: scenario,
                                mode: EditMode::Edit(None),
                            });
                        }
                    }
                });
            });
            if !present {
                return;
            }
            ui.separator();

            let Some(task_params) = get_params_modifier
                .get(scenario, task_entity)
                .map(|m| (**m).clone())
            else {
                return;
            };

<<<<<<< HEAD
            show_editable_task(
                ui,
                commands,
                task_entity,
                task,
                &task_params,
                scenario,
                in_edit_mode,
                get_params_modifier,
                robots,
                task_kinds,
                change_task,
                update_task_modifier,
            );
=======
                            // Reset task parameters to parent scenario params (if any)
                            if let Ok((scenario_modifiers, parent_scenario)) =
                                get_params_modifier.scenarios.get(scenario)
                            {
                                if scenario_modifiers
                                    .get(&task_entity)
                                    .is_some_and(|e| get_params_modifier.modifiers.get(*e).is_ok())
                                    && parent_scenario.0.is_some()
                                {
                                    // Only display reset button if this task has a TaskParams modifier
                                    // and this is not a root scenario
                                    if ui
                                        .button("Reset Task Params")
                                        .on_hover_text(
                                            "Reset task parameters to parent scenario params",
                                        )
                                        .clicked()
                                    {
                                        commands.trigger(UpdateModifier::<TaskParams>::reset(
                                            scenario,
                                            task_entity,
                                        ));
                                    }
                                    ui.end_row();
                                }
                            }
                        });
                });
>>>>>>> fff230d9
        });
}

fn show_editable_task(
    ui: &mut Ui,
    commands: &mut Commands,
    task_entity: Entity,
    task: &Task,
    task_params: &TaskParams,
    scenario: Entity,
    in_edit_mode: bool,
    get_params_modifier: &GetModifier<Modifier<TaskParams>>,
    robots: &Query<(Entity, &NameInSite, &Robot), Without<Group>>,
    task_kinds: &ResMut<TaskKinds>,
    change_task: &mut EventWriter<Change<Task>>,
) {
    let mut new_task = task.clone();
    let task_request = new_task.request();
    Grid::new("show_editable_task_".to_owned() + &task_entity.index().to_string())
        .num_columns(2)
        .show(ui, |ui| {
            // Request Type
            ui.label("Request Type:");
            if !in_edit_mode {
                match task {
                    Task::Dispatch(_) => {
                        ui.horizontal(|ui| {
                            let _ = ui.selectable_label(true, "Dispatch");
                            ui.label(
                                task_request
                                    .fleet_name()
                                    .unwrap_or("Unassigned".to_string()),
                            );
                        });
                    }
                    Task::Direct(_) => {
                        ui.horizontal(|ui| {
                            let _ = ui.selectable_label(true, "Direct");
                            ui.label(task.fleet().to_owned() + "/" + &task.robot());
                        });
                    }
                }
            } else {
                edit_request_type_widget(
                    ui,
                    &mut new_task,
                    &task_request,
                    robots,
                    task.robot(),
                    task.fleet(),
                );
            }
            ui.end_row();

            // Task Kind
            ui.label("Task Kind:");
            if !in_edit_mode {
                ui.label(task_request.category());
            } else {
                edit_task_kind_widget(ui, commands, &mut new_task, task_entity, task_kinds);
            }
            ui.end_row();

            // Task Description
            // Only displayed when not editing; the TaskKind widget will appear when editing
            if !in_edit_mode {
                ui.label("Description:");
                ui.label(
                    task_request
                        .description_display()
                        .unwrap_or("None".to_string()),
                );
                ui.end_row();
            }

            // Requester
            ui.label("Requester:")
                .on_hover_text("(Optional) An identifier for the entity that requested this task");
            if !in_edit_mode {
                ui.label(task_request.requester().unwrap_or("None".to_string()));
            } else {
                edit_requester_widget(ui, &mut new_task);
            }
            ui.end_row();
        });

    // More
    let mut new_task_params = task_params.clone();
    CollapsingHeader::new("More details")
        .id_salt("task_details_".to_owned() + &task_entity.index().to_string())
        .default_open(false)
        .show(ui, |ui| {
            // Fleet name
            if task.is_dispatch() {
                ui.horizontal(|ui| {
                    ui.label("Fleet:").on_hover_text(
                        "(Optional) The name of the fleet for this robot. \
                            If specified, other fleets will not bid for this task.",
                    );
                    if !in_edit_mode {
                        ui.label(task_request.fleet_name().unwrap_or("None".to_string()));
                    } else {
                        edit_fleet_widget(ui, &mut new_task);
                    }
                });
            }

            // Start time
            // TODO(@xiyuoh) Add status/queued information
            ui.horizontal(|ui| {
                ui.label("Start time:")
                    .on_hover_text("(Optional) The earliest time that this task may start");
                if !in_edit_mode {
                    ui.label(
                        task_params
                            .start_time()
                            .map(|st| format!("{:?}", st))
                            .unwrap_or("None".to_string()),
                    );
                } else {
                    edit_start_time_widget(ui, &mut new_task_params);
                }
            });

            // Request time
            ui.horizontal(|ui| {
                ui.label("Request time:")
                    .on_hover_text("(Optional) The time that this request was initiated");
                if !in_edit_mode {
                    ui.label(
                        task_params
                            .request_time()
                            .map(|rt| format!("{:?}", rt))
                            .unwrap_or("None".to_string()),
                    );
                } else {
                    edit_request_time_widget(ui, &mut new_task_params);
                }
            });

            // Priority
            ui.horizontal(|ui| {
                ui.label("Priority:").on_hover_text(
                    "(Optional) The priority of this task. \
                        This must match a priority schema supported by a fleet.",
                );
                if !in_edit_mode {
                    ui.label(
                        task_params
                            .priority()
                            .map(|p| p.to_string())
                            .unwrap_or("None".to_string()),
                    );
                } else {
                    edit_priority_widget(ui, &mut new_task_params);
                }
            });

            // Labels
            ui.horizontal(|ui| {
                ui.label("Labels:").on_hover_text(
                    "Labels to describe the purpose of the task dispatch request, \
                        items can be a single value like `dashboard` or a key-value pair \
                        like `app=dashboard`, in the case of a single value, it will be \
                        interpreted as a key-value pair with an empty string value.",
                );
                if !in_edit_mode {
                    ui.label(format!("{:?}", task_params.labels()));
                } else {
                    edit_labels_widget(ui, &mut new_task_params);
                }
            });

<<<<<<< HEAD
            // Reset task parameters to parent scenario params (if any)
            if let Ok((scenario_modifiers, parent_scenario)) =
                get_params_modifier.scenarios.get(scenario)
            {
                if scenario_modifiers
                    .get(&task_entity)
                    .is_some_and(|e| get_params_modifier.modifiers.get(*e).is_ok())
                    && parent_scenario.0.is_some()
                {
                    // Only display reset button if this task has a TaskParams modifier
                    // and this is not a root scenario
                    if ui
                        .button("Reset Task Params")
                        .on_hover_text("Reset task parameters to parent scenario params")
                        .clicked()
                    {
                        update_task_modifier.write(UpdateModifier::new(
                            scenario,
                            task_entity,
                            UpdateTaskModifier::ResetParams,
                        ));
=======
                    if new_task_params != *task_params {
                        commands.entity(task_entity).insert(new_task_params);
>>>>>>> fff230d9
                    }
                }
            }
        });

    // Trigger appropriate events if changes have been made in edit mode
    if in_edit_mode {
        if new_task != *task {
            change_task.write(Change::new(new_task, task_entity));
        }

        if new_task_params != *task_params {
            update_task_modifier.write(UpdateModifier::new(
                scenario,
                task_entity,
                UpdateTaskModifier::Modify(new_task_params),
            ));
        }
    }
}

fn show_create_task_dialog(
    world: &mut World,
    task_state: &mut SystemState<(
        Res<CurrentScenario>,
        Res<EditTask>,
        Query<(&Task, &TaskParams), With<Pending>>,
    )>,
    egui_context_state: &mut SystemState<EguiContexts>,
    edit_state: &mut SystemState<(
        Commands,
        GetModifier<Modifier<TaskParams>>,
        Query<(Entity, &NameInSite, &Robot), Without<Group>>,
        ResMut<TaskKinds>,
        EventWriter<Change<Task>>,
        EventWriter<UpdateModifier<UpdateTaskModifier>>,
    )>,
    widget_state: &mut SystemState<(Query<&Children>, Res<TaskWidget>)>,
    dialog_state: &mut SystemState<(ResMut<CreateTaskDialog>, EventWriter<EditModeEvent>)>,
) {
    let (create_task_dialog, _) = dialog_state.get_mut(world);
    if !create_task_dialog.visible {
        return;
    }

    let (current_scenario, edit_task, pending_tasks) = task_state.get_mut(world);
    let Some(current_scenario_entity) = current_scenario.0 else {
        return;
    };
    let Some(task_entity) = edit_task.0 else {
        return;
    };
    let Ok((pending_task, pending_task_params)) = pending_tasks.get(task_entity) else {
        return;
    };
    let (pending_task, pending_task_params) = (pending_task.clone(), pending_task_params.clone());

    let mut egui_context = egui_context_state.get_mut(world);
    let mut ctx = egui_context.ctx_mut().clone();
    Window::new("Creating New Task")
        .collapsible(false)
        .resizable(false)
        .anchor(Align2::CENTER_CENTER, [0.0, 0.0])
        .show(&mut ctx, |ui| {
            let (
                mut commands,
                get_params_modifier,
                robots,
                task_kinds,
                mut change_task,
                mut update_task_modifier,
            ) = edit_state.get_mut(world);
            show_editable_task(
                ui,
                &mut commands,
                task_entity,
                &pending_task,
                &pending_task_params,
                current_scenario_entity,
                true,
                &get_params_modifier,
                &robots,
                &task_kinds,
                &mut change_task,
                &mut update_task_modifier,
            );
            edit_state.apply(world);
            ui.separator();

            let (children, task_widget) = widget_state.get_mut(world);
            let children: Result<SmallVec<[_; 16]>, _> = children
                .get(task_widget.id)
                .map(|children| children.iter().collect());
            let Ok(children) = children else {
                return;
            };

            let widget_entity = task_widget.id;
            for child in children {
                let tile = Tile {
                    id: widget_entity,
                    panel: PanelSide::Top, // Any panel will do
                };
                let _ = world.try_show_in(child, tile, ui);
            }

            let mut reset_edit: bool = false;
            ui.with_layout(Layout::right_to_left(Align::Center), |ui| {
                if ui.button("Cancel").clicked() {
                    reset_edit = true;
                }
                ui.add_enabled_ui(pending_task.is_valid(), |ui| {
                    // TODO(@xiyuoh) Also check validity of TaskKind (e.g. GoToPlace)
                    if ui
                        .button("Add Task")
                        .on_hover_text("Add this task to the current scenario")
                        .clicked()
                    {
                        world.entity_mut(task_entity).remove::<Pending>();
                        reset_edit = true;
                    }
                });
            });

            if reset_edit {
                let (mut create_task_dialog, mut edit_mode) = dialog_state.get_mut(world);
                edit_mode.write(EditModeEvent {
                    scenario: current_scenario_entity,
                    mode: EditMode::Edit(None),
                });
                create_task_dialog.visible = false;
            }
        });
}

fn edit_request_type_widget(
    ui: &mut Ui,
    task: &mut Task,
    task_request: &TaskRequest,
    robots: &Query<(Entity, &NameInSite, &Robot), Without<Group>>,
    robot: String,
    fleet: String,
) {
    let mut is_robot_task_request = task.is_direct();
    ui.horizontal(|ui| {
        if ui
            .selectable_label(!is_robot_task_request, "Dispatch")
            .on_hover_text("Create a Dispatch Task for any robot in the site")
            .clicked()
        {
            is_robot_task_request = false;
        };
        if ui
            .selectable_label(is_robot_task_request, "Direct")
            .on_hover_text("Create a Direct Task for a specific robot in a fleet")
            .clicked()
        {
            is_robot_task_request = true;
        }
    });
    // Update Request Type and show RobotTaskRequest widget
    if is_robot_task_request {
        if !task.is_direct() {
            *task = Task::Direct(RobotTaskRequest::new(robot, fleet, task_request.clone()));
        }
        if let Task::Direct(ref mut robot_task_request) = task {
            ui.end_row();

            ui.label("Fleet:");
            ui.add(TextEdit::singleline(robot_task_request.fleet_mut()));
            ui.end_row();

            ui.label("Robot:");
            let selected_robot = if robot_task_request.robot().is_empty() {
                "Select Robot".to_string()
            } else {
                robot_task_request.robot()
            };
            ComboBox::from_id_salt("select_robot_for_task")
                .selected_text(selected_robot)
                .show_ui(ui, |ui| {
                    for (_, robot_name, robot) in robots.iter() {
                        ui.selectable_value(
                            robot_task_request.robot_mut(),
                            robot_name.0.clone(),
                            robot_name.0.clone(),
                        );
                        // Update fleet according to selected robot
                        if robot_task_request.robot() == robot_name.0 {
                            *robot_task_request.fleet_mut() = robot.fleet.clone();
                        }
                    }
                });
        } else {
            warn!("Unable to select Direct task!");
        }
    } else {
        if !task.is_dispatch() {
            *task = Task::Dispatch(DispatchTaskRequest::new(task_request.clone()));
        }
    }
}

fn edit_task_kind_widget(
    ui: &mut Ui,
    commands: &mut Commands,
    task: &mut Task,
    task_entity: Entity,
    task_kinds: &ResMut<TaskKinds>,
) {
    let current_category = task.request().category();
    let selected_task_kind = if task_kinds.0.contains_key(&current_category) {
        current_category.clone()
    } else {
        "Select Kind".to_string()
    };
    ComboBox::from_id_salt("select_task_kind")
        .selected_text(selected_task_kind)
        .show_ui(ui, |ui| {
            for (kind, _) in task_kinds.0.iter() {
                ui.selectable_value(
                    task.request_mut().category_mut(),
                    kind.clone(),
                    kind.clone(),
                );
            }
        });
    // Insert selected TaskKind component
    let new_category = task.request().category();
    if new_category != current_category {
        if let Some(remove_fn) = task_kinds.0.get(&current_category).map(|(_, rm_fn)| rm_fn) {
            remove_fn(commands.entity(task_entity));
        }
        if let Some(insert_fn) = task_kinds.0.get(&new_category).map(|(is_fn, _)| is_fn) {
            insert_fn(commands.entity(task_entity));
        }
    }
}

fn edit_requester_widget(ui: &mut Ui, task: &mut Task) {
    let new_task_request = task.request_mut();
    let requester = new_task_request
        .requester_mut()
        .get_or_insert(String::new());
    TextEdit::singleline(requester)
        .desired_width(ui.available_width())
        .show(ui);
    if requester.is_empty() {
        *new_task_request.requester_mut() = None;
    }
}

fn edit_fleet_widget(ui: &mut Ui, task: &mut Task) {
    // TODO(@xiyuoh) when available, insert combobox of registered fleets
    let new_task_request = task.request_mut();
    let fleet_name = new_task_request
        .fleet_name_mut()
        .get_or_insert(String::new());
    TextEdit::singleline(fleet_name)
        .desired_width(ui.available_width())
        .show(ui);
    if fleet_name.is_empty() {
        *new_task_request.fleet_name_mut() = None;
    }
}

fn edit_start_time_widget(ui: &mut Ui, task_params: &mut TaskParams) {
    let start_time = task_params.start_time();
    let mut has_start_time = start_time.is_some();
    ui.horizontal(|ui| {
        ui.checkbox(&mut has_start_time, "");
        if has_start_time {
            let new_start_time = task_params.start_time_mut().get_or_insert(0);
            ui.add(
                DragValue::new(new_start_time)
                    .range(0_i32..=std::i32::MAX)
                    .speed(1),
            );
        } else if start_time.is_some() {
            *task_params.start_time_mut() = None;
        }
    });
}

fn edit_request_time_widget(ui: &mut Ui, task_params: &mut TaskParams) {
    let request_time = task_params.request_time();
    let mut has_request_time = request_time.is_some();
    ui.horizontal(|ui| {
        ui.checkbox(&mut has_request_time, "");
        if has_request_time {
            let new_request_time = task_params.request_time_mut().get_or_insert(0);
            ui.add(
                DragValue::new(new_request_time)
                    .range(0_i32..=std::i32::MAX)
                    .speed(1),
            );
        } else if request_time.is_some() {
            *task_params.request_time_mut() = None;
        }
    });
}

fn edit_priority_widget(ui: &mut Ui, task_params: &mut TaskParams) {
    let priority = task_params.priority();
    let mut has_priority = priority.is_some();
    ui.checkbox(&mut has_priority, "");
    if has_priority {
        if priority.is_none() {
            *task_params.priority_mut() = Some(Value::Null);
        }
        // TODO(@xiyuoh) Expand on this to create fleet-specific priority widgets
    } else if priority.is_some() {
        *task_params.priority_mut() = None;
    }
}

fn edit_labels_widget(ui: &mut Ui, task_params: &mut TaskParams) {
    let mut remove_labels = Vec::new();
    let mut id: usize = 0;
    ui.vertical(|ui| {
        for label in task_params.labels_mut() {
            ui.with_layout(Layout::right_to_left(Align::Center), |ui| {
                if ui.button("❌").on_hover_text("Remove label").clicked() {
                    remove_labels.push(id.clone());
                }
                TextEdit::singleline(label)
                    .desired_width(ui.available_width())
                    .show(ui);
            });
            id += 1;
        }
        ui.with_layout(Layout::right_to_left(Align::Max), |ui| {
            if ui
                .button("Add label")
                .on_hover_text("Insert new label")
                .clicked()
            {
                task_params.labels_mut().push(String::new());
            }
        });
<<<<<<< HEAD
    });
    for i in remove_labels.drain(..).rev() {
        task_params.labels_mut().remove(i);
=======
}

/// Updates the current EditTask entity based on the triggered edit mode event
pub fn handle_task_edit(
    mut commands: Commands,
    mut delete: EventWriter<Delete>,
    mut edit_mode: EventReader<EditModeEvent>,
    mut edit_task: ResMut<EditTask>,
    pending_tasks: Query<&mut Task, With<Pending>>,
    current_workspace: Res<CurrentWorkspace>,
) {
    // TODO(@xiyuoh) fix bug where the egui panel glitches when the EditTask resource is being accessed
    if let Some(edit) = edit_mode.read().last() {
        match edit.mode {
            EditMode::New(task_entity) => {
                if let Some(site_entity) = current_workspace.root {
                    commands.entity(task_entity).insert(ChildOf(site_entity));
                }
                edit_task.0 = Some(task_entity);
            }
            EditMode::Edit(task_entity) => {
                if let Some(pending_task) = edit_task.0.filter(|e| pending_tasks.get(*e).is_ok()) {
                    delete.write(Delete::new(pending_task));
                }
                edit_task.0 = task_entity;
            }
        }
>>>>>>> fff230d9
    }
}<|MERGE_RESOLUTION|>--- conflicted
+++ resolved
@@ -18,17 +18,10 @@
     site::{
         count_scenarios_with_inclusion, Affiliation, Category, Change, CurrentScenario, Delete,
         DispatchTaskRequest, GetModifier, Group, Inclusion, Modifier, NameInSite, Pending, Robot,
-<<<<<<< HEAD
-        RobotTaskRequest, ScenarioMarker, ScenarioModifiers, Task, TaskKinds, TaskParams,
-        TaskRequest, UpdateModifier, UpdateTaskModifier,
-    },
-    AppState, Icons,
-=======
         RobotTaskRequest, ScenarioModifiers, SiteUpdateSet, Task, TaskKinds, TaskParams,
-        UpdateModifier,
+        TaskRequest, UpdateModifier,
     },
     AppState, CurrentWorkspace, Icons,
->>>>>>> fff230d9
 };
 use bevy::{
     ecs::system::{SystemParam, SystemState},
@@ -70,19 +63,15 @@
         app.init_resource::<TaskWidget>()
             .init_resource::<TaskKinds>()
             .init_resource::<EditTask>()
-<<<<<<< HEAD
             .init_resource::<CreateTaskDialog>()
             .add_event::<EditModeEvent>()
-            .add_systems(Update, show_create_task_dialog);
-=======
-            .add_event::<EditModeEvent>()
+            .add_systems(Update, show_create_task_dialog)
             .add_systems(
                 PostUpdate,
                 handle_task_edit
                     .run_if(AppState::in_displaying_mode())
                     .in_set(SiteUpdateSet::BetweenTransformAndVisibility),
             );
->>>>>>> fff230d9
     }
 }
 
@@ -225,33 +214,6 @@
             .stroke(Stroke::new(1.0, Color32::GRAY))
             .show(ui, |ui| {
                 ui.set_min_width(ui.available_width());
-<<<<<<< HEAD
-=======
-                for (task_entity, task) in self.tasks.iter() {
-                    let scenario_count = count_scenarios_with_inclusion(
-                        &self.scenarios,
-                        task_entity,
-                        &self.get_inclusion_modifier,
-                    );
-                    if show_task(
-                        ui,
-                        &mut self.commands,
-                        task_entity,
-                        task,
-                        current_scenario_entity,
-                        &self.get_inclusion_modifier,
-                        &self.get_params_modifier,
-                        &mut self.delete,
-                        scenario_count,
-                        &self.icons,
-                    ) {
-                        self.edit_mode.write(EditModeEvent {
-                            scenario: current_scenario_entity,
-                            mode: EditMode::Edit(Some(task_entity)),
-                        });
-                    }
-                }
->>>>>>> fff230d9
                 if self.tasks.is_empty() {
                     ui.with_layout(Layout::top_down_justified(Align::LEFT), |ui| {
                         ui.label("No tasks in this scenario");
@@ -277,7 +239,6 @@
                                     &self.get_inclusion_modifier,
                                     &self.get_params_modifier,
                                     &mut self.change_task,
-                                    &mut self.update_task_modifier,
                                     &mut self.delete,
                                     &mut self.edit_mode,
                                     &self.edit_task,
@@ -294,85 +255,14 @@
         ui.separator();
         ui.add_space(10.0);
 
-<<<<<<< HEAD
         if self.edit_task.0.is_none() {
-=======
-        let mut reset_edit: bool = false;
-
-        if let Some(task_entity) = self.edit_task.0 {
-            if let Ok((_, pending_task, pending_task_params)) =
-                self.pending_tasks.get_mut(task_entity)
-            {
-                ui.horizontal(|ui| {
-                    ui.label("Creating Task");
-                    ui.with_layout(Layout::right_to_left(Align::Center), |ui| {
-                        if ui.button("Cancel").clicked() {
-                            reset_edit = true;
-                        }
-                        ui.add_enabled_ui(pending_task.is_valid(), |ui| {
-                            // TODO(@xiyuoh) Also check validity of TaskKind (e.g. GoToPlace)
-                            if ui
-                                .button("Add Task")
-                                .on_hover_text("Add this task to the current scenario")
-                                .clicked()
-                            {
-                                self.commands.entity(task_entity).remove::<Pending>();
-                                reset_edit = true;
-                            }
-                        });
-                    });
-                });
-                ui.separator();
-                edit_task(
-                    ui,
-                    &mut self.commands,
-                    task_entity,
-                    pending_task,
-                    &pending_task_params,
-                    &self.task_kinds,
-                    &self.robots,
-                    &mut self.change_task,
-                );
-            } else {
-                if let Ok((_, existing_task)) = self.tasks.get_mut(task_entity) {
-                    ui.horizontal(|ui| {
-                        ui.label("Editing Task");
-                        ui.with_layout(Layout::right_to_left(Align::Center), |ui| {
-                            ui.add_enabled_ui(existing_task.is_valid(), |ui| {
-                                if ui.button("Done").clicked() {
-                                    reset_edit = true;
-                                }
-                            });
-                        });
-                    });
-                    let Some(existing_task_params) = self
-                        .get_params_modifier
-                        .get(current_scenario_entity, task_entity)
-                        .map(|modifier| (**modifier).clone())
-                    else {
-                        return;
-                    };
-                    ui.separator();
-                    edit_task(
-                        ui,
-                        &mut self.commands,
-                        task_entity,
-                        existing_task,
-                        &existing_task_params,
-                        &self.task_kinds,
-                        &self.robots,
-                        &mut self.change_task,
-                    );
-                }
-            }
-        } else {
->>>>>>> fff230d9
             if ui.button("✚ Create New Task").clicked() {
                 let new_task = self
                     .commands
                     .spawn(Task::default())
                     .insert(Category::Task)
                     .insert(TaskParams::default())
+                    .insert(Inclusion::Included) // New tasks created are included by default
                     .insert(Pending)
                     .id();
                 self.edit_mode.write(EditModeEvent {
@@ -393,11 +283,7 @@
     scenario: Entity,
     get_inclusion_modifier: &GetModifier<Modifier<Inclusion>>,
     get_params_modifier: &GetModifier<Modifier<TaskParams>>,
-<<<<<<< HEAD
     change_task: &mut EventWriter<Change<Task>>,
-    update_task_modifier: &mut EventWriter<UpdateModifier<UpdateTaskModifier>>,
-=======
->>>>>>> fff230d9
     delete: &mut EventWriter<Delete>,
     edit_mode: &mut EventWriter<EditModeEvent>,
     edit_task: &Res<EditTask>,
@@ -527,7 +413,6 @@
                 return;
             };
 
-<<<<<<< HEAD
             show_editable_task(
                 ui,
                 commands,
@@ -540,38 +425,7 @@
                 robots,
                 task_kinds,
                 change_task,
-                update_task_modifier,
             );
-=======
-                            // Reset task parameters to parent scenario params (if any)
-                            if let Ok((scenario_modifiers, parent_scenario)) =
-                                get_params_modifier.scenarios.get(scenario)
-                            {
-                                if scenario_modifiers
-                                    .get(&task_entity)
-                                    .is_some_and(|e| get_params_modifier.modifiers.get(*e).is_ok())
-                                    && parent_scenario.0.is_some()
-                                {
-                                    // Only display reset button if this task has a TaskParams modifier
-                                    // and this is not a root scenario
-                                    if ui
-                                        .button("Reset Task Params")
-                                        .on_hover_text(
-                                            "Reset task parameters to parent scenario params",
-                                        )
-                                        .clicked()
-                                    {
-                                        commands.trigger(UpdateModifier::<TaskParams>::reset(
-                                            scenario,
-                                            task_entity,
-                                        ));
-                                    }
-                                    ui.end_row();
-                                }
-                            }
-                        });
-                });
->>>>>>> fff230d9
         });
 }
 
@@ -745,7 +599,6 @@
                 }
             });
 
-<<<<<<< HEAD
             // Reset task parameters to parent scenario params (if any)
             if let Ok((scenario_modifiers, parent_scenario)) =
                 get_params_modifier.scenarios.get(scenario)
@@ -762,15 +615,8 @@
                         .on_hover_text("Reset task parameters to parent scenario params")
                         .clicked()
                     {
-                        update_task_modifier.write(UpdateModifier::new(
-                            scenario,
-                            task_entity,
-                            UpdateTaskModifier::ResetParams,
-                        ));
-=======
-                    if new_task_params != *task_params {
-                        commands.entity(task_entity).insert(new_task_params);
->>>>>>> fff230d9
+                        commands
+                            .trigger(UpdateModifier::<TaskParams>::reset(scenario, task_entity));
                     }
                 }
             }
@@ -783,11 +629,7 @@
         }
 
         if new_task_params != *task_params {
-            update_task_modifier.write(UpdateModifier::new(
-                scenario,
-                task_entity,
-                UpdateTaskModifier::Modify(new_task_params),
-            ));
+            commands.entity(task_entity).insert(new_task_params);
         }
     }
 }
@@ -806,7 +648,6 @@
         Query<(Entity, &NameInSite, &Robot), Without<Group>>,
         ResMut<TaskKinds>,
         EventWriter<Change<Task>>,
-        EventWriter<UpdateModifier<UpdateTaskModifier>>,
     )>,
     widget_state: &mut SystemState<(Query<&Children>, Res<TaskWidget>)>,
     dialog_state: &mut SystemState<(ResMut<CreateTaskDialog>, EventWriter<EditModeEvent>)>,
@@ -835,14 +676,8 @@
         .resizable(false)
         .anchor(Align2::CENTER_CENTER, [0.0, 0.0])
         .show(&mut ctx, |ui| {
-            let (
-                mut commands,
-                get_params_modifier,
-                robots,
-                task_kinds,
-                mut change_task,
-                mut update_task_modifier,
-            ) = edit_state.get_mut(world);
+            let (mut commands, get_params_modifier, robots, task_kinds, mut change_task) =
+                edit_state.get_mut(world);
             show_editable_task(
                 ui,
                 &mut commands,
@@ -855,7 +690,6 @@
                 &robots,
                 &task_kinds,
                 &mut change_task,
-                &mut update_task_modifier,
             );
             edit_state.apply(world);
             ui.separator();
@@ -1111,16 +945,16 @@
                 task_params.labels_mut().push(String::new());
             }
         });
-<<<<<<< HEAD
     });
     for i in remove_labels.drain(..).rev() {
         task_params.labels_mut().remove(i);
-=======
+    }
 }
 
 /// Updates the current EditTask entity based on the triggered edit mode event
 pub fn handle_task_edit(
     mut commands: Commands,
+    mut create_task_dialog: ResMut<CreateTaskDialog>,
     mut delete: EventWriter<Delete>,
     mut edit_mode: EventReader<EditModeEvent>,
     mut edit_task: ResMut<EditTask>,
@@ -1135,6 +969,7 @@
                     commands.entity(task_entity).insert(ChildOf(site_entity));
                 }
                 edit_task.0 = Some(task_entity);
+                create_task_dialog.visible = true;
             }
             EditMode::Edit(task_entity) => {
                 if let Some(pending_task) = edit_task.0.filter(|e| pending_tasks.get(*e).is_ok()) {
@@ -1143,6 +978,5 @@
                 edit_task.0 = task_entity;
             }
         }
->>>>>>> fff230d9
     }
 }