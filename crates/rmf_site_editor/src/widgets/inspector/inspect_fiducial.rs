--- conflicted
+++ resolved
@@ -23,12 +23,8 @@
     ecs::{hierarchy::ChildOf, system::SystemParam},
     prelude::*,
 };
-<<<<<<< HEAD
 use bevy_egui::egui::{ComboBox, ImageButton, TextEdit, Ui, Widget};
-=======
-use bevy_egui::egui::{ComboBox, ImageButton, Ui};
 use rmf_site_egui::*;
->>>>>>> 69a65a41
 
 #[derive(Resource, Default)]
 pub struct SearchForFiducial(pub String);
