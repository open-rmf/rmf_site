/*
 * Copyright (C) 2022 Open Source Robotics Foundation
 *
 * Licensed under the Apache License, Version 2.0 (the "License");
 * you may not use this file except in compliance with the License.
 * You may obtain a copy of the License at
 *
 *     http://www.apache.org/licenses/LICENSE-2.0
 *
 * Unless required by applicable law or agreed to in writing, software
 * distributed under the License is distributed on an "AS IS" BASIS,
 * WITHOUT WARRANTIES OR CONDITIONS OF ANY KIND, either express or implied.
 * See the License for the specific language governing permissions and
 * limitations under the License.
 *
*/

use crate::{
<<<<<<< HEAD
    layers,
=======
    layers::ZLayer,
>>>>>>> fff230d9
    site::{
        get_current_workspace_path, Anchor, DefaultFile, FiducialMarker, GlobalDrawingVisibility,
        LayerVisibility, MeasurementMarker, MeasurementSegment, RecencyRank,
    },
    CurrentWorkspace,
};
use bevy::{asset::LoadState, ecs::hierarchy::ChildOf, math::Affine3A, prelude::*};
use rmf_site_format::{AssetSource, Category, DrawingProperties, PixelsPerMeter, Pose};
use rmf_site_mesh::*;
use rmf_site_picking::Selectable;
use std::path::PathBuf;

#[derive(Bundle, Debug, Clone)]
pub struct DrawingBundle {
    pub properties: DrawingProperties,
    pub category: Category,
    pub transform: Transform,
    pub global_transform: GlobalTransform,
    pub visibility: Visibility,
    pub inherited: InheritedVisibility,
    pub view: ViewVisibility,
    pub marker: DrawingMarker,
}

impl DrawingBundle {
    pub fn new(properties: DrawingProperties) -> Self {
        DrawingBundle {
            properties,
            category: Category::Drawing,
            transform: default(),
            global_transform: default(),
            visibility: default(),
            inherited: default(),
            view: default(),
            marker: default(),
        }
    }
}

#[derive(Component, Clone, Copy, Debug, Default)]
pub struct DrawingMarker;

#[derive(Debug, Clone, Copy, Component)]
pub struct DrawingSegments {
    leaf: Entity,
}

// We need to keep track of the drawing data until the image is loaded
// since we will need to scale the mesh according to the size of the image
#[derive(Component, Deref, DerefMut)]
pub struct LoadingDrawing(Handle<Image>);

fn drawing_layer_height(rank: Option<&RecencyRank<DrawingMarker>>) -> f32 {
<<<<<<< HEAD
    let floor_layer_start = layers::ZLayer::Floor.to_z();
    let drawing_layer_start = layers::ZLayer::Draw.to_z();
=======
    let floor_layer_start = ZLayer::Floor.to_z();
    let drawing_layer_start = ZLayer::Drawing.to_z();
>>>>>>> fff230d9
    rank.map(|r| r.proportion() * (floor_layer_start - drawing_layer_start) + drawing_layer_start)
        .unwrap_or(drawing_layer_start)
}

pub fn add_drawing_visuals(
    mut commands: Commands,
    changed_drawings: Query<(Entity, &AssetSource), (With<DrawingMarker>, Changed<AssetSource>)>,
    asset_server: Res<AssetServer>,
    current_workspace: Res<CurrentWorkspace>,
    site_files: Query<&DefaultFile>,
) {
    if changed_drawings.is_empty() {
        return;
    }

    // TODO(luca) depending on when this system is executed, this function might be called between
    // the creation of the drawing and the change of the workspace, making this silently fail
    // Look into reordering systems, or adding a marker component, to make sure this doesn't happen
    let file_path = match get_current_workspace_path(current_workspace, site_files) {
        Some(file_path) => file_path,
        None => PathBuf::new(),
    };
    for (e, source) in &changed_drawings {
        // Append file name to path if it's a local file
        // TODO(luca) cleanup
        let asset_source = match source {
            AssetSource::Local(name) => AssetSource::Local(String::from(
                file_path.with_file_name(name).to_str().unwrap(),
            )),
            _ => source.clone(),
        };
        let asset_path = match String::try_from(&asset_source) {
            Ok(asset_path) => asset_path,
            Err(err) => {
                error!(
                    "Invalid syntax while creating asset path for a drawing: {err}. \
                    Check that your asset information was input correctly. \
                    Current value:\n{:?}",
                    asset_source,
                );
                continue;
            }
        };
        let texture_handle: Handle<Image> = asset_server.load_override(asset_path.clone());
        commands.entity(e).insert(LoadingDrawing(texture_handle));
    }
}

// Asset event handler for loaded drawings
pub fn handle_loaded_drawing(
    mut commands: Commands,
    assets: Res<Assets<Image>>,
    loading_drawings: Query<(
        Entity,
        &AssetSource,
        &Pose,
        &PixelsPerMeter,
        &LoadingDrawing,
        Option<&LayerVisibility>,
        Option<&ChildOf>,
        Option<&RecencyRank<DrawingMarker>>,
    )>,
    mut mesh_assets: ResMut<Assets<Mesh>>,
    asset_server: Res<AssetServer>,
    mut materials: ResMut<Assets<StandardMaterial>>,
    segments: Query<&DrawingSegments>,
    default_drawing_vis: Query<&GlobalDrawingVisibility>,
) {
    for (entity, source, pose, pixels_per_meter, handle, vis, child_of, rank) in
        loading_drawings.iter()
    {
        let Some(load_state) = asset_server.get_load_state(handle.id()) else {
            error!(
                "Handle for drawing with source {:?} not found. This suggests \
                there is a bug in the site editor. Please report this to the \
                maintainers.",
                source,
            );
            commands.entity(entity).remove::<LoadingDrawing>();
            continue;
        };
        match load_state {
            LoadState::Loaded => {
                let img = assets.get(&handle.0).unwrap();
                let width = img.texture_descriptor.size.width as f32;
                let height = img.texture_descriptor.size.height as f32;

                // We set this up so that the origin of the drawing is in the top left corner
                let mesh = make_flat_rect_mesh(width, height).transform_by(
                    Affine3A::from_translation(Vec3::new(width / 2.0, -height / 2.0, 0.0)),
                );
                let mesh = mesh_assets.add(mesh);
                let default = child_of
                    .map(|co| default_drawing_vis.get(co.parent()).ok())
                    .flatten();
                let (alpha, alpha_mode) = drawing_alpha(vis, rank, default);
                let material = materials.add(StandardMaterial {
                    base_color_texture: Some(handle.0.clone()),
                    base_color: Color::default().with_alpha(alpha),
                    alpha_mode,
                    perceptual_roughness: 0.089,
                    metallic: 0.01,
                    ..Default::default()
                });

                let leaf = if let Ok(segment) = segments.get(entity) {
                    segment.leaf
                    // We can ignore the layer height here since that update
                    // will be handled by another system.
                } else {
                    let leaf = commands.spawn_empty().id();

                    commands
                        .entity(entity)
                        .insert(DrawingSegments { leaf })
                        .insert((
                            pose.transform().with_scale(Vec3::new(
                                1.0 / pixels_per_meter.0,
                                1.0 / pixels_per_meter.0,
                                1.,
                            )),
                            Visibility::Inherited,
                        ))
                        .insert(Selectable::new(entity))
                        .add_children(&[leaf]);
                    leaf
                };
                let z = drawing_layer_height(rank);
                commands
                    .entity(leaf)
                    .insert((
                        Mesh3d(mesh),
                        MeshMaterial3d(material.clone()),
                        Transform::from_xyz(0.0, 0.0, z),
                        Visibility::default(),
                    ))
                    .insert(Selectable::new(entity));
                commands
                    .entity(entity)
                    // Put a handle for the material into the main entity
                    // so that we can modify it during interactions.
                    .insert(MeshMaterial3d(material))
                    .remove::<LoadingDrawing>();
            }
            LoadState::Failed(e) => {
                error!("Failed loading drawing {:?}, reason: [{:?}]", source, e);
                commands.entity(entity).remove::<LoadingDrawing>();
            }
            _ => {}
        }
    }
}

pub fn update_drawing_rank(
    changed_rank: Query<
        (
            &DrawingSegments,
            &RecencyRank<DrawingMarker>,
            Option<&Children>,
        ),
        Or<(Changed<RecencyRank<DrawingMarker>>, Changed<Children>)>,
    >,
    measurements: Query<&MeasurementSegment>,
    mut transforms: Query<&mut Transform>,
) {
    for (segments, rank, children) in &changed_rank {
        let z = drawing_layer_height(Some(rank));
        if let Ok(mut tf) = transforms.get_mut(segments.leaf) {
            tf.translation.z = z;
        }
        if let Some(children) = children {
            for child in children {
                // TODO(luca) consider adding fiducials, for now they have a thickness hence
                // are always visible
                if let Ok(segment) = measurements.get(*child) {
                    transforms
                        .get_mut(**segment)
<<<<<<< HEAD
                        .map(|mut tf| tf.translation.z = z + layers::ZLayer::get_offset())
=======
                        .map(|mut tf| {
                            tf.translation.z =
                                z + (ZLayer::Measurement.to_z() - ZLayer::Drawing.to_z())
                        })
>>>>>>> fff230d9
                        .ok();
                }
            }
        }
    }
}

pub fn update_drawing_pixels_per_meter(
    mut changed_drawings: Query<(&mut Transform, &PixelsPerMeter), Changed<PixelsPerMeter>>,
) {
    for (mut tf, pixels_per_meter) in &mut changed_drawings {
        tf.scale = Vec3::new(1.0 / pixels_per_meter.0, 1.0 / pixels_per_meter.0, 1.);
    }
}

pub fn update_drawing_children_to_pixel_coordinates(
    mut commands: Commands,
    changed_drawings: Query<
        (&PixelsPerMeter, &Children),
        Or<(Changed<PixelsPerMeter>, Changed<Children>)>,
    >,
    meshes: Query<Entity, Or<(With<FiducialMarker>, With<Anchor>, With<MeasurementMarker>)>>,
    mut transforms: Query<&mut Transform>,
) {
    for (pixels_per_meter, children) in changed_drawings.iter() {
        for child in children {
            if meshes.get(*child).is_ok() {
                if let Ok(mut tf) = transforms.get_mut(*child) {
                    tf.scale = Vec3::new(pixels_per_meter.0, pixels_per_meter.0, 1.0);
                } else {
                    commands.entity(*child).insert((
                        Transform::from_scale(Vec3::new(
                            pixels_per_meter.0,
                            pixels_per_meter.0,
                            1.0,
                        )),
                        Visibility::Inherited,
                    ));
                }
            }
        }
    }
}

#[inline]
fn drawing_alpha(
    specific: Option<&LayerVisibility>,
    rank: Option<&RecencyRank<DrawingMarker>>,
    general: Option<&GlobalDrawingVisibility>,
) -> (f32, AlphaMode) {
    let alpha = specific
        .copied()
        .unwrap_or_else(|| {
            general
                .map(|v| {
                    if let Some(r) = rank {
                        if r.rank() < v.bottom_count {
                            return v.bottom;
                        }
                    }
                    v.general
                })
                .unwrap_or(LayerVisibility::Opaque)
        })
        .alpha();

    let alpha_mode = if alpha < 1.0 {
        AlphaMode::Blend
    } else {
        AlphaMode::Opaque
    };
    (alpha, alpha_mode)
}

#[inline]
fn iter_update_drawing_visibility<'a>(
    iter: impl Iterator<
        Item = (
            Option<&'a LayerVisibility>,
            Option<&'a ChildOf>,
            Option<&'a RecencyRank<DrawingMarker>>,
            &'a DrawingSegments,
        ),
    >,
    material_handles: &Query<&MeshMaterial3d<StandardMaterial>>,
    material_assets: &mut ResMut<Assets<StandardMaterial>>,
    default_drawing_vis: &Query<&GlobalDrawingVisibility>,
) {
    for (vis, child_of, rank, segments) in iter {
        if let Ok(handle) = material_handles.get(segments.leaf) {
            if let Some(mat) = material_assets.get_mut(handle) {
                let default = child_of
                    .map(|co| default_drawing_vis.get(co.parent()).ok())
                    .flatten();
                let (alpha, alpha_mode) = drawing_alpha(vis, rank, default);
                mat.base_color = mat.base_color.with_alpha(alpha);
                mat.alpha_mode = alpha_mode;
            }
        }
    }
}

// TODO(luca) RemovedComponents is brittle, maybe wrap component in an option?
pub fn update_drawing_visibility(
    changed_drawings: Query<
        Entity,
        Or<(
            Changed<LayerVisibility>,
            Changed<ChildOf>,
            Changed<RecencyRank<DrawingMarker>>,
        )>,
    >,
    mut removed_vis: RemovedComponents<LayerVisibility>,
    all_drawings: Query<(
        Option<&LayerVisibility>,
        Option<&ChildOf>,
        Option<&RecencyRank<DrawingMarker>>,
        &DrawingSegments,
    )>,
    material_handles: Query<&MeshMaterial3d<StandardMaterial>>,
    mut material_assets: ResMut<Assets<StandardMaterial>>,
    default_drawing_vis: Query<&GlobalDrawingVisibility>,
    changed_default_drawing_vis: Query<&Children, Changed<GlobalDrawingVisibility>>,
) {
    iter_update_drawing_visibility(
        changed_drawings
            .iter()
            .filter_map(|e| all_drawings.get(e).ok()),
        &material_handles,
        &mut material_assets,
        &default_drawing_vis,
    );

    iter_update_drawing_visibility(
        removed_vis.read().filter_map(|e| all_drawings.get(e).ok()),
        &material_handles,
        &mut material_assets,
        &default_drawing_vis,
    );

    for children in &changed_default_drawing_vis {
        iter_update_drawing_visibility(
            children.iter().filter_map(|e| all_drawings.get(e).ok()),
            &material_handles,
            &mut material_assets,
            &default_drawing_vis,
        );
    }
}<|MERGE_RESOLUTION|>--- conflicted
+++ resolved
@@ -16,11 +16,7 @@
 */
 
 use crate::{
-<<<<<<< HEAD
-    layers,
-=======
     layers::ZLayer,
->>>>>>> fff230d9
     site::{
         get_current_workspace_path, Anchor, DefaultFile, FiducialMarker, GlobalDrawingVisibility,
         LayerVisibility, MeasurementMarker, MeasurementSegment, RecencyRank,
@@ -74,13 +70,8 @@
 pub struct LoadingDrawing(Handle<Image>);
 
 fn drawing_layer_height(rank: Option<&RecencyRank<DrawingMarker>>) -> f32 {
-<<<<<<< HEAD
-    let floor_layer_start = layers::ZLayer::Floor.to_z();
-    let drawing_layer_start = layers::ZLayer::Draw.to_z();
-=======
     let floor_layer_start = ZLayer::Floor.to_z();
     let drawing_layer_start = ZLayer::Drawing.to_z();
->>>>>>> fff230d9
     rank.map(|r| r.proportion() * (floor_layer_start - drawing_layer_start) + drawing_layer_start)
         .unwrap_or(drawing_layer_start)
 }
@@ -258,14 +249,10 @@
                 if let Ok(segment) = measurements.get(*child) {
                     transforms
                         .get_mut(**segment)
-<<<<<<< HEAD
-                        .map(|mut tf| tf.translation.z = z + layers::ZLayer::get_offset())
-=======
                         .map(|mut tf| {
                             tf.translation.z =
                                 z + (ZLayer::Measurement.to_z() - ZLayer::Drawing.to_z())
                         })
->>>>>>> fff230d9
                         .ok();
                 }
             }
