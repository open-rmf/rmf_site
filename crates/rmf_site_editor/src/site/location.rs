/*
 * Copyright (C) 2022 Open Source Robotics Foundation
 *
 * Licensed under the Apache License, Version 2.0 (the "License");
 * you may not use this file except in compliance with the License.
 * You may obtain a copy of the License at
 *
 *     http://www.apache.org/licenses/LICENSE-2.0
 *
 * Unless required by applicable law or agreed to in writing, software
 * distributed under the License is distributed on an "AS IS" BASIS,
 * WITHOUT WARRANTIES OR CONDITIONS OF ANY KIND, either express or implied.
 * See the License for the specific language governing permissions and
 * limitations under the License.
 *
*/

<<<<<<< HEAD
use crate::{layers, site::*};
=======
use crate::{layers::ZLayer, site::*};
>>>>>>> fff230d9
use bevy::{ecs::hierarchy::ChildOf, prelude::*};
use rmf_site_animate::Spinning;
use rmf_site_picking::VisualCue;

#[derive(Component, Clone, Default)]
pub struct LocationTagMeshes {
    charger: Option<Entity>,
    parking_spot: Option<Entity>,
    holding_point: Option<Entity>,
}

fn location_halo_tf(tag: &LocationTag) -> Transform {
    let position = match tag {
        LocationTag::Charger => 0,
        LocationTag::ParkingSpot => 1,
        LocationTag::HoldingPoint => 2,
        LocationTag::Workcell(_) => 3,
    };
    Transform {
        translation: Vec3::new(0., 0., 0.01),
        rotation: Quat::from_rotation_z((position as f32 / 6.0 * 360.0).to_radians()),
        ..default()
    }
}

// TODO(@mxgrey): Refactor this implementation with should_display_lane using traits and generics
fn should_display_point(
    point: &Point<Entity>,
    associated: &AssociatedGraphs<Entity>,
    child_of: &Query<&ChildOf>,
    levels: &Query<(), With<LevelElevation>>,
    current_level: &Res<CurrentLevel>,
    graphs: &GraphSelect,
) -> bool {
    if let Ok(child_of) = child_of.get(point.0) {
        if levels.contains(child_of.parent()) && Some(child_of.parent()) != ***current_level {
            return false;
        }
    }

    graphs.should_display(associated)
}

pub fn add_location_visuals(
    mut commands: Commands,
    locations: Query<
        (
            Entity,
            &Point<Entity>,
            &AssociatedGraphs<Entity>,
            &LocationTags,
        ),
        Added<LocationTags>,
    >,
    graphs: GraphSelect,
    anchors: AnchorParams,
    child_of: Query<&ChildOf>,
    levels: Query<(), With<LevelElevation>>,
    mut dependents: Query<&mut Dependents, With<Anchor>>,
    assets: Res<SiteAssets>,
    current_level: Res<CurrentLevel>,
) {
    for (e, point, associated_graphs, tags) in &locations {
        if let Ok(mut deps) = dependents.get_mut(point.0) {
            deps.insert(e);
        }

        let material = graphs.display_style(associated_graphs).0;
        let visibility = if should_display_point(
            point,
            associated_graphs,
            &child_of,
            &levels,
            &current_level,
            &graphs,
        ) {
            Visibility::Inherited
        } else {
            Visibility::Hidden
        };

        let position = anchors
            .point_in_parent_frame_of(point.0, Category::Location, e)
            .unwrap()
<<<<<<< HEAD
            + layers::ZLayer::Location.to_z() * Vec3::Z;
=======
            + ZLayer::Location.to_z() * Vec3::Z;
>>>>>>> fff230d9

        let mut tag_meshes = LocationTagMeshes::default();
        for tag in tags.iter() {
            let id = commands.spawn_empty().id();
            let material = match tag {
                LocationTag::Charger => {
                    tag_meshes.charger = Some(id);
                    assets.charger_material.clone()
                }
                LocationTag::ParkingSpot => {
                    tag_meshes.parking_spot = Some(id);
                    assets.parking_material.clone()
                }
                LocationTag::HoldingPoint => {
                    tag_meshes.holding_point = Some(id);
                    assets.holding_point_material.clone()
                }
                // Workcells are not visualized
                LocationTag::Workcell(_) => continue,
            };
            commands.entity(id).insert((
                Mesh3d(assets.location_tag_mesh.clone()),
                MeshMaterial3d(material),
                location_halo_tf(tag),
                Visibility::default(),
            ));
            commands.entity(e).add_child(id);
        }

        // TODO(MXG): Put icons on the different visual squares based on the location tags
        commands
            .entity(e)
            .insert((
                Mesh3d(assets.location_mesh.clone()),
                Transform::from_translation(position),
                MeshMaterial3d(material),
                visibility,
            ))
            .insert(Spinning::new(-10.0))
            .insert(Category::Location)
            .insert(tag_meshes)
            .insert(VisualCue::outline());
    }
}

pub fn update_changed_location(
    mut locations: Query<
        (
            Entity,
            &Point<Entity>,
            &AssociatedGraphs<Entity>,
            &mut Visibility,
            &mut Transform,
        ),
        (Changed<Point<Entity>>, Without<NavGraphMarker>),
    >,
    anchors: AnchorParams,
    child_of: Query<&ChildOf>,
    levels: Query<(), With<LevelElevation>>,
    graphs: GraphSelect,
    current_level: Res<CurrentLevel>,
) {
    for (e, point, associated, mut visibility, mut tf) in &mut locations {
        let position = anchors
            .point_in_parent_frame_of(point.0, Category::Location, e)
            .unwrap();
        tf.translation = position;
<<<<<<< HEAD
        tf.translation.z = layers::ZLayer::Location.to_z();
=======
        tf.translation.z = ZLayer::Location.to_z();
>>>>>>> fff230d9

        let new_visibility = if should_display_point(
            point,
            associated,
            &child_of,
            &levels,
            &current_level,
            &graphs,
        ) {
            Visibility::Inherited
        } else {
            Visibility::Hidden
        };
        if *visibility != new_visibility {
            *visibility = new_visibility;
        }
    }
}

pub fn update_location_for_moved_anchors(
    mut locations: Query<(Entity, &Point<Entity>, &mut Transform), With<LocationTags>>,
    anchors: AnchorParams,
    changed_anchors: Query<
        &Dependents,
        (
            With<Anchor>,
            Or<(Changed<Anchor>, Changed<GlobalTransform>)>,
        ),
    >,
) {
    for dependents in &changed_anchors {
        for dependent in dependents.iter() {
            if let Ok((e, point, mut tf)) = locations.get_mut(*dependent) {
                let position = anchors
                    .point_in_parent_frame_of(point.0, Category::Location, e)
                    .unwrap();
                tf.translation = position;
<<<<<<< HEAD
                tf.translation.z = layers::ZLayer::Location.to_z();
=======
                tf.translation.z = ZLayer::Location.to_z();
>>>>>>> fff230d9
            }
        }
    }
}

pub fn update_location_for_changed_location_tags(
    mut commands: Commands,
    mut locations: Query<(Entity, &LocationTags, &mut LocationTagMeshes), Changed<LocationTags>>,
    assets: Res<SiteAssets>,
) {
    for (e, tags, mut tag_meshes) in &mut locations {
        // Despawn the removed tags first
        if let Some(id) = tag_meshes.charger {
            if !tags.iter().any(|t| t.is_charger()) {
                commands.entity(id).despawn();
                tag_meshes.charger = None;
            }
        }
        if let Some(id) = tag_meshes.parking_spot {
            if !tags.iter().any(|t| t.is_parking_spot()) {
                commands.entity(id).despawn();
                tag_meshes.parking_spot = None;
            }
        }
        if let Some(id) = tag_meshes.holding_point {
            if !tags.iter().any(|t| t.is_holding_point()) {
                commands.entity(id).despawn();
                tag_meshes.holding_point = None;
            }
        }
        // Spawn the new tags
        for tag in tags.iter() {
            let (id, material) = match tag {
                LocationTag::Charger => {
                    if tag_meshes.charger.is_none() {
                        let id = commands.spawn_empty().id();
                        tag_meshes.charger = Some(id);
                        (id, assets.charger_material.clone())
                    } else {
                        continue;
                    }
                }
                LocationTag::ParkingSpot => {
                    if tag_meshes.parking_spot.is_none() {
                        let id = commands.spawn_empty().id();
                        tag_meshes.parking_spot = Some(id);
                        (id, assets.parking_material.clone())
                    } else {
                        continue;
                    }
                }
                LocationTag::HoldingPoint => {
                    if tag_meshes.holding_point.is_none() {
                        let id = commands.spawn_empty().id();
                        tag_meshes.holding_point = Some(id);
                        (id, assets.holding_point_material.clone())
                    } else {
                        continue;
                    }
                }
                // Workcells are not visualized
                LocationTag::Workcell(_) => continue,
            };
            commands.entity(id).insert((
                Mesh3d(assets.location_tag_mesh.clone()),
                MeshMaterial3d(material),
                location_halo_tf(tag),
                Visibility::default(),
            ));
            commands.entity(e).add_child(id);
        }
    }
}

pub fn update_visibility_for_locations(
    mut locations: Query<
        (
            &Point<Entity>,
            &AssociatedGraphs<Entity>,
            &mut Visibility,
            &mut MeshMaterial3d<StandardMaterial>,
            // &mut
        ),
        (With<LocationTags>, Without<NavGraphMarker>),
    >,
    child_of: Query<&ChildOf>,
    levels: Query<(), With<LevelElevation>>,
    current_level: Res<CurrentLevel>,
    graphs: GraphSelect,
    locations_with_changed_association: Query<
        Entity,
        (With<LocationTags>, Changed<AssociatedGraphs<Entity>>),
    >,
    graph_changed_visibility: Query<
        (),
        (
            With<NavGraphMarker>,
            Or<(Changed<Visibility>, Changed<RecencyRank<NavGraphMarker>>)>,
        ),
    >,
    mut removed: RemovedComponents<NavGraphMarker>,
) {
    let graph_change = !graph_changed_visibility.is_empty() || removed.read().next().is_some();
    let update_all = current_level.is_changed() || graph_change;
    if update_all {
        for (point, associated, mut visibility, _) in &mut locations {
            let new_visibility = if should_display_point(
                point,
                associated,
                &child_of,
                &levels,
                &current_level,
                &graphs,
            ) {
                Visibility::Inherited
            } else {
                Visibility::Hidden
            };
            if *visibility != new_visibility {
                *visibility = new_visibility;
            }
        }
    } else {
        for e in &locations_with_changed_association {
            if let Ok((point, associated, mut visibility, _)) = locations.get_mut(e) {
                let new_visibility = if should_display_point(
                    point,
                    associated,
                    &child_of,
                    &levels,
                    &current_level,
                    &graphs,
                ) {
                    Visibility::Inherited
                } else {
                    Visibility::Hidden
                };
                if *visibility != new_visibility {
                    *visibility = new_visibility;
                }
            }
        }
    }

    if graph_change {
        for (_, associated_graphs, _, mut m) in &mut locations {
            *m = MeshMaterial3d(graphs.display_style(associated_graphs).0);
        }
    } else {
        for e in &locations_with_changed_association {
            if let Ok((_, associated_graphs, _, mut m)) = locations.get_mut(e) {
                *m = MeshMaterial3d(graphs.display_style(associated_graphs).0);
            }
        }
    }
}

#[derive(Debug, Clone, Event)]
pub struct ConsiderLocationTag {
    pub tag: Option<LocationTag>,
    pub for_element: Entity,
}

impl ConsiderLocationTag {
    pub fn new(tag: Option<LocationTag>, for_element: Entity) -> Self {
        Self { tag, for_element }
    }
}

// TODO(MXG): Consider refactoring into a generic plugin, alongside ConsiderAssociatedGraph
pub fn handle_consider_location_tag(
    mut recalls: Query<&mut RecallLocationTags>,
    mut considerations: EventReader<ConsiderLocationTag>,
) {
    for consider in considerations.read() {
        if let Ok(mut recall) = recalls.get_mut(consider.for_element) {
            recall.consider_tag = consider.tag.clone();
            let r = recall.as_mut();
            if let Some(LocationTag::Workcell(model)) = &r.consider_tag {
                r.consider_tag_asset_source_recall.remember(&model.source);
            }
        }
    }
}<|MERGE_RESOLUTION|>--- conflicted
+++ resolved
@@ -15,11 +15,7 @@
  *
 */
 
-<<<<<<< HEAD
-use crate::{layers, site::*};
-=======
 use crate::{layers::ZLayer, site::*};
->>>>>>> fff230d9
 use bevy::{ecs::hierarchy::ChildOf, prelude::*};
 use rmf_site_animate::Spinning;
 use rmf_site_picking::VisualCue;
@@ -104,11 +100,7 @@
         let position = anchors
             .point_in_parent_frame_of(point.0, Category::Location, e)
             .unwrap()
-<<<<<<< HEAD
-            + layers::ZLayer::Location.to_z() * Vec3::Z;
-=======
             + ZLayer::Location.to_z() * Vec3::Z;
->>>>>>> fff230d9
 
         let mut tag_meshes = LocationTagMeshes::default();
         for tag in tags.iter() {
@@ -176,11 +168,7 @@
             .point_in_parent_frame_of(point.0, Category::Location, e)
             .unwrap();
         tf.translation = position;
-<<<<<<< HEAD
-        tf.translation.z = layers::ZLayer::Location.to_z();
-=======
         tf.translation.z = ZLayer::Location.to_z();
->>>>>>> fff230d9
 
         let new_visibility = if should_display_point(
             point,
@@ -218,11 +206,7 @@
                     .point_in_parent_frame_of(point.0, Category::Location, e)
                     .unwrap();
                 tf.translation = position;
-<<<<<<< HEAD
-                tf.translation.z = layers::ZLayer::Location.to_z();
-=======
                 tf.translation.z = ZLayer::Location.to_z();
->>>>>>> fff230d9
             }
         }
     }
