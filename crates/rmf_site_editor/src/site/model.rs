--- conflicted
+++ resolved
@@ -161,36 +161,15 @@
     let base_path = current_workspace.and_then(|w| get_current_workspace_path(w, site_files));
 
     async move {
-<<<<<<< HEAD
         if let AssetSource::Ros(path) = source {
             let handle: Handle<Gltf> =
                 asset_server.load(GltfAssetLabel::Scene(0).from_asset(format!("ros://{}", path)));
             Ok(handle.untyped())
         } else {
-            let asset_path = match String::try_from(&source) {
+            let asset_path = match String::try_from(&source.with_base_path(base_path.as_ref())) {
                 Ok(asset_path) => asset_path,
                 Err(err) => {
                     return Err(ModelLoadingErrorKind::InvalidAssetSource(err.to_string()));
-=======
-        let asset_path = match String::try_from(&source.with_base_path(base_path.as_ref())) {
-            Ok(asset_path) => asset_path,
-            Err(err) => {
-                return Err(ModelLoadingErrorKind::InvalidAssetSource(err.to_string()));
-            }
-        };
-        asset_server
-            .load_untyped_async(&asset_path)
-            .await
-            .map_err(|err| {
-                if !matches!(
-                    err,
-                    AssetLoadError::AssetReaderError(AssetReaderError::Io(_))
-                ) {
-                    // AssetReaderError::Io is a common error during searches, so
-                    // we skip it, but other errors may indicate that a problem
-                    // exists in the asset itself.
-                    error!("Failed attempt to load asset with [{asset_path}]: {err}");
->>>>>>> f5d0449d
                 }
             };
             asset_server
