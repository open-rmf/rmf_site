/*
 * Copyright (C) 2022 Open Source Robotics Foundation
 *
 * Licensed under the Apache License, Version 2.0 (the "License");
 * you may not use this file except in compliance with the License.
 * You may obtain a copy of the License at
 *
 *     http://www.apache.org/licenses/LICENSE-2.0
 *
 * Unless required by applicable law or agreed to in writing, software
 * distributed under the License is distributed on an "AS IS" BASIS,
 * WITHOUT WARRANTIES OR CONDITIONS OF ANY KIND, either express or implied.
 * See the License for the specific language governing permissions and
 * limitations under the License.
 *
*/

pub mod anchor;
pub use anchor::*;

pub mod assets;
pub use assets::*;

pub mod change_plugin;
pub use change_plugin::*;

pub mod deletion;
pub use deletion::*;

pub mod display_color;
pub use display_color::*;

pub mod drawing_editor;
pub use drawing_editor::{alignment, *};

pub mod door;
pub use door::*;

pub mod drawing;
pub use drawing::*;

pub mod fiducial;
pub use fiducial::*;

pub mod floor;
pub use floor::*;

pub mod fuel_cache;
pub use fuel_cache::*;

pub mod georeference;
pub use georeference::*;

pub mod group;
pub use group::*;

pub mod headless_export;
pub use headless_export::*;

pub mod lane;
pub use lane::*;

pub mod level;
pub use level::*;

pub mod lift;
pub use lift::*;

pub mod light;
pub use light::*;

pub mod load;
pub use load::*;

pub mod location;
pub use location::*;

pub mod measurement;
pub use measurement::*;

pub mod model;
pub use model::*;

pub mod modifier;
pub use modifier::*;

pub mod nav_graph;
pub use nav_graph::*;

pub mod path;
pub use path::*;

pub mod physical_camera;
pub use physical_camera::*;

pub mod pose;
pub use pose::*;

pub mod property_plugin;
pub use property_plugin::*;

pub mod primitive_shape;
pub use primitive_shape::*;

pub mod recall_plugin;
pub use recall_plugin::RecallPlugin;

pub mod robot;
#[allow(unused_imports)]
pub use robot::*;

pub mod robot_properties;
pub use robot_properties::*;

pub mod save;
pub use save::*;

pub mod scenario;
pub use scenario::*;

pub mod sdf_exporter;
pub use sdf_exporter::*;

pub mod site;
pub use site::*;

pub mod site_visualizer;
pub use site_visualizer::*;

pub mod task;
pub use task::*;

pub mod slotcar;
pub use slotcar::*;

pub mod texture;
pub use texture::*;

pub mod util;
pub use util::*;

pub mod view_menu;
pub use view_menu::*;

pub mod wall;
pub use wall::*;

use crate::recency::{RecencyRank, RecencyRankingPlugin};
use crate::{AppState, RegisterIssueType};
pub use rmf_site_format::{DirectionalLight, PointLight, SpotLight, Style, *};

use bevy::{prelude::*, render::view::visibility::VisibilitySystems, transform::TransformSystem};

#[derive(Debug, Hash, PartialEq, Eq, Clone, SystemSet)]
pub enum SiteUpdateSet {
    /// We need a custom stage for assigning orphan elements because the
    /// commands from CoreStage::Update need to flush before the AssignOrphan
    /// systems are run, and the AssignOrphan commands need to flush before the
    /// PostUpdate systems are run.
    AssignOrphans,
    /// Force a command flush
    AssignOrphansFlush,
    /// Use a custom stage for deletions to make sure that all commands are
    /// flushed before and after deleting things.
    Deletion,
    /// Force a command flush after deletion
    DeletionFlush,
    /// Placed between transform and visibility propagation, to avoid one frame delays
    BetweenTransformAndVisibility,
    /// Flush the set above
    BetweenTransformAndVisibilityFlush,
    /// Used to force a command flush after the change plugin's process changes
    ProcessChanges,
    /// Flush the set above
    ProcessChangesFlush,
}

pub struct SitePlugin;

impl Plugin for SitePlugin {
    fn build(&self, app: &mut App) {
        add_site_icons(app);
        app.configure_sets(
            PreUpdate,
            (
                SiteUpdateSet::ProcessChanges,
                SiteUpdateSet::ProcessChangesFlush,
            )
                .chain(),
        )
        .add_systems(
            PreUpdate,
            ApplyDeferred.in_set(SiteUpdateSet::ProcessChangesFlush),
        )
        .configure_sets(
            PostUpdate,
            (
                SiteUpdateSet::AssignOrphans,
                SiteUpdateSet::AssignOrphansFlush,
                TransformSystem::TransformPropagate,
                SiteUpdateSet::BetweenTransformAndVisibility,
                SiteUpdateSet::BetweenTransformAndVisibilityFlush,
                VisibilitySystems::VisibilityPropagate,
            )
                .chain(),
        )
        .add_systems(
            PostUpdate,
            ApplyDeferred.in_set(SiteUpdateSet::BetweenTransformAndVisibilityFlush),
        )
        .add_systems(
            PostUpdate,
            ApplyDeferred.in_set(SiteUpdateSet::AssignOrphansFlush),
        )
        .insert_resource(ClearColor(Color::srgb(0., 0., 0.)))
        .init_resource::<SiteAssets>()
        .init_resource::<CurrentLevel>()
        .init_resource::<CurrentScenario>()
        .init_resource::<ExportHandlers>()
        .init_resource::<Trashcan>()
        .init_resource::<PhysicalLightToggle>()
        .add_event::<LoadSite>()
        .add_event::<ImportNavGraphs>()
        .add_event::<ChangeCurrentSite>()
        .add_event::<ChangeCurrentScenario>()
        .add_event::<CreateScenario>()
        .add_event::<RemoveScenario>()
        .add_event::<SaveSite>()
        .add_event::<ExportLights>()
        .add_event::<ConsiderAssociatedGraph>()
        .add_event::<ConsiderLocationTag>()
        .add_event::<MergeGroups>()
        .add_plugins((
            ChangePlugin::<AssociatedGraphs<Entity>>::default(),
            RecallPlugin::<RecallAssociatedGraphs<Entity>>::default(),
            ChangePlugin::<Motion>::default(),
            RecallPlugin::<RecallMotion>::default(),
            ChangePlugin::<ReverseLane>::default(),
            RecallPlugin::<RecallReverseLane>::default(),
            ChangePlugin::<NameOfSite>::default(),
            ChangePlugin::<NameInSite>::default(),
            ChangePlugin::<Pose>::default(),
            ChangePlugin::<Scale>::default(),
            ChangePlugin::<Distance>::default(),
            ChangePlugin::<Texture>::default(),
        ))
        .add_plugins((
            ChangePlugin::<DoorType>::default(),
            RecallPlugin::<RecallDoorType>::default(),
            ChangePlugin::<LevelElevation>::default(),
            ChangePlugin::<LiftCabin<Entity>>::default(),
            RecallPlugin::<RecallLiftCabin<Entity>>::default(),
            ChangePlugin::<AssetSource>::default(),
            RecallPlugin::<RecallAssetSource>::default(),
            ChangePlugin::<PrimitiveShape>::default(),
            RecallPlugin::<RecallPrimitiveShape>::default(),
            ChangePlugin::<PixelsPerMeter>::default(),
            ChangePlugin::<PhysicalCameraProperties>::default(),
            ChangePlugin::<LightKind>::default(),
            RecallPlugin::<RecallLightKind>::default(),
            ChangePlugin::<DisplayColor>::default(),
            ChangePlugin::<LocationTags>::default(),
        ))
        .add_plugins((
            RecallPlugin::<RecallLocationTags>::default(),
            ChangePlugin::<Visibility>::default(),
            ChangePlugin::<LayerVisibility>::default(),
            ChangePlugin::<GlobalFloorVisibility>::default(),
            ChangePlugin::<GlobalDrawingVisibility>::default(),
            ChangePlugin::<PreferredSemiTransparency>::default(),
            ChangePlugin::<Affiliation<Entity>>::default(),
            RecencyRankingPlugin::<NavGraphMarker>::default(),
            RecencyRankingPlugin::<FloorMarker>::default(),
            RecencyRankingPlugin::<DrawingMarker>::default(),
            DeletionPlugin,
            DrawingEditorPlugin,
            SiteVisualizerPlugin,
            ModelLoadingPlugin::default(),
            FuelPlugin::default(),
        ))
        .add_plugins((
            ChangePlugin::<ModelProperty<AssetSource>>::default(),
            ChangePlugin::<ModelProperty<Scale>>::default(),
            ChangePlugin::<ModelProperty<IsStatic>>::default(),
            ChangePlugin::<ModelProperty<Robot>>::default(),
            ChangePlugin::<Task>::default(),
            PropertyPlugin::<Pose, InstanceMarker>::default(),
            PropertyPlugin::<Inclusion, InstanceMarker>::default(),
            PropertyPlugin::<Inclusion, Task>::default(),
            PropertyPlugin::<TaskParams, Task>::default(),
            PropertyPlugin::<OnLevel<Entity>, Robot>::default(),
            SlotcarSdfPlugin,
        ))
        .add_issue_type(&DUPLICATED_DOOR_NAME_ISSUE_UUID, "Duplicate door name")
        .add_issue_type(&DUPLICATED_LIFT_NAME_ISSUE_UUID, "Duplicate lift name")
        .add_issue_type(
            &FIDUCIAL_WITHOUT_AFFILIATION_ISSUE_UUID,
            "Fiducial without affiliation",
        )
        .add_issue_type(&DUPLICATED_DOCK_NAME_ISSUE_UUID, "Duplicated dock name")
        .add_issue_type(&UNCONNECTED_ANCHORS_ISSUE_UUID, "Unconnected anchors")
        .add_systems(Update, (load_site, import_nav_graph))
        .add_systems(
            PreUpdate,
            (
                update_lift_cabin,
                update_lift_edge,
                update_drawing_pixels_per_meter,
                update_drawing_children_to_pixel_coordinates,
                check_for_duplicated_door_names,
                check_for_duplicated_lift_names,
                check_for_duplicated_dock_names,
                check_for_fiducials_without_affiliation,
                check_for_close_unconnected_anchors,
                check_for_orphan_model_instances,
                check_for_hidden_model_instances,
                check_for_invalid_level_assignments,
                fetch_image_for_texture,
                detect_last_selected_texture::<FloorMarker>,
                apply_last_selected_texture::<FloorMarker>
                    .after(detect_last_selected_texture::<FloorMarker>),
                detect_last_selected_texture::<WallMarker>,
                apply_last_selected_texture::<WallMarker>
                    .after(detect_last_selected_texture::<WallMarker>),
                update_material_for_display_color,
            )
                .after(SiteUpdateSet::ProcessChangesFlush)
                .run_if(AppState::in_displaying_mode()),
        )
        .add_systems(
            Update,
            (save_site, change_site.after(load_site)).run_if(AppState::in_displaying_mode()),
        )
        .add_systems(
            PostUpdate,
            (
                assign_orphan_anchors_to_parent,
                assign_orphan_levels_to_site,
                assign_orphan_nav_elements_to_site,
                assign_orphan_fiducials_to_parent,
                assign_orphan_elements_to_level::<DoorMarker>,
                assign_orphan_elements_to_level::<DrawingMarker>,
                assign_orphan_elements_to_level::<FloorMarker>,
                assign_orphan_elements_to_level::<LightKind>,
                assign_orphan_elements_to_level::<ModelMarker>,
                assign_orphan_elements_to_level::<PhysicalCameraProperties>,
                assign_orphan_elements_to_level::<WallMarker>,
                add_category_to_graphs,
                add_tags_to_lift,
                add_material_for_display_colors,
                add_physical_lights,
                clear_trashcan,
            )
                .run_if(AppState::in_displaying_mode())
                .in_set(SiteUpdateSet::AssignOrphans),
        )
        .add_systems(
            PostUpdate,
            (
                add_wall_visual,
                update_walls_for_moved_anchors,
                update_walls,
                update_transforms_for_changed_poses,
                align_site_drawings,
                export_lights,
                set_camera_transform_for_changed_site,
            )
                .run_if(AppState::in_displaying_mode())
                .in_set(SiteUpdateSet::BetweenTransformAndVisibility),
        )
        .add_systems(
            PostUpdate,
            (
                update_anchor_transforms,
                add_door_visuals,
                update_changed_door,
                update_door_for_moved_anchors,
                add_floor_visuals,
                update_floors,
                update_floors_for_moved_anchors,
                update_floors_for_changed_lifts,
                update_floor_visibility,
                update_drawing_visibility,
                add_lane_visuals,
                add_location_visuals,
                add_fiducial_visuals,
                update_level_visibility,
                handle_remove_scenarios.before(update_current_scenario),
                update_current_scenario.before(handle_create_scenarios),
                handle_create_scenarios,
                handle_task_edit,
            )
                .run_if(AppState::in_displaying_mode())
                .in_set(SiteUpdateSet::BetweenTransformAndVisibility),
        )
        .add_systems(
            PostUpdate,
            (
                update_changed_lane,
                update_lane_for_moved_anchor,
                remove_association_for_deleted_graphs,
                add_unused_fiducial_tracker,
                update_fiducial_usage_tracker,
                update_visibility_for_lanes.after(remove_association_for_deleted_graphs),
                update_visibility_for_locations.after(remove_association_for_deleted_graphs),
                update_changed_location,
                update_location_for_moved_anchors,
                update_location_for_changed_location_tags,
                update_changed_fiducial,
                update_fiducial_for_moved_anchors,
                handle_consider_associated_graph,
                handle_consider_location_tag,
                update_lift_for_moved_anchors,
                update_lift_door_availability,
                update_physical_lights,
                toggle_physical_lights,
            )
                .run_if(AppState::in_displaying_mode())
                .in_set(SiteUpdateSet::BetweenTransformAndVisibility),
        )
        .add_systems(
            PostUpdate,
            (
                add_measurement_visuals,
                update_changed_measurement,
                update_measurement_for_moved_anchors,
                update_model_instances::<AssetSource>,
                update_model_instances::<Scale>,
                update_model_instances::<IsStatic>,
                update_affiliations,
                update_members_of_groups.after(update_affiliations),
                update_model_scales,
                handle_new_primitive_shapes,
                add_drawing_visuals,
                handle_loaded_drawing,
                update_drawing_rank,
                add_physical_camera_visuals,
                check_selected_is_included,
                check_for_missing_root_modifiers::<InstanceMarker>,
            )
                .run_if(AppState::in_displaying_mode())
                .in_set(SiteUpdateSet::BetweenTransformAndVisibility),
        )
<<<<<<< HEAD
        .add_observer(handle_on_level_change);
=======
        .add_observer(handle_inclusion_change_for_model_visibility);
>>>>>>> 8dc440a2
    }
}<|MERGE_RESOLUTION|>--- conflicted
+++ resolved
@@ -441,10 +441,7 @@
                 .run_if(AppState::in_displaying_mode())
                 .in_set(SiteUpdateSet::BetweenTransformAndVisibility),
         )
-<<<<<<< HEAD
+        .add_observer(handle_inclusion_change_for_model_visibility)
         .add_observer(handle_on_level_change);
-=======
-        .add_observer(handle_inclusion_change_for_model_visibility);
->>>>>>> 8dc440a2
     }
 }