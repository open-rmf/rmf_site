/*
 * Copyright (C) 2023 Open Source Robotics Foundation
 *
 * Licensed under the Apache License, Version 2.0 (the "License");
 * you may not use this file except in compliance with the License.
 * You may obtain a copy of the License at
 *
 *     http://www.apache.org/licenses/LICENSE-2.0
 *
 * Unless required by applicable law or agreed to in writing, software
 * distributed under the License is distributed on an "AS IS" BASIS,
 * WITHOUT WARRANTIES OR CONDITIONS OF ANY KIND, either express or implied.
 * See the License for the specific language governing permissions and
 * limitations under the License.
 *
*/

<<<<<<< HEAD
use crate::{layers, site::*};
=======
use crate::{layers::ZLayer, site::*};
>>>>>>> fff230d9
use bevy::{ecs::system::SystemParam, prelude::*};

#[derive(SystemParam)]
pub struct GraphSelect<'w, 's> {
    graphs: Query<
        'w,
        's,
        (
            Entity,
            &'static MeshMaterial3d<StandardMaterial>,
            &'static Visibility,
            &'static RecencyRank<NavGraphMarker>,
        ),
        With<NavGraphMarker>,
    >,
    assets: Res<'w, SiteAssets>,
}

impl<'w, 's> GraphSelect<'w, 's> {
    // TODO(MXG): In the future we should consider using StandardMaterial's
    // depth_bias to fix issues with rendering overlapping flat objects. That
    // will have to wait until a future release where https://github.com/bevyengine/bevy/pull/7847
    // has been merged. It will also require the picking algorithm to be
    // sensitive to ranks.
    pub fn display_style(
        &self,
        associated_graphs: &AssociatedGraphs<Entity>,
    ) -> (Handle<StandardMaterial>, f32) {
        match associated_graphs {
            AssociatedGraphs::All => self
                .graphs
                .iter()
                .filter(|(_, _, v, _)| !matches!(v, Visibility::Hidden))
                .max_by(|(_, _, _, a), (_, _, _, b)| a.cmp(b))
                .map(|(_, m, _, d)| (m.clone(), *d)),
            AssociatedGraphs::Only(set) => set
                .iter()
                .filter(|e| {
                    self.graphs
                        .get(**e)
                        .ok()
                        .filter(|(_, _, v, _)| !matches!(v, Visibility::Hidden))
                        .is_some()
                })
                .max_by(|a, b| {
                    self.graphs
                        .get(**a)
                        .unwrap()
                        .3
                        .cmp(self.graphs.get(**b).unwrap().3)
                })
                .map(|e| self.graphs.get(*e).map(|(_, m, _, d)| (m.clone(), *d)).ok())
                .flatten(),
            AssociatedGraphs::AllExcept(set) => self
                .graphs
                .iter()
                .filter(|(e, _, v, _)| !matches!(v, Visibility::Hidden) && !set.contains(e))
                .max_by(|(_, _, _, a), (_, _, _, b)| a.cmp(b))
                .map(|(_, m, _, d)| (m.clone(), *d)),
        }
        .map(|(m, d)| {
            (
                m.0,
<<<<<<< HEAD
                d.proportion() * (layers::ZLayer::Doormat.to_z() - layers::ZLayer::Lane.to_z())
                    + layers::ZLayer::Lane.to_z(),
=======
                d.proportion() * (ZLayer::Doormat.to_z() - ZLayer::Lane.to_z())
                    + ZLayer::Lane.to_z(),
>>>>>>> fff230d9
            )
        })
        .unwrap_or((
            self.assets.unassigned_lane_material.clone(),
<<<<<<< HEAD
            layers::ZLayer::Doormat.to_z(),
=======
            ZLayer::Doormat.to_z(),
>>>>>>> fff230d9
        ))
    }

    pub fn should_display(&self, associated_graphs: &AssociatedGraphs<Entity>) -> bool {
        match associated_graphs {
            AssociatedGraphs::All => {
                self.graphs.is_empty()
                    || self
                        .graphs
                        .iter()
                        .find(|(_, _, v, _)| !matches!(v, Visibility::Hidden))
                        .is_some()
            }
            AssociatedGraphs::Only(set) => {
                self.graphs.is_empty()
                    || set.is_empty()
                    || set
                        .iter()
                        .find(|e| {
                            self.graphs
                                .get(**e)
                                .ok()
                                .filter(|(_, _, v, _)| !matches!(v, Visibility::Hidden))
                                .is_some()
                        })
                        .is_some()
            }
            AssociatedGraphs::AllExcept(set) => {
                self.graphs.iter().find(|(e, _, v, _)| !matches!(v, Visibility::Hidden) && !set.contains(e)).is_some()
                // If all graphs are excluded for this lane then we want it to remain
                // visible but with the unassigned material
                || self.graphs.iter().find(|(e, _, _, _)| !set.contains(e)).is_none()
            }
        }
    }
}

pub fn add_category_to_graphs(
    mut commands: Commands,
    new_graphs: Query<Entity, (With<NavGraphMarker>, Without<Category>)>,
) {
    for e in &new_graphs {
        commands.entity(e).insert(Category::NavigationGraph);
    }
}<|MERGE_RESOLUTION|>--- conflicted
+++ resolved
@@ -15,11 +15,7 @@
  *
 */
 
-<<<<<<< HEAD
-use crate::{layers, site::*};
-=======
 use crate::{layers::ZLayer, site::*};
->>>>>>> fff230d9
 use bevy::{ecs::system::SystemParam, prelude::*};
 
 #[derive(SystemParam)]
@@ -83,22 +79,13 @@
         .map(|(m, d)| {
             (
                 m.0,
-<<<<<<< HEAD
-                d.proportion() * (layers::ZLayer::Doormat.to_z() - layers::ZLayer::Lane.to_z())
-                    + layers::ZLayer::Lane.to_z(),
-=======
                 d.proportion() * (ZLayer::Doormat.to_z() - ZLayer::Lane.to_z())
                     + ZLayer::Lane.to_z(),
->>>>>>> fff230d9
             )
         })
         .unwrap_or((
             self.assets.unassigned_lane_material.clone(),
-<<<<<<< HEAD
-            layers::ZLayer::Doormat.to_z(),
-=======
             ZLayer::Doormat.to_z(),
->>>>>>> fff230d9
         ))
     }
 
