/*
 * Copyright (C) 2022 Open Source Robotics Foundation
 *
 * Licensed under the Apache License, Version 2.0 (the "License");
 * you may not use this file except in compliance with the License.
 * You may obtain a copy of the License at
 *
 *     http://www.apache.org/licenses/LICENSE-2.0
 *
 * Unless required by applicable law or agreed to in writing, software
 * distributed under the License is distributed on an "AS IS" BASIS,
 * WITHOUT WARRANTIES OR CONDITIONS OF ANY KIND, either express or implied.
 * See the License for the specific language governing permissions and
 * limitations under the License.
 *
*/

use bevy::{
    ecs::{event::Events, hierarchy::ChildOf, system::SystemState},
    prelude::*,
};
use rmf_site_picking::Preview;
use std::{
    collections::{BTreeMap, BTreeSet, HashMap},
    path::PathBuf,
};
use thiserror::Error as ThisError;

use crate::{exit_confirmation::SiteChanged, recency::RecencyRanking, site::*, ExportFormat};
use rmf_site_format::*;
use sdformat_rs::yaserde;

#[derive(Event)]
pub struct SaveSite {
    pub site: Entity,
    pub to_location: PathBuf,
    pub format: ExportFormat,
}

// TODO(MXG): Change all these errors to use u32 SiteIDs instead of entities
#[derive(ThisError, Debug, Clone)]
pub enum SiteGenerationError {
    #[error("the specified entity [{0:?}] does not refer to a site")]
    InvalidSiteEntity(Entity),
    #[error("an object [{object:?}] has a reference to an anchor [{anchor:?}] that is not valid")]
    BrokenAnchorReference { object: Entity, anchor: Entity },
    #[error("an object [{object:?}] has a reference to a group [{group:?}] that is not valid")]
    BrokenAffiliation { object: Entity, group: Entity },
    #[error("an object has a reference to an empty group")]
    EmptyAffiliation(Entity),
    #[error("an object has a reference to a level that does not exist")]
    BrokenLevelReference(Entity),
    #[error("an object has a reference to a nav graph that does not exist")]
    BrokenNavGraphReference(Entity),
    #[error("an issue has a reference to an object that does not exist")]
    BrokenIssueReference(Entity),
    #[error("lift {0} is missing its anchor group")]
    BrokenLift(u32),
    #[error(
        "anchor {anchor:?} is being referenced for site {site:?} but does not belong to that site"
    )]
    InvalidAnchorReference { site: u32, anchor: u32 },
    #[error(
        "lift door {door:?} is referencing an anchor that does not belong to its lift {anchor:?}"
    )]
    InvalidLiftDoorReference { door: Entity, anchor: Entity },
    #[error("an object has a reference to a modifier that does not exist")]
    BrokenModifier(Entity),
    #[error("A site element [{0:?}] is missing a site ID")]
    MissingSiteID(Entity),
}

/// This is used when a drawing is being edited to fix its parenting before we
/// attempt to save the site.
// TODO(@mxgrey): Remove this when we no longer need to de-parent drawings while
// editing them.
fn assemble_edited_drawing(world: &mut World) {
    let Some(c) = world.get_resource::<CurrentEditDrawing>().copied() else {
        return;
    };
    let Some(c) = c.target() else { return };
    let Ok(mut level) = world.get_entity_mut(c.level) else {
        return;
    };
    level.add_children(&[c.drawing]);
}

/// Revert the drawing back to the root so it can continue to be edited.
fn disassemble_edited_drawing(world: &mut World) {
    let Some(c) = world.get_resource::<CurrentEditDrawing>().copied() else {
        return;
    };
    let Some(c) = c.target() else { return };
    let Ok(mut level) = world.get_entity_mut(c.level) else {
        return;
    };
    level.remove_children(&[c.drawing]);
}

/// Look through all the elements that we will be saving and assign a SiteID
/// component to any elements that do not have one already.
fn assign_site_ids(world: &mut World, site: Entity) -> Result<(), SiteGenerationError> {
    let mut state: SystemState<(
        Query<
            Entity,
            (
                Or<(
                    With<Anchor>,
                    With<DoorType>,
                    With<DrawingMarker>,
                    With<FloorMarker>,
                    With<LightKind>,
                    With<ModelMarker>,
                    With<PhysicalCameraProperties>,
                    With<WallMarker>,
                )>,
                Without<Pending>,
            ),
        >,
        Query<Entity, (With<ModelMarker>, With<Group>)>,
        Query<Entity, (With<ModelMarker>, Without<Group>, Without<Preview>)>,
        Query<(Entity, &Affiliation<Entity>), With<ScenarioModifiers<Entity>>>,
        Query<Entity, (With<Task>, Without<Pending>)>,
        Query<
            Entity,
            (
                Or<(With<LaneMarker>, With<LocationTags>, With<NavGraphMarker>)>,
                Without<Pending>,
            ),
        >,
        Query<Entity, (With<LevelElevation>, Without<Pending>)>,
        Query<Entity, (With<LiftCabin<Entity>>, Without<Pending>)>,
        Query<
            Entity,
            (
                Or<(
                    With<Anchor>,
                    With<FiducialMarker>,
                    With<MeasurementMarker>,
                    With<Group>,
                )>,
                Without<Pending>,
            ),
        >,
        Query<(), With<DrawingMarker>>,
        Query<&ChildCabinAnchorGroup>,
        Query<Entity, (With<Anchor>, Without<Pending>)>,
        Query<&NextSiteID>,
        Query<&SiteID>,
        Query<&Children>,
    )> = SystemState::new(world);

    let (
        level_children,
        model_descriptions,
        model_instances,
        scenarios,
        tasks,
        nav_graph_elements,
        levels,
        lifts,
        drawing_children,
        drawings,
        cabin_anchor_groups,
        cabin_anchor_group_children,
        sites,
        site_ids,
        children,
    ) = state.get_mut(world);

    let mut new_entities = Vec::new();

    let site_children = match children.get(site) {
        Ok(children) => children,
        Err(_) => {
            // The site seems to have no children at all. That's suspicious but
            // not impossible if the site is completely empty. In that case
            // there is no need to assign any SiteIDs
            return Ok(());
        }
    };

    for site_child in site_children {
        if let Ok(level) = levels.get(*site_child) {
            if !site_ids.contains(level) {
                new_entities.push(level);
            }

            if let Ok(current_level_children) = children.get(level) {
                for child in current_level_children {
                    if level_children.contains(*child) {
                        if !site_ids.contains(*child) {
                            new_entities.push(*child);
                        }

                        if drawings.contains(*child) {
                            if let Ok(drawing_children) = children.get(*child) {
                                for drawing_child in drawing_children {
                                    if !site_ids.contains(*drawing_child) {
                                        new_entities.push(*drawing_child);
                                    }
                                }
                            }
                        }
                    }
                }
            }
        }

        if let Ok(model_description) = model_descriptions.get(*site_child) {
            if !site_ids.contains(model_description) {
                new_entities.push(model_description);
            }
        }

        if let Ok(model_instance) = model_instances.get(*site_child) {
            if !site_ids.contains(model_instance) {
                new_entities.push(model_instance);
            }
        }

        if let Ok((scenario, _)) = scenarios.get(*site_child) {
            // Ensure root scenarios have the smallest Site_ID, since when deserializing, child scenarios would
            // require parent scenarios to already be spawned and have its parent entity
            let mut queue = vec![scenario];
            let mut target_scenario = scenario;
            while let Ok((e, target_parent)) = scenarios.get(target_scenario) {
                let Some(p) = target_parent.0 else {
                    break;
                };
                queue.push(e);
                target_scenario = p;
            }
            queue.reverse();

            while let Some(scenario) = queue.pop() {
                if !site_ids.contains(scenario) {
                    new_entities.push(scenario);
                }
            }
        }

        if let Ok(task) = tasks.get(*site_child) {
            if !site_ids.contains(task) {
                new_entities.push(task);
            }
        }

        if let Ok(e) = drawing_children.get(*site_child) {
            // Sites can contain anchors and fiducials but should not contain
            // measurements, so this query doesn't make perfect sense to use
            // here, but it shouldn't be harmful and it saves us from writing
            // yet another query.
            if !site_ids.contains(e) {
                new_entities.push(e);
            }
        }

        if let Ok(e) = nav_graph_elements.get(*site_child) {
            if !site_ids.contains(e) {
                new_entities.push(e);
            }
        }

        if let Ok(lift) = lifts.get(*site_child) {
            if let Ok(anchor_group) = cabin_anchor_groups.get(*site_child) {
                if let Ok(anchor_children) = children.get(**anchor_group) {
                    for anchor_child in anchor_children {
                        if let Ok(e) = cabin_anchor_group_children.get(*anchor_child) {
                            if !site_ids.contains(e) {
                                new_entities.push(e);
                            }
                        }
                    }
                }
            }
            if !site_ids.contains(lift) {
                new_entities.push(lift);
            }

            if let Ok(children) = children.get(lift) {
                for child in children {
                    if level_children.contains(*child) {
                        if !site_ids.contains(*child) {
                            new_entities.push(*child);
                        }
                    }
                }
            }
        }
    }

    let mut next_site_id = sites
        .get(site)
        .map(|n| n.0)
        .map_err(|_| SiteGenerationError::InvalidSiteEntity(site))?..;
    for e in &new_entities {
        world
            .entity_mut(*e)
            .insert(SiteID(next_site_id.next().unwrap()));
    }

    world
        .entity_mut(site)
        .insert(NextSiteID(next_site_id.next().unwrap()));

    Ok(())
}

fn collect_site_anchors(world: &mut World, site: Entity) -> BTreeMap<u32, Anchor> {
    let mut state: SystemState<(
        Query<&Children>,
        Query<(&SiteID, &Anchor), Without<Pending>>,
    )> = SystemState::new(world);

    let mut site_anchors = BTreeMap::new();
    let (q_children, q_anchors) = state.get(world);
    if let Ok(children) = q_children.get(site) {
        for child in children {
            if let Ok((site_id, anchor)) = q_anchors.get(*child) {
                site_anchors.insert(site_id.0, anchor.clone());
            }
        }
    }

    site_anchors
}

fn generate_levels(
    world: &mut World,
    site: Entity,
) -> Result<BTreeMap<u32, Level>, SiteGenerationError> {
    let mut state: SystemState<(
        Query<&Children, With<NameOfSite>>,
        Query<(&Anchor, &SiteID)>,
        Query<&SiteID, With<Group>>,
        Query<
            (
                &Edge<Entity>,
                Option<&Original<Edge<Entity>>>,
                &NameInSite,
                &DoorType,
                &SiteID,
            ),
            Without<Pending>,
        >,
        Query<
            (
                &NameInSite,
                &AssetSource,
                &Pose,
                &PixelsPerMeter,
                &PreferredSemiTransparency,
                &SiteID,
                &Children,
            ),
            (With<DrawingMarker>, Without<Pending>),
        >,
        Query<
            (
                &Point<Entity>,
                Option<&Original<Point<Entity>>>,
                &Affiliation<Entity>,
                &SiteID,
            ),
            (With<FiducialMarker>, Without<Pending>),
        >,
        Query<
            (
                &Path<Entity>,
                Option<&Original<Path<Entity>>>,
                &Affiliation<Entity>,
                &PreferredSemiTransparency,
                &SiteID,
            ),
            (With<FloorMarker>, Without<Pending>),
        >,
        Query<(&LightKind, &Pose, &SiteID)>,
        Query<
            (
                &Edge<Entity>,
                Option<&Original<Edge<Entity>>>,
                &Distance,
                &SiteID,
            ),
            (With<MeasurementMarker>, Without<Pending>),
        >,
        Query<(&NameInSite, &Pose, &PhysicalCameraProperties, &SiteID), Without<Pending>>,
        Query<
            (
                &Edge<Entity>,
                Option<&Original<Edge<Entity>>>,
                &Affiliation<Entity>,
                &SiteID,
            ),
            (With<WallMarker>, Without<Pending>),
        >,
        Query<
            (
                &NameInSite,
                &LevelElevation,
                &GlobalFloorVisibility,
                &GlobalDrawingVisibility,
                &SiteID,
                &Children,
                Option<&RecencyRanking<FloorMarker>>,
                Option<&RecencyRanking<DrawingMarker>>,
            ),
            Without<Pending>,
        >,
        Query<&SiteID>,
        Query<(&Pose, &NameInSite, &SiteID), With<UserCameraPoseMarker>>,
    )> = SystemState::new(world);

    let (
        q_site_children,
        q_anchors,
        q_groups,
        q_doors,
        q_drawings,
        q_fiducials,
        q_floors,
        q_lights,
        q_measurements,
        q_physical_cameras,
        q_walls,
        q_levels,
        q_site_ids,
        q_user_camera_poses,
    ) = state.get(world);

    let get_anchor_id = |object, anchor| {
        let (_, site_id) = q_anchors
            .get(anchor)
            .map_err(|_| SiteGenerationError::BrokenAnchorReference { object, anchor })?;
        Ok(site_id.0)
    };

    let get_group_id = |object, group| {
        q_groups
            .get(group)
            .map(|id| id.0)
            .map_err(|_| SiteGenerationError::BrokenAffiliation { object, group })
    };

    let get_anchor_id_edge = |object, edge: &Edge<Entity>| {
        let left = get_anchor_id(object, edge.left())?;
        let right = get_anchor_id(object, edge.right())?;
        Ok(Edge::new(left, right))
    };

    let get_anchor_id_path = |object, entities: &Vec<Entity>| {
        let mut anchor_ids = Vec::new();
        anchor_ids.reserve(entities.len());
        for entity in entities {
            let id = get_anchor_id(object, *entity)?;
            anchor_ids.push(id);
        }
        Ok(Path(anchor_ids))
    };

    let mut levels = BTreeMap::new();
    if let Ok(site_children) = q_site_children.get(site) {
        for c in site_children.iter() {
            if let Ok((
                name,
                elevation,
                floor_vis,
                drawing_vis,
                level_id,
                level_children,
                floor_ranking,
                drawing_ranking,
            )) = q_levels.get(c)
            {
                let mut level = Level::new(
                    LevelProperties {
                        name: name.clone(),
                        elevation: elevation.clone(),
                        global_floor_visibility: floor_vis.clone(),
                        global_drawing_visibility: drawing_vis.clone(),
                    },
                    RankingsInLevel {
                        floors: floor_ranking
                            .map(|r| r.to_u32(&q_site_ids))
                            .unwrap_or(Vec::new()),
                        drawings: drawing_ranking
                            .map(|r| r.to_u32(&q_site_ids))
                            .unwrap_or(Vec::new()),
                    },
                );
                for c in level_children.iter() {
                    if let Ok((anchor, id)) = q_anchors.get(c) {
                        level.anchors.insert(id.0, anchor.clone());
                    }
                    if let Ok((edge, o_edge, name, kind, id)) = q_doors.get(c) {
                        let edge = o_edge.map(|x| &x.0).unwrap_or(edge);
                        let anchors = get_anchor_id_edge(c, edge)?;
                        level.doors.insert(
                            id.0,
                            Door {
                                anchors,
                                name: name.clone(),
                                kind: kind.clone(),
                                marker: DoorMarker,
                            },
                        );
                    }
                    if let Ok((
                        name,
                        source,
                        pose,
                        pixels_per_meter,
                        preferred_alpha,
                        id,
                        children,
                    )) = q_drawings.get(c)
                    {
                        let mut measurements = BTreeMap::new();
                        let mut fiducials = BTreeMap::new();
                        let mut anchors = BTreeMap::new();
                        for e in children.iter() {
                            if let Ok((anchor, anchor_id)) = q_anchors.get(e) {
                                anchors.insert(anchor_id.0, anchor.clone());
                            }
                            if let Ok((edge, o_edge, distance, id)) = q_measurements.get(e) {
                                let edge = o_edge.map(|x| &x.0).unwrap_or(edge);
                                let anchors = get_anchor_id_edge(e, edge)?;
                                measurements.insert(
                                    id.0,
                                    Measurement {
                                        anchors,
                                        distance: distance.clone(),
                                        marker: MeasurementMarker,
                                    },
                                );
                            }
                            if let Ok((point, o_point, affiliation, id)) = q_fiducials.get(e) {
                                let point = o_point.map(|x| &x.0).unwrap_or(point);
                                let anchor = Point(get_anchor_id(e, point.0)?);
                                let affiliation = if let Affiliation(Some(a)) = affiliation {
                                    Affiliation(Some(get_group_id(e, *a)?))
                                } else {
                                    Affiliation(None)
                                };
                                fiducials.insert(
                                    id.0,
                                    Fiducial {
                                        anchor,
                                        affiliation,
                                        marker: FiducialMarker,
                                    },
                                );
                            }
                        }
                        level.drawings.insert(
                            id.0,
                            Drawing {
                                properties: DrawingProperties {
                                    name: name.clone(),
                                    source: source.clone(),
                                    pose: pose.clone(),
                                    pixels_per_meter: pixels_per_meter.clone(),
                                    preferred_semi_transparency: preferred_alpha.clone(),
                                },
                                anchors,
                                fiducials,
                                measurements,
                            },
                        );
                    }
                    if let Ok((path, o_path, texture, preferred_alpha, id)) = q_floors.get(c) {
                        let path = o_path.map(|x| &x.0).unwrap_or(path);
                        let anchors = get_anchor_id_path(c, &path)?;
                        let texture = if let Affiliation(Some(e)) = texture {
                            Affiliation(Some(get_group_id(c, *e)?))
                        } else {
                            Affiliation(None)
                        };

                        level.floors.insert(
                            id.0,
                            Floor {
                                anchors,
                                texture,
                                preferred_semi_transparency: preferred_alpha.clone(),
                                marker: FloorMarker,
                            },
                        );
                    }
                    if let Ok((kind, pose, id)) = q_lights.get(c) {
                        level.lights.insert(
                            id.0,
                            Light {
                                pose: pose.clone(),
                                kind: kind.clone(),
                            },
                        );
                    }
                    if let Ok((name, pose, properties, id)) = q_physical_cameras.get(c) {
                        level.physical_cameras.insert(
                            id.0,
                            PhysicalCamera {
                                name: name.clone(),
                                pose: pose.clone(),
                                properties: properties.clone(),
                                previewable: PreviewableMarker,
                            },
                        );
                    }
                    if let Ok((edge, o_edge, texture, id)) = q_walls.get(c) {
                        let edge = o_edge.map(|x| &x.0).unwrap_or(edge);
                        let anchors = get_anchor_id_edge(c, edge)?;
                        let texture = if let Affiliation(Some(e)) = texture {
                            Affiliation(Some(get_group_id(c, *e)?))
                        } else {
                            Affiliation(None)
                        };

                        level.walls.insert(
                            id.0,
                            Wall {
                                anchors,
                                texture,
                                marker: WallMarker,
                            },
                        );
                    }
                    if let Ok((pose, name, id)) = q_user_camera_poses.get(c) {
                        level.user_camera_poses.insert(
                            id.0,
                            UserCameraPose {
                                name: name.clone(),
                                pose: pose.clone(),
                                marker: UserCameraPoseMarker,
                            },
                        );
                    }
                }
                levels.insert(level_id.0, level);
            }
        }
    }
    return Ok(levels);
}

type QueryLift<'w, 's> = Query<
    'w,
    's,
    (
        Entity,
        &'static NameInSite,
        &'static Edge<Entity>,
        Option<&'static Original<Edge<Entity>>>,
        &'static LiftCabin<Entity>,
        &'static IsStatic,
        &'static InitialLevel<Entity>,
        &'static SiteID,
        &'static ChildOf,
    ),
    Without<Pending>,
>;

fn generate_lifts(
    world: &mut World,
    site: Entity,
) -> Result<BTreeMap<u32, Lift<u32>>, SiteGenerationError> {
    let mut state: SystemState<(
        Query<(&SiteID, &Anchor), Without<Pending>>,
        QueryLiftDoor,
        Query<&SiteID, (With<LevelElevation>, Without<Pending>)>,
        QueryLift,
        Query<Entity, With<CabinAnchorGroup>>,
        Query<&ChildOf, Without<Pending>>,
        Query<&Children>,
        Query<&SiteID>,
    )> = SystemState::new(world);

    let (
        q_anchors,
        q_doors,
        q_levels,
        q_lifts,
        q_cabin_anchor_groups,
        q_child_of,
        q_children,
        q_site_id,
    ) = state.get(world);

    let mut lifts = BTreeMap::new();

    let get_anchor_id = |object, anchor| {
        let (site_id, _) = q_anchors
            .get(anchor)
            .map_err(|_| SiteGenerationError::BrokenAnchorReference { object, anchor })?;
        Ok(site_id.0)
    };

    let get_level_id = |entity| -> Result<u32, SiteGenerationError> {
        let site_id = q_levels
            .get(entity)
            .map_err(|_| SiteGenerationError::BrokenLevelReference(entity))?;
        Ok(site_id.0)
    };

    let get_anchor_id_edge = |object, edge: &Edge<Entity>| {
        let left = get_anchor_id(object, edge.left())?;
        let right = get_anchor_id(object, edge.right())?;
        Ok(Edge::new(left, right))
    };

    let confirm_entity_parent = |intended_parent, child| {
        if let Ok(actual_parent) = q_child_of.get(child) {
            if actual_parent.parent() == intended_parent {
                return true;
            }
        }

        return false;
    };

    let validate_site_anchor = |anchor| {
        if confirm_entity_parent(site, anchor) {
            return Ok(());
        }

        Err(SiteGenerationError::InvalidAnchorReference {
            site: q_site_id.get(site).unwrap().0,
            anchor: q_site_id.get(anchor).unwrap().0,
        })
    };

    let validate_site_anchors = |edge: &Edge<Entity>| {
        validate_site_anchor(edge.left())?;
        validate_site_anchor(edge.right())?;
        Ok(())
    };

    for (lift_entity, name, edge, o_edge, cabin, is_static, initial_level, id, child_of) in &q_lifts
    {
        if child_of.parent() != site {
            continue;
        }

        // TODO(MXG): Clean up this spaghetti
        let anchor_group_entity = match match q_children.get(lift_entity) {
            Ok(children) => children,
            Err(_) => return Err(SiteGenerationError::BrokenLift(id.0)),
        }
        .iter()
        .find(|c| q_cabin_anchor_groups.contains(*c))
        {
            Some(c) => c,
            None => return Err(SiteGenerationError::BrokenLift(id.0)),
        };

        let edge = o_edge.map(|x| &x.0).unwrap_or(edge);
        validate_site_anchors(edge)?;

        let validate_level_door_anchor = |door: Entity, anchor: Entity| {
            if confirm_entity_parent(anchor_group_entity, anchor) {
                return Ok(());
            }

            Err(SiteGenerationError::InvalidLiftDoorReference { door, anchor })
        };

        let validate_level_door_anchors = |door: Entity, edge: &Edge<Entity>| {
            validate_level_door_anchor(door, edge.left())?;
            validate_level_door_anchor(door, edge.right())?;
            get_anchor_id_edge(door, edge)
        };

        let mut cabin_anchors = BTreeMap::new();
        let mut cabin_doors = BTreeMap::new();
        if let Ok(children) = q_children.get(lift_entity) {
            for child in children {
                if let Ok(anchor_group) = q_cabin_anchor_groups.get(*child) {
                    if let Ok(anchor_children) = q_children.get(anchor_group) {
                        for anchor_child in anchor_children {
                            if let Ok((site_id, anchor)) = q_anchors.get(*anchor_child) {
                                cabin_anchors.insert(site_id.0, anchor.clone());
                            }
                        }
                    }
                }

                if let Ok((site_id, door_type, edge, o_edge, visits)) = q_doors.get(*child) {
                    let edge = o_edge.map(|x| &x.0).unwrap_or(edge);
                    cabin_doors.insert(
                        site_id.0,
                        LiftCabinDoor {
                            kind: door_type.clone(),
                            reference_anchors: validate_level_door_anchors(*child, edge)?,
                            visits: LevelVisits(
                                visits
                                    .iter()
                                    .map(|level| get_level_id(*level))
                                    .collect::<Result<_, _>>()?,
                            ),
                            marker: Default::default(),
                        },
                    );
                }
            }
        }

        let reference_anchors = get_anchor_id_edge(lift_entity, edge)?;
        lifts.insert(
            id.0,
            Lift {
                cabin_doors,
                properties: LiftProperties {
                    name: name.clone(),
                    reference_anchors,
                    cabin: cabin.to_u32(&q_doors),
                    is_static: is_static.clone(),
                    initial_level: InitialLevel(
                        initial_level
                            .0
                            .map_or(Ok(None), |level| get_level_id(level).map(|id| Some(id)))?,
                    ),
                },
                cabin_anchors,
            },
        );
    }

    return Ok(lifts);
}

fn generate_fiducials(
    world: &mut World,
    parent: Entity,
) -> Result<BTreeMap<u32, Fiducial<u32>>, SiteGenerationError> {
    let mut state: SystemState<(
        Query<&SiteID, (With<Anchor>, Without<Pending>)>,
        Query<&SiteID, (With<Group>, Without<Pending>)>,
        Query<
            (&Point<Entity>, &Affiliation<Entity>, &SiteID),
            (With<FiducialMarker>, Without<Pending>),
        >,
        Query<&Children>,
    )> = SystemState::new(world);

    let (q_anchor_ids, q_group_ids, q_fiducials, q_children) = state.get(world);

    let Ok(children) = q_children.get(parent) else {
        return Ok(BTreeMap::new());
    };

    let mut fiducials = BTreeMap::new();
    for child in children {
        let Ok((point, affiliation, site_id)) = q_fiducials.get(*child) else {
            continue;
        };
        let anchor = q_anchor_ids
            .get(point.0)
            .map_err(|_| SiteGenerationError::BrokenAnchorReference {
                object: *child,
                anchor: point.0,
            })?
            .0;
        let anchor = Point(anchor);
        let affiliation = if let Some(e) = affiliation.0 {
            let group_id = q_group_ids
                .get(e)
                .map_err(|_| SiteGenerationError::BrokenAffiliation {
                    object: *child,
                    group: e,
                })?
                .0;
            Affiliation(Some(group_id))
        } else {
            Affiliation(None)
        };

        fiducials.insert(
            site_id.0,
            Fiducial {
                anchor,
                affiliation,
                marker: Default::default(),
            },
        );
    }

    Ok(fiducials)
}

fn generate_fiducial_groups(
    world: &mut World,
    parent: Entity,
) -> Result<BTreeMap<u32, FiducialGroup>, SiteGenerationError> {
    let mut state: SystemState<(
        Query<(&NameInSite, &SiteID), (With<Group>, With<FiducialMarker>)>,
        Query<&Children>,
    )> = SystemState::new(world);

    let (q_groups, q_children) = state.get(world);

    let Ok(children) = q_children.get(parent) else {
        return Ok(BTreeMap::new());
    };

    let mut fiducial_groups = BTreeMap::new();
    for child in children {
        let Ok((name, site_id)) = q_groups.get(*child) else {
            continue;
        };
        fiducial_groups.insert(site_id.0, FiducialGroup::new(name.clone()));
    }

    Ok(fiducial_groups)
}

fn generate_texture_groups(
    world: &mut World,
    parent: Entity,
) -> Result<BTreeMap<u32, TextureGroup>, SiteGenerationError> {
    let mut state: SystemState<(
        Query<(&NameInSite, &Texture, &SiteID), With<Group>>,
        Query<&Children>,
    )> = SystemState::new(world);

    let (q_groups, q_children) = state.get(world);

    let Ok(children) = q_children.get(parent) else {
        return Ok(BTreeMap::new());
    };

    let mut texture_groups = BTreeMap::new();
    for child in children {
        let Ok((name, texture, site_id)) = q_groups.get(*child) else {
            continue;
        };
        texture_groups.insert(
            site_id.0,
            TextureGroup {
                name: name.clone(),
                texture: texture.clone(),
                group: Default::default(),
            },
        );
    }

    Ok(texture_groups)
}

fn generate_nav_graphs(
    world: &mut World,
    site: Entity,
) -> Result<BTreeMap<u32, NavGraph>, SiteGenerationError> {
    let mut state: SystemState<
        Query<
            (&NameInSite, &DisplayColor, &SiteID, &ChildOf),
            (With<NavGraphMarker>, Without<Pending>),
        >,
    > = SystemState::new(world);

    let q_nav_graphs = state.get(world);

    let mut nav_graphs = BTreeMap::new();
    for (name, color, id, child_of) in &q_nav_graphs {
        if child_of.parent() != site {
            continue;
        }

        nav_graphs.insert(
            id.0,
            NavGraph {
                name: name.clone(),
                color: color.clone(),
                marker: Default::default(),
            },
        );
    }

    return Ok(nav_graphs);
}

fn generate_mutex_groups(
    world: &mut World,
    parent: Entity,
) -> Result<BTreeMap<u32, MutexGroup>, SiteGenerationError> {
    let mut state: SystemState<(
        Query<(&NameInSite, &SiteID), (With<Group>, With<MutexMarker>)>,
        Query<&Children>,
    )> = SystemState::new(world);

    let (q_groups, q_children) = state.get(world);

    let Ok(children) = q_children.get(parent) else {
        return Ok(BTreeMap::new());
    };

    let mut mutex_groups = BTreeMap::new();
    for child in children {
        let Ok((name, site_id)) = q_groups.get(*child) else {
            continue;
        };
        mutex_groups.insert(site_id.0, MutexGroup::new(name.clone()));
    }

    Ok(mutex_groups)
}

fn generate_lanes(
    world: &mut World,
    site: Entity,
) -> Result<BTreeMap<u32, Lane<u32>>, SiteGenerationError> {
    let mut state: SystemState<(
        Query<
            (
                Entity,
                &Edge<Entity>,
                Option<&Original<Edge<Entity>>>,
                &Motion,
                &ReverseLane,
                &Affiliation<Entity>,
                &AssociatedGraphs<Entity>,
                &SiteID,
                &ChildOf,
            ),
            (With<LaneMarker>, Without<Pending>),
        >,
        Query<&SiteID, With<NavGraphMarker>>,
        Query<&SiteID, With<Anchor>>,
        Query<&SiteID, (With<Group>, Without<Pending>)>,
    )> = SystemState::new(world);

    let (q_lanes, q_nav_graphs, q_anchors, q_group_ids) = state.get(world);

    let get_anchor_id = |object, anchor| {
        let site_id = q_anchors
            .get(anchor)
            .map_err(|_| SiteGenerationError::BrokenAnchorReference { object, anchor })?;
        Ok(site_id.0)
    };

    let get_anchor_id_edge = |object, edge: &Edge<Entity>| {
        let left = get_anchor_id(object, edge.left())?;
        let right = get_anchor_id(object, edge.right())?;
        Ok(Edge::new(left, right))
    };

    let mut lanes = BTreeMap::new();
<<<<<<< HEAD
    for (edge, o_edge, forward, reverse, affiliation, graphs, lane_id, child_of) in &q_lanes {
=======
    for (e, edge, o_edge, forward, reverse, graphs, lane_id, child_of) in &q_lanes {
>>>>>>> 4b015ae4
        if child_of.parent() != site {
            continue;
        }

        let edge = o_edge.map(|x| &x.0).unwrap_or(edge);
        let edge = get_anchor_id_edge(e, edge)?;
        let graphs = graphs
            .to_u32(&q_nav_graphs)
            .map_err(|e| SiteGenerationError::BrokenNavGraphReference(e))?;

        let mutex = if let Some(e) = affiliation.0 {
            let group_id = q_group_ids
                .get(e)
                .map_err(|_| SiteGenerationError::BrokenAffiliation(e))?
                .0;
            Affiliation(Some(group_id))
        } else {
            Affiliation(None)
        };

        lanes.insert(
            lane_id.0,
            Lane {
                anchors: edge.clone(),
                forward: forward.clone(),
                reverse: reverse.clone(),
                mutex,
                graphs,
                marker: LaneMarker,
            },
        );
    }

    Ok(lanes)
}

fn generate_locations(
    world: &mut World,
    site: Entity,
) -> Result<BTreeMap<u32, Location<u32>>, SiteGenerationError> {
    let mut state: SystemState<(
        Query<
            (
                Entity,
                &Point<Entity>,
                Option<&Original<Point<Entity>>>,
                &LocationTags,
                &Affiliation<Entity>,
                &NameInSite,
                &AssociatedGraphs<Entity>,
                &SiteID,
                &ChildOf,
            ),
            Without<Pending>,
        >,
        Query<&SiteID, With<NavGraphMarker>>,
        Query<&SiteID, With<Anchor>>,
        Query<&SiteID, (With<Group>, Without<Pending>)>,
    )> = SystemState::new(world);

    let (q_locations, q_nav_graphs, q_anchors, q_group_ids) = state.get(world);

    let get_anchor_id = |object, anchor| {
        let site_id = q_anchors
            .get(anchor)
            .map_err(|_| SiteGenerationError::BrokenAnchorReference { object, anchor })?;
        Ok(site_id.0)
    };

    let mut locations = BTreeMap::new();
<<<<<<< HEAD
    for (point, o_point, tags, affiliation, name, graphs, location_id, child_of) in &q_locations {
=======
    for (e, point, o_point, tags, name, graphs, location_id, child_of) in &q_locations {
>>>>>>> 4b015ae4
        if child_of.parent() != site {
            continue;
        }

        let point = o_point.map(|x| &x.0).unwrap_or(point);
        let point = get_anchor_id(e, point.0)?;
        let graphs = graphs
            .to_u32(&q_nav_graphs)
            .map_err(|e| SiteGenerationError::BrokenNavGraphReference(e))?;

        let mutex = if let Some(e) = affiliation.0 {
            let group_id = q_group_ids
                .get(e)
                .map_err(|_| SiteGenerationError::BrokenAffiliation(e))?
                .0;
            Affiliation(Some(group_id))
        } else {
            Affiliation(None)
        };

        locations.insert(
            location_id.0,
            Location {
                anchor: Point(point),
                tags: tags.clone(),
                mutex,
                name: name.clone(),
                graphs,
            },
        );
    }

    Ok(locations)
}

fn generate_graph_rankings(
    world: &mut World,
    site: Entity,
) -> Result<Vec<u32>, SiteGenerationError> {
    let mut state: SystemState<(Query<&RecencyRanking<NavGraphMarker>>, Query<&SiteID>)> =
        SystemState::new(world);

    let (rankings, site_id) = state.get(world);
    let ranking = match rankings.get(site) {
        Ok(r) => r,
        Err(_) => return Ok(Vec::new()),
    };

    ranking
        .entities()
        .iter()
        .map(|e| {
            site_id
                .get(*e)
                .map(|s| s.0)
                .map_err(|_| SiteGenerationError::BrokenNavGraphReference(*e))
        })
        .collect()
}

fn generate_site_properties(
    world: &mut World,
    site: Entity,
) -> Result<SiteProperties<u32>, SiteGenerationError> {
    let mut state: SystemState<(
        Query<(
            &NameOfSite,
            &FilteredIssues<Entity>,
            &FilteredIssueKinds,
            &GeographicComponent,
        )>,
        Query<&SiteID>,
    )> = SystemState::new(world);

    let (q_properties, q_ids) = state.get(world);

    let Ok((name, issues, issue_kinds, geographic_offset)) = q_properties.get(site) else {
        return Err(SiteGenerationError::InvalidSiteEntity(site));
    };

    let mut converted_issues = BTreeSet::new();
    for issue in issues.iter() {
        let mut entities = BTreeSet::new();
        for e in issue.entities.iter() {
            let id = q_ids
                .get(*e)
                .map_err(|_| SiteGenerationError::BrokenIssueReference(*e))?;
            entities.insert(**id);
        }
        converted_issues.insert(IssueKey {
            entities,
            kind: issue.kind.clone(),
        });
    }

    Ok(SiteProperties {
        name: name.clone(),
        geographic_offset: geographic_offset.clone(),
        filtered_issues: FilteredIssues(converted_issues),
        filtered_issue_kinds: issue_kinds.clone(),
    })
}

fn migrate_relative_paths(
    site: Entity,
    new_path: &PathBuf,
    world: &mut World,
    // In((new_path, site)): In<(&PathBuf, Entity)>,
    // mut assets: Query<(Entity, &mut AssetSource)>,
    // mut default_files: Query<&mut DefaultFile>,
    // mut commands: Commands,
    // child_of: Query<&ChildOf>,
) {
    let old_path = if let Some(mut default_file) = world.get_mut::<DefaultFile>(site) {
        let old_path = default_file.0.clone();
        default_file.0 = new_path.clone();
        old_path
    } else {
        world.entity_mut(site).insert(DefaultFile(new_path.clone()));
        // If there was not already a default file then there is no way to
        // migrate relative paths because they had no reference path to actually
        // be relative to.
        return;
    };

    let mut state: SystemState<(Query<(Entity, &mut AssetSource)>, Query<&ChildOf>)> =
        SystemState::new(world);

    let (mut assets, child_of) = state.get_mut(world);

    for (mut e, mut source) in &mut assets {
        let asset_entity = e;
        if !source.is_local_relative() {
            continue;
        }

        loop {
            if e == site {
                if source.migrate_relative_path(&old_path, new_path).is_err() {
                    error!(
                        "Failed to migrate relative path for {asset_entity:?}: {:?}",
                        *source,
                    );
                    break;
                }
            }

            if let Ok(child_of) = child_of.get(e) {
                e = child_of.parent();
            } else {
                break;
            }
        }
    }
}

fn generate_model_descriptions(
    site: Entity,
    world: &mut World,
) -> Result<BTreeMap<u32, ModelDescriptionBundle>, SiteGenerationError> {
    let mut state: SystemState<(
        Query<
            (
                &SiteID,
                &NameInSite,
                &ModelProperty<AssetSource>,
                &ModelProperty<IsStatic>,
                &ModelProperty<Scale>,
            ),
            (With<ModelMarker>, With<Group>, Without<Pending>),
        >,
        Query<&Children>,
    )> = SystemState::new(world);
    let (model_descriptions, children) = state.get(world);

    let mut res = BTreeMap::<u32, ModelDescriptionBundle>::new();
    if let Ok(children) = children.get(site) {
        for child in children.iter() {
            if let Ok((site_id, name, source, is_static, scale)) = model_descriptions.get(child) {
                let desc_bundle = ModelDescriptionBundle {
                    name: name.clone(),
                    source: source.clone(),
                    is_static: is_static.clone(),
                    scale: scale.clone(),
                    ..Default::default()
                };
                res.insert(site_id.0, desc_bundle);
            }
        }
    }
    Ok(res)
}

fn generate_robots(
    site: Entity,
    world: &mut World,
) -> Result<BTreeMap<u32, Robot>, SiteGenerationError> {
    let mut state: SystemState<(
        Query<(&SiteID, &ModelProperty<Robot>), (With<ModelMarker>, With<Group>, Without<Pending>)>,
        Query<&Children>,
    )> = SystemState::new(world);
    let (robots, children) = state.get(world);

    let mut res = BTreeMap::<u32, Robot>::new();
    if let Ok(children) = children.get(site) {
        for child in children.iter() {
            if let Ok((site_id, robot_property)) = robots.get(child) {
                let mut robot = robot_property.0.clone();
                // Remove any invalid properties
                robot.properties.retain(|k, _| !k.is_empty());
                res.insert(site_id.0, robot);
            }
        }
    }
    Ok(res)
}

fn generate_model_instances(
    site: Entity,
    world: &mut World,
) -> Result<BTreeMap<u32, Parented<u32, ModelInstance<u32>>>, SiteGenerationError> {
    let mut state: SystemState<(
        Query<(&SiteID, &ExportWith), (With<ModelMarker>, With<Group>, Without<Pending>)>,
        Query<
            (Entity, &SiteID, &NameInSite, &Pose, &Affiliation<Entity>),
            (With<ModelMarker>, Without<Group>, Without<Pending>),
        >,
        Query<(Entity, &SiteID), With<LevelElevation>>,
        Query<&ChildOf>,
    )> = SystemState::new(world);
    let (model_descriptions, model_instances, levels, child_of) = state.get(world);

    let mut site_levels_ids = HashMap::<Entity, u32>::new();
    for (level_entity, site_id) in levels.iter() {
        if child_of
            .get(level_entity)
            .is_ok_and(|co| co.parent() == site)
        {
            site_levels_ids.insert(level_entity, site_id.0);
        }
    }
    // Store model instance data in a HashMap for later access with mutable World
    let mut model_instances_data = HashMap::<
        Entity,
        (
            SiteID,
            NameInSite,
            Pose,
            u32,
            Option<SiteID>,
            HashMap<String, serde_json::Value>,
        ),
    >::new();
    for (instance_entity, instance_id, instance_name, instance_pose, instance_affiliation) in
        model_instances.iter()
    {
        let Some(level_id) = child_of
            .get(instance_entity)
            .ok()
            .map(|co| site_levels_ids.get(&co.parent()).copied())
            .flatten()
        else {
            error!("Unable to find parent for instance [{}]", instance_name.0);
            continue;
        };
        let (description_id, description_export) = instance_affiliation
            .0
            .and_then(|e| model_descriptions.get(e).ok())
            .unzip();

        model_instances_data.insert(
            instance_entity,
            (
                instance_id.clone(),
                instance_name.clone(),
                instance_pose.clone(),
                level_id.clone(),
                description_id.cloned(),
                description_export
                    .map(|e| e.0.clone())
                    .unwrap_or(HashMap::new()),
            ),
        );
    }

    let mut res = BTreeMap::<u32, Parented<u32, ModelInstance<u32>>>::new();
    for (entity, (id, name, pose, level_id, description_id, description_export)) in
        model_instances_data.iter()
    {
        let mut export_data = HashMap::<String, sdformat_rs::XmlElement>::new();
        for (label, value) in description_export.iter() {
            if let Some(data) = world
                .resource_scope::<ExportHandlers, Option<sdformat_rs::XmlElement>>(
                    move |world, mut export_handlers| {
                        if let Some(export_handler) = export_handlers.get_mut(label) {
                            export_handler.export(*entity, value.clone(), world)
                        } else {
                            None
                        }
                    },
                )
            {
                export_data.insert(label.clone(), data);
            }
        }
        let model_instance = ModelInstance::<u32> {
            name: name.clone(),
            pose: pose.clone(),
            description: Affiliation(description_id.map(|d| d.0)),
            export_data: ExportData(export_data),
            ..Default::default()
        };
        res.insert(
            id.0,
            Parented {
                parent: *level_id,
                bundle: model_instance,
            },
        );
    }
    Ok(res)
}

fn generate_scenarios(
    site: Entity,
    world: &mut World,
) -> Result<BTreeMap<u32, Scenario<u32>>, SiteGenerationError> {
    let mut state: SystemState<(
        Query<(
            Entity,
            &ScenarioModifiers<Entity>,
            &NameInSite,
            &SiteID,
            &Affiliation<Entity>,
        )>,
        Query<&SiteID, Without<Pending>>,
        Query<(Option<&Modifier<Pose>>, Option<&Modifier<Inclusion>>), With<Affiliation<Entity>>>,
        Query<
            (Option<&Modifier<Inclusion>>, Option<&Modifier<TaskParams>>),
            With<Affiliation<Entity>>,
        >,
        Query<&Children>,
    )> = SystemState::new(world);
    let (scenarios, site_id, instance_modifiers, task_modifiers, children) = state.get(world);
    let mut res = BTreeMap::<u32, Scenario<u32>>::new();

    if let Ok(site_children) = children.get(site) {
        for site_child in site_children.iter() {
            if let Ok((entity, ..)) = scenarios.get(site_child) {
                let mut queue = vec![entity];

                while let Some(scenario) = queue.pop() {
                    if let Ok((_, scenario_modifiers, name, scenario_id, parent_scenario)) =
                        scenarios.get(scenario)
                    {
                        res.insert(
                            scenario_id.0,
                            Scenario {
                                instances: scenario_modifiers
                                    .iter()
                                    .filter_map(|(e_element, e_modifier)| {
                                        let Ok((pose, inclusion)) =
                                            instance_modifiers.get(*e_modifier)
                                        else {
                                            return Some(Err(SiteGenerationError::BrokenModifier(
                                                *e_modifier,
                                            )));
                                        };

                                        let modifier = InstanceModifier {
                                            pose: pose.map(|p| **p),
                                            inclusion: inclusion.map(|i| **i),
                                        };

                                        if modifier.is_default() {
                                            return None;
                                        }

                                        // Currently sub-assets such as visual and collision geometries
                                        // are automatically being assigned pose and inclusion modifiers
                                        // but we do not allow those to change, and we do not save them.
                                        // Those sub-assets do not have their own Site IDs, so we filter
                                        // them out here.
                                        //
                                        // TODO(@mxgrey): Figure out a setup that will prevent sub-assets
                                        // from having modifiers at all.
                                        let element_id =
                                            site_id.get(*e_element).map(|id| id.0).ok()?;

                                        Some(Ok((element_id, modifier)))
                                    })
                                    .collect::<Result<_, _>>()?,
                                tasks: scenario_modifiers
                                    .iter()
                                    .filter_map(|(e_element, e_modifier)| {
                                        let Ok((inclusion, task_params)) =
                                            task_modifiers.get(*e_modifier)
                                        else {
                                            return Some(Err(SiteGenerationError::BrokenModifier(
                                                *e_modifier,
                                            )));
                                        };

                                        if task_params.is_none() {
                                            // This is not a task modifier
                                            return None;
                                        }

                                        let modifier = TaskModifier {
                                            inclusion: inclusion.map(|i| **i),
                                            params: task_params.map(|p| (**p).clone()),
                                        };

                                        let Ok(id) = site_id.get(*e_element).map(|id| id.0) else {
                                            // Every task element must have a Site ID. If it is
                                            // missing, that implies an error has occurred.
                                            return Some(Err(SiteGenerationError::MissingSiteID(
                                                *e_element,
                                            )));
                                        };

                                        Some(Ok((id, modifier)))
                                    })
                                    .collect::<Result<_, _>>()?,
                                properties: ScenarioBundle {
                                    name: name.clone(),
                                    parent_scenario: match parent_scenario.0 {
                                        Some(parent) => {
                                            let parent_id = scenarios
                                                .get(parent)
                                                .map(|(_, _, _, id, _)| id.0)
                                                .map_err(|_| {
                                                    SiteGenerationError::MissingSiteID(parent)
                                                })?;
                                            Affiliation(Some(parent_id))
                                        }
                                        None => Affiliation(None),
                                    },
                                    // ScenarioModifiers are not serialized
                                    scenario_modifiers: ScenarioModifiers::default(),
                                },
                            },
                        );
                    }
                }
            }
        }
    }
    info!("Added scenarios: {:?}", res.len());
    Ok(res)
}

fn generate_tasks(
    site: Entity,
    world: &mut World,
) -> Result<BTreeMap<u32, Task>, SiteGenerationError> {
    let mut state: SystemState<(Query<(&SiteID, &Task), Without<Pending>>, Query<&Children>)> =
        SystemState::new(world);
    let (tasks, children) = state.get(world);
    let mut res = BTreeMap::<u32, Task>::new();
    if let Ok(children) = children.get(site) {
        for child in children.iter() {
            if let Ok((site_id, task)) = tasks.get(child) {
                res.insert(site_id.0, task.clone());
            }
        }
    }
    Ok(res)
}

pub fn generate_site(
    world: &mut World,
    site: Entity,
) -> Result<rmf_site_format::Site, SiteGenerationError> {
    assemble_edited_drawing(world);

    assign_site_ids(world, site)?;
    let anchors = collect_site_anchors(world, site);
    let levels = generate_levels(world, site)?;
    let lifts = generate_lifts(world, site)?;
    let fiducials = generate_fiducials(world, site)?;
    let fiducial_groups = generate_fiducial_groups(world, site)?;
    let textures = generate_texture_groups(world, site)?;
    let nav_graphs = generate_nav_graphs(world, site)?;
    let mutex_groups = generate_mutex_groups(world, site)?;
    let lanes = generate_lanes(world, site)?;
    let locations = generate_locations(world, site)?;
    let graph_ranking = generate_graph_rankings(world, site)?;
    let properties = generate_site_properties(world, site)?;
    let model_descriptions = generate_model_descriptions(site, world)?;
    let robots = generate_robots(site, world)?;
    let model_instances = generate_model_instances(site, world)?;
    let scenarios = generate_scenarios(site, world)?;
    let tasks = generate_tasks(site, world)?;

    disassemble_edited_drawing(world);
    return Ok(Site {
        format_version: rmf_site_format::SemVer::default(),
        anchors,
        properties,
        levels,
        lifts,
        fiducials,
        fiducial_groups,
        textures,
        navigation: Navigation {
            guided: Guided {
                graphs: nav_graphs,
                ranking: graph_ranking,
                lanes,
                locations,
                mutex_groups,
            },
        },
        model_descriptions,
        robots,
        model_instances,
        scenarios,
        tasks,
    });
}

pub fn save_site(world: &mut World) {
    let save_events: Vec<_> = world.resource_mut::<Events<SaveSite>>().drain().collect();
    for save_event in save_events {
        let mut new_path = dbg!(save_event.to_location);
        let path_str = match new_path.to_str() {
            Some(s) => s,
            None => {
                error!("Unable to save file: Invalid path [{new_path:?}]");
                continue;
            }
        };
        match save_event.format {
            ExportFormat::Default => {
                if path_str.ends_with(".building.yaml") {
                    warn!("Detected old file format, converting to new format");
                    new_path = path_str.replace(".building.yaml", ".site.json").into();
                } else if path_str.ends_with(".site.ron") {
                    // Noop, we allow .site.ron to remain as-is
                } else if !path_str.ends_with(".site.json") {
                    info!("Appending .site.json to {}", new_path.display());
                    new_path = new_path.with_extension("site.json");
                }
                info!("Saving to {}", new_path.display());
                let f = match std::fs::File::create(new_path.clone()) {
                    Ok(f) => f,
                    Err(err) => {
                        error!("Unable to save file: {err}");
                        continue;
                    }
                };

                let old_default_path = world.get::<DefaultFile>(save_event.site).cloned();
                migrate_relative_paths(save_event.site, &new_path, world);

                let site = match generate_site(world, save_event.site) {
                    Ok(site) => site,
                    Err(err) => {
                        error!("Unable to compile site: {err}");
                        continue;
                    }
                };

                if new_path.extension().is_some_and(|e| e == "json") {
                    match site.to_writer_json(f) {
                        Ok(()) => {
                            info!("Save successful");
                        }
                        Err(err) => {
                            if let Some(old_default_path) = old_default_path {
                                world.entity_mut(save_event.site).insert(old_default_path);
                            }
                            error!("Save failed: {err}");
                            continue;
                        }
                    }
                } else {
                    match site.to_writer_ron(f) {
                        Ok(()) => {
                            info!("Save successful");
                        }
                        Err(err) => {
                            if let Some(old_default_path) = old_default_path {
                                world.entity_mut(save_event.site).insert(old_default_path);
                            }
                            error!("Save failed: {err}");
                            continue;
                        }
                    }
                }

                // Indicate that the site has not changed since the last save.
                // Note that we will need to change this logic when we start
                // supporting multiple sites being open in one app.
                world.resource_mut::<SiteChanged>().0 = false;
            }
            ExportFormat::Sdf => {
                // TODO(luca) reduce code duplication with default exporting

                // Make sure to generate the site before anything else, because
                // generating the site will ensure that all items are assigned a
                // SiteID, and the SDF export process will not work correctly if
                // any are unassigned.
                let site = match generate_site(world, save_event.site) {
                    Ok(site) => site,
                    Err(err) => {
                        error!("Unable to compile site: {err}");
                        continue;
                    }
                };

                info!("Saving to {}", new_path.display());
                if !new_path.exists() {
                    if let Err(e) = std::fs::create_dir_all(&new_path) {
                        error!("Unable to create folder {}: {e}", new_path.display());
                        continue;
                    }
                } else {
                    if !new_path.is_dir() {
                        error!("SDF can only be exported to a folder");
                        continue;
                    }
                }
                let mut sdf_path = new_path.clone();
                sdf_path.push(&site.properties.name.0);
                sdf_path.set_extension("world");
                let f = match std::fs::File::create(&sdf_path) {
                    Ok(f) => f,
                    Err(err) => {
                        error!("Unable to save file {}: {err}", sdf_path.display());
                        continue;
                    }
                };

                let mut meshes_dir = new_path.clone();
                meshes_dir.push("meshes");
                if let Err(e) = std::fs::create_dir_all(&meshes_dir) {
                    error!("Unable to create folder {}: {e}", meshes_dir.display());
                    continue;
                }
                if let Err(e) = collect_site_meshes(world, save_event.site, &meshes_dir) {
                    error!("Unable to collect site meshes: {e}");
                    continue;
                }

                migrate_relative_paths(save_event.site, &sdf_path, world);
                let sdf = match site.to_sdf() {
                    Ok(sdf) => sdf,
                    Err(err) => {
                        error!("Unable to convert site to sdf: {err}");
                        continue;
                    }
                };
                let config = yaserde::ser::Config {
                    perform_indent: true,
                    write_document_declaration: true,
                    ..Default::default()
                };
                if let Err(e) = yaserde::ser::serialize_with_writer(&sdf, f, &config) {
                    error!("Failed serializing site to sdf: {e}");
                    continue;
                }
            }
            ExportFormat::NavGraph => {
                let site = match generate_site(world, save_event.site) {
                    Ok(site) => site,
                    Err(err) => {
                        error!("Unable to compile site: {err}");
                        continue;
                    }
                };

                dbg!(&new_path);
                for (name, nav_graph) in legacy::nav_graph::NavGraph::from_site(&site) {
                    let graph_file = new_path.clone().join(name + ".nav.yaml");
                    info!(
                        "Saving legacy nav graph to {}",
                        graph_file.to_str().unwrap_or("<failed to render??>")
                    );
                    let f = match std::fs::File::create(graph_file) {
                        Ok(f) => f,
                        Err(err) => {
                            error!("Unable to save nav graph: {err}");
                            continue;
                        }
                    };
                    if let Err(err) = serde_yaml::to_writer(f, &nav_graph) {
                        error!("Failed to save nav graph: {err}");
                    }
                }

                info!(
                    "Saving all site nav graphs to {}",
                    new_path.to_str().unwrap_or("<failed to render??>")
                );
            }
        }
    }
}

#[cfg(test)]
mod tests {
    use crate::*;
    use std::{path::Path, time::Duration};
    use testdir::testdir;

    #[test]
    #[cfg(not(target_arch = "wasm32"))]
    fn headless_load_and_save_roundtrip() {
        let target_test_dir = testdir!();
        let rmf_site_editor_manifest_dir_str = std::env::var("CARGO_MANIFEST_DIR").unwrap();
        // Go from crates/rmf_site_editor to workspace root directory
        let workspace_dir = Path::new(&rmf_site_editor_manifest_dir_str)
            .parent()
            .unwrap()
            .parent()
            .unwrap();

        let assets_dir = workspace_dir.join("assets");
        let source = assets_dir.join("demo_maps").join("test.site.json");

        let test_site_dir = "sites";
        let original = target_test_dir
            .join(test_site_dir)
            .join("test_original.site.json");
        let destination = target_test_dir
            .join(test_site_dir)
            .join("test_destination.site.json");

        std::fs::create_dir_all(target_test_dir.join(test_site_dir)).unwrap();

        // Copy the source file into the test directory.
        //
        // Later we will do a diff between the two files to make sure they are
        // exactly equal, but saving to a new folder can alter the relative
        // paths within the site. To make sure the exported copy is exactly the
        // same as the original, the copy must be saved to the same folder as
        // the original. However we do not want tests to produce files in a
        // source folder, so we copy the source file into the target directory
        // and then do a roundtrip into the same directory.
        std::fs::copy(&source, &original).unwrap();

        #[cfg(unix)]
        {
            // Create a symlink to avoid a slew of error log messages while loading.
            // We can ignore the result of this, because the test should still pass
            // even if the symlinking doesn't work, we'll just see some noisy error
            // logs in stdout.
            let _ = std::os::unix::fs::symlink(
                assets_dir.join("models"),
                target_test_dir.join("models"),
            );
            let _ = std::os::unix::fs::symlink(
                assets_dir.join("drawings"),
                target_test_dir.join("drawings"),
            );
        }

        let destination = destination.to_str().unwrap().to_owned();

        let mut app = App::new();
        app.insert_resource(Autoload::file(original.clone(), None))
            .add_plugins(SiteEditor::default().save_as_path(Some(destination.clone())))
            .add_plugins(TestTimeoutPlugin::new(Duration::from_secs(10)));

        // Run until the file is saved or until the timeout occurs
        app.run();

        assert!(std::fs::exists(&destination).unwrap());

        #[cfg(not(target_os = "windows"))]
        {
            // For non-windows we can just compare the new and old files directly
            let original = original.to_str().unwrap().to_owned();
            assert!(file_diff::diff(&original, &destination));

            let source = source.to_str().unwrap().to_owned();
            assert!(file_diff::diff(&source, &destination));
        }

        #[cfg(target_os = "windows")]
        {
            use std::os::windows::prelude::*;
            // Windows uses different characters to represent newlines and path
            // separators, so we cannot do a 1-to-1 comparison between the original
            // and the generated file. We will simply check whether the new file
            // is within 10% the size of the original file size since the differences
            // incurred by these format changes should not be too significant.
            let original_file_size = std::fs::metadata(&original).unwrap().file_size() as f64;
            let destination_file_size = std::fs::metadata(&destination).unwrap().file_size() as f64;
            let difference_ratio =
                f64::abs(original_file_size - destination_file_size) / original_file_size;

            assert!(
                difference_ratio <= 0.1,
                " - Original file size: {original_file_size} \
                \n - Destination file size: {destination_file_size} \
                \n - Destination file contents:\n{}",
                std::fs::read_to_string(&destination).unwrap(),
            );
        }

        // At the end of a successful test we should delete the testdir.
        // This will avoid accumulating disk space with each test run.
        let _ = std::fs::remove_dir_all(target_test_dir);
    }

    pub(crate) struct TestTimeoutPlugin {
        max_duration: Duration,
    }

    impl TestTimeoutPlugin {
        pub(crate) fn new(max_duration: Duration) -> Self {
            Self { max_duration }
        }
    }

    impl Default for TestTimeoutPlugin {
        fn default() -> Self {
            TestTimeoutPlugin {
                max_duration: Duration::from_secs(30),
            }
        }
    }

    impl Plugin for TestTimeoutPlugin {
        fn build(&self, app: &mut App) {
            app.insert_resource(TestTimeout {
                max_duration: self.max_duration,
            })
            .add_systems(Update, test_timeout);
        }
    }

    #[derive(Resource)]
    struct TestTimeout {
        max_duration: Duration,
    }

    fn test_timeout(time: Res<Time>, timeout: Res<TestTimeout>, mut exit: EventWriter<AppExit>) {
        if time.elapsed() > timeout.max_duration {
            exit.write(AppExit::error());
        }
    }
}<|MERGE_RESOLUTION|>--- conflicted
+++ resolved
@@ -1045,11 +1045,7 @@
     };
 
     let mut lanes = BTreeMap::new();
-<<<<<<< HEAD
-    for (edge, o_edge, forward, reverse, affiliation, graphs, lane_id, child_of) in &q_lanes {
-=======
-    for (e, edge, o_edge, forward, reverse, graphs, lane_id, child_of) in &q_lanes {
->>>>>>> 4b015ae4
+    for (e, edge, o_edge, forward, reverse, affiliation, graphs, lane_id, child_of) in &q_lanes {
         if child_of.parent() != site {
             continue;
         }
@@ -1060,10 +1056,10 @@
             .to_u32(&q_nav_graphs)
             .map_err(|e| SiteGenerationError::BrokenNavGraphReference(e))?;
 
-        let mutex = if let Some(e) = affiliation.0 {
+        let mutex = if let Some(group) = affiliation.0 {
             let group_id = q_group_ids
-                .get(e)
-                .map_err(|_| SiteGenerationError::BrokenAffiliation(e))?
+                .get(group)
+                .map_err(|_| SiteGenerationError::BrokenAffiliation { object: e, group})?
                 .0;
             Affiliation(Some(group_id))
         } else {
@@ -1120,11 +1116,7 @@
     };
 
     let mut locations = BTreeMap::new();
-<<<<<<< HEAD
-    for (point, o_point, tags, affiliation, name, graphs, location_id, child_of) in &q_locations {
-=======
-    for (e, point, o_point, tags, name, graphs, location_id, child_of) in &q_locations {
->>>>>>> 4b015ae4
+    for (e, point, o_point, tags, affiliation, name, graphs, location_id, child_of) in &q_locations {
         if child_of.parent() != site {
             continue;
         }
@@ -1135,10 +1127,10 @@
             .to_u32(&q_nav_graphs)
             .map_err(|e| SiteGenerationError::BrokenNavGraphReference(e))?;
 
-        let mutex = if let Some(e) = affiliation.0 {
+        let mutex = if let Some(group) = affiliation.0 {
             let group_id = q_group_ids
-                .get(e)
-                .map_err(|_| SiteGenerationError::BrokenAffiliation(e))?
+                .get(group)
+                .map_err(|_| SiteGenerationError::BrokenAffiliation { object: e, group})?
                 .0;
             Affiliation(Some(group_id))
         } else {
