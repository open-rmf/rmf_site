/*
 * Copyright (C) 2022 Open Source Robotics Foundation
 *
 * Licensed under the Apache License, Version 2.0 (the "License");
 * you may not use this file except in compliance with the License.
 * You may obtain a copy of the License at
 *
 *     http://www.apache.org/licenses/LICENSE-2.0
 *
 * Unless required by applicable law or agreed to in writing, software
 * distributed under the License is distributed on an "AS IS" BASIS,
 * WITHOUT WARRANTIES OR CONDITIONS OF ANY KIND, either express or implied.
 * See the License for the specific language governing permissions and
 * limitations under the License.
 *
*/

use bevy::{
    ecs::{event::Events, hierarchy::ChildOf, system::SystemState},
    prelude::*,
};
use rmf_site_picking::Preview;
use std::{
    collections::{BTreeMap, BTreeSet, HashMap},
    path::PathBuf,
};
use thiserror::Error as ThisError;

use crate::{exit_confirmation::SiteChanged, recency::RecencyRanking, site::*, ExportFormat};
use rmf_site_format::*;
use sdformat_rs::yaserde;

#[derive(Event)]
pub struct SaveSite {
    pub site: Entity,
    pub to_location: PathBuf,
    pub format: ExportFormat,
}

// TODO(MXG): Change all these errors to use u32 SiteIDs instead of entities
#[derive(ThisError, Debug, Clone)]
pub enum SiteGenerationError {
    #[error("the specified entity [{0:?}] does not refer to a site")]
    InvalidSiteEntity(Entity),
    #[error("an object has a reference to an anchor that does not exist")]
    BrokenAnchorReference(Entity),
    #[error("an object has a reference to a group that does not exist")]
    BrokenAffiliation(Entity),
    #[error("an object has a reference to an empty group")]
    EmptyAffiliation(Entity),
    #[error("an object has a reference to a level that does not exist")]
    BrokenLevelReference(Entity),
    #[error("an object has a reference to a nav graph that does not exist")]
    BrokenNavGraphReference(Entity),
    #[error("an issue has a reference to an object that does not exist")]
    BrokenIssueReference(Entity),
    #[error("lift {0} is missing its anchor group")]
    BrokenLift(u32),
    #[error(
        "anchor {anchor:?} is being referenced for site {site:?} but does not belong to that site"
    )]
    InvalidAnchorReference { site: u32, anchor: u32 },
    #[error(
        "lift door {door:?} is referencing an anchor that does not belong to its lift {anchor:?}"
    )]
    InvalidLiftDoorReference { door: Entity, anchor: Entity },
    #[error("an object has a reference to a modifier that does not exist")]
    BrokenModifier(Entity),
}

/// This is used when a drawing is being edited to fix its parenting before we
/// attempt to save the site.
// TODO(@mxgrey): Remove this when we no longer need to de-parent drawings while
// editing them.
fn assemble_edited_drawing(world: &mut World) {
    let Some(c) = world.get_resource::<CurrentEditDrawing>().copied() else {
        return;
    };
    let Some(c) = c.target() else { return };
    let Ok(mut level) = world.get_entity_mut(c.level) else {
        return;
    };
    level.add_children(&[c.drawing]);
}

/// Revert the drawing back to the root so it can continue to be edited.
fn disassemble_edited_drawing(world: &mut World) {
    let Some(c) = world.get_resource::<CurrentEditDrawing>().copied() else {
        return;
    };
    let Some(c) = c.target() else { return };
    let Ok(mut level) = world.get_entity_mut(c.level) else {
        return;
    };
    level.remove_children(&[c.drawing]);
}

/// Look through all the elements that we will be saving and assign a SiteID
/// component to any elements that do not have one already.
fn assign_site_ids(world: &mut World, site: Entity) -> Result<(), SiteGenerationError> {
    let mut state: SystemState<(
        Query<
            Entity,
            (
                Or<(
                    With<Anchor>,
                    With<DoorType>,
                    With<DrawingMarker>,
                    With<FloorMarker>,
                    With<LightKind>,
                    With<ModelMarker>,
                    With<PhysicalCameraProperties>,
                    With<WallMarker>,
                )>,
                Without<Pending>,
            ),
        >,
        Query<Entity, (With<ModelMarker>, With<Group>)>,
        Query<Entity, (With<ModelMarker>, Without<Group>, Without<Preview>)>,
        Query<(Entity, &Affiliation<Entity>), With<ScenarioModifiers<Entity>>>,
        Query<Entity, (With<Task>, Without<Pending>)>,
        Query<
            Entity,
            (
                Or<(With<LaneMarker>, With<LocationTags>, With<NavGraphMarker>)>,
                Without<Pending>,
            ),
        >,
        Query<Entity, (With<LevelElevation>, Without<Pending>)>,
        Query<Entity, (With<LiftCabin<Entity>>, Without<Pending>)>,
        Query<
            Entity,
            (
                Or<(
                    With<Anchor>,
                    With<FiducialMarker>,
                    With<MeasurementMarker>,
                    With<Group>,
                )>,
                Without<Pending>,
            ),
        >,
        Query<(), With<DrawingMarker>>,
        Query<&ChildCabinAnchorGroup>,
        Query<Entity, (With<Anchor>, Without<Pending>)>,
        Query<&NextSiteID>,
        Query<&SiteID>,
        Query<&Children>,
    )> = SystemState::new(world);

    let (
        level_children,
        model_descriptions,
        model_instances,
        scenarios,
        tasks,
        nav_graph_elements,
        levels,
        lifts,
        drawing_children,
        drawings,
        cabin_anchor_groups,
        cabin_anchor_group_children,
        sites,
        site_ids,
        children,
    ) = state.get_mut(world);

    let mut new_entities = Vec::new();

    let site_children = match children.get(site) {
        Ok(children) => children,
        Err(_) => {
            // The site seems to have no children at all. That's suspicious but
            // not impossible if the site is completely empty. In that case
            // there is no need to assign any SiteIDs
            return Ok(());
        }
    };

    for site_child in site_children {
        if let Ok(level) = levels.get(*site_child) {
            if !site_ids.contains(level) {
                new_entities.push(level);
            }

            if let Ok(current_level_children) = children.get(level) {
                for child in current_level_children {
                    if level_children.contains(*child) {
                        if !site_ids.contains(*child) {
                            new_entities.push(*child);
                        }

                        if drawings.contains(*child) {
                            if let Ok(drawing_children) = children.get(*child) {
                                for drawing_child in drawing_children {
                                    if !site_ids.contains(*drawing_child) {
                                        new_entities.push(*drawing_child);
                                    }
                                }
                            }
                        }
                    }
                }
            }
        }

        if let Ok(model_description) = model_descriptions.get(*site_child) {
            if !site_ids.contains(model_description) {
                new_entities.push(model_description);
            }
        }

        if let Ok(model_instance) = model_instances.get(*site_child) {
            if !site_ids.contains(model_instance) {
                new_entities.push(model_instance);
            }
        }

        if let Ok((scenario, _)) = scenarios.get(*site_child) {
            // Ensure root scenarios have the smallest Site_ID, since when deserializing, child scenarios would
            // require parent scenarios to already be spawned and have its parent entity
            let mut queue = vec![scenario];
            let mut target_scenario = scenario;
            while let Ok((e, target_parent)) = scenarios.get(target_scenario) {
                let Some(p) = target_parent.0 else {
                    break;
                };
                queue.push(e);
                target_scenario = p;
            }
            queue.reverse();

            while let Some(scenario) = queue.pop() {
                if !site_ids.contains(scenario) {
                    new_entities.push(scenario);
                }
            }
        }

        if let Ok(task) = tasks.get(*site_child) {
            if !site_ids.contains(task) {
                new_entities.push(task);
            }
        }

        if let Ok(e) = drawing_children.get(*site_child) {
            // Sites can contain anchors and fiducials but should not contain
            // measurements, so this query doesn't make perfect sense to use
            // here, but it shouldn't be harmful and it saves us from writing
            // yet another query.
            if !site_ids.contains(e) {
                new_entities.push(e);
            }
        }

        if let Ok(e) = nav_graph_elements.get(*site_child) {
            if !site_ids.contains(e) {
                new_entities.push(e);
            }
        }

        if let Ok(lift) = lifts.get(*site_child) {
            if let Ok(anchor_group) = cabin_anchor_groups.get(*site_child) {
                if let Ok(anchor_children) = children.get(**anchor_group) {
                    for anchor_child in anchor_children {
                        if let Ok(e) = cabin_anchor_group_children.get(*anchor_child) {
                            if !site_ids.contains(e) {
                                new_entities.push(e);
                            }
                        }
                    }
                }
            }
            if !site_ids.contains(lift) {
                new_entities.push(lift);
            }

            if let Ok(children) = children.get(lift) {
                for child in children {
                    if level_children.contains(*child) {
                        if !site_ids.contains(*child) {
                            new_entities.push(*child);
                        }
                    }
                }
            }
        }
    }

    let mut next_site_id = sites
        .get(site)
        .map(|n| n.0)
        .map_err(|_| SiteGenerationError::InvalidSiteEntity(site))?..;
    for e in &new_entities {
        world
            .entity_mut(*e)
            .insert(SiteID(next_site_id.next().unwrap()));
    }

    world
        .entity_mut(site)
        .insert(NextSiteID(next_site_id.next().unwrap()));

    Ok(())
}

fn collect_site_anchors(world: &mut World, site: Entity) -> BTreeMap<u32, Anchor> {
    let mut state: SystemState<(
        Query<&Children>,
        Query<(&SiteID, &Anchor), Without<Pending>>,
    )> = SystemState::new(world);

    let mut site_anchors = BTreeMap::new();
    let (q_children, q_anchors) = state.get(world);
    if let Ok(children) = q_children.get(site) {
        for child in children {
            if let Ok((site_id, anchor)) = q_anchors.get(*child) {
                site_anchors.insert(site_id.0, anchor.clone());
            }
        }
    }

    site_anchors
}

fn generate_levels(
    world: &mut World,
    site: Entity,
) -> Result<BTreeMap<u32, Level>, SiteGenerationError> {
    let mut state: SystemState<(
        Query<&Children, With<NameOfSite>>,
        Query<(&Anchor, &SiteID)>,
        Query<&SiteID, With<Group>>,
        Query<
            (
                &Edge<Entity>,
                Option<&Original<Edge<Entity>>>,
                &NameInSite,
                &DoorType,
                &SiteID,
            ),
            Without<Pending>,
        >,
        Query<
            (
                &NameInSite,
                &AssetSource,
                &Pose,
                &PixelsPerMeter,
                &PreferredSemiTransparency,
                &SiteID,
                &Children,
            ),
            (With<DrawingMarker>, Without<Pending>),
        >,
        Query<
            (
                &Point<Entity>,
                Option<&Original<Point<Entity>>>,
                &Affiliation<Entity>,
                &SiteID,
            ),
            (With<FiducialMarker>, Without<Pending>),
        >,
        Query<
            (
                &Path<Entity>,
                Option<&Original<Path<Entity>>>,
                &Affiliation<Entity>,
                &PreferredSemiTransparency,
                &SiteID,
            ),
            (With<FloorMarker>, Without<Pending>),
        >,
        Query<(&LightKind, &Pose, &SiteID)>,
        Query<
            (
                &Edge<Entity>,
                Option<&Original<Edge<Entity>>>,
                &Distance,
                &SiteID,
            ),
            (With<MeasurementMarker>, Without<Pending>),
        >,
        Query<(&NameInSite, &Pose, &PhysicalCameraProperties, &SiteID), Without<Pending>>,
        Query<
            (
                &Edge<Entity>,
                Option<&Original<Edge<Entity>>>,
                &Affiliation<Entity>,
                &SiteID,
            ),
            (With<WallMarker>, Without<Pending>),
        >,
        Query<
            (
                &NameInSite,
                &LevelElevation,
                &GlobalFloorVisibility,
                &GlobalDrawingVisibility,
                &SiteID,
                &Children,
                Option<&RecencyRanking<FloorMarker>>,
                Option<&RecencyRanking<DrawingMarker>>,
            ),
            Without<Pending>,
        >,
        Query<&SiteID>,
        Query<(&Pose, &NameInSite, &SiteID), With<UserCameraPoseMarker>>,
    )> = SystemState::new(world);

    let (
        q_site_children,
        q_anchors,
        q_groups,
        q_doors,
        q_drawings,
        q_fiducials,
        q_floors,
        q_lights,
        q_measurements,
        q_physical_cameras,
        q_walls,
        q_levels,
        q_site_ids,
        q_user_camera_poses,
    ) = state.get(world);

    let get_anchor_id = |entity| {
        let (_, site_id) = q_anchors
            .get(entity)
            .map_err(|_| SiteGenerationError::BrokenAnchorReference(entity))?;
        Ok(site_id.0)
    };

    let get_group_id = |entity| {
        q_groups
            .get(entity)
            .map(|id| id.0)
            .map_err(|_| SiteGenerationError::BrokenAffiliation(entity))
    };

    let get_anchor_id_edge = |edge: &Edge<Entity>| {
        let left = get_anchor_id(edge.left())?;
        let right = get_anchor_id(edge.right())?;
        Ok(Edge::new(left, right))
    };

    let get_anchor_id_path = |entities: &Vec<Entity>| {
        let mut anchor_ids = Vec::new();
        anchor_ids.reserve(entities.len());
        for entity in entities {
            let id = get_anchor_id(*entity)?;
            anchor_ids.push(id);
        }
        Ok(Path(anchor_ids))
    };

    let mut levels = BTreeMap::new();
    if let Ok(site_children) = q_site_children.get(site) {
        for c in site_children.iter() {
            if let Ok((
                name,
                elevation,
                floor_vis,
                drawing_vis,
                level_id,
                level_children,
                floor_ranking,
                drawing_ranking,
            )) = q_levels.get(c)
            {
                let mut level = Level::new(
                    LevelProperties {
                        name: name.clone(),
                        elevation: elevation.clone(),
                        global_floor_visibility: floor_vis.clone(),
                        global_drawing_visibility: drawing_vis.clone(),
                    },
                    RankingsInLevel {
                        floors: floor_ranking
                            .map(|r| r.to_u32(&q_site_ids))
                            .unwrap_or(Vec::new()),
                        drawings: drawing_ranking
                            .map(|r| r.to_u32(&q_site_ids))
                            .unwrap_or(Vec::new()),
                    },
                );
                for c in level_children.iter() {
                    if let Ok((anchor, id)) = q_anchors.get(c) {
                        level.anchors.insert(id.0, anchor.clone());
                    }
                    if let Ok((edge, o_edge, name, kind, id)) = q_doors.get(c) {
                        let edge = o_edge.map(|x| &x.0).unwrap_or(edge);
                        let anchors = get_anchor_id_edge(edge)?;
                        level.doors.insert(
                            id.0,
                            Door {
                                anchors,
                                name: name.clone(),
                                kind: kind.clone(),
                                marker: DoorMarker,
                            },
                        );
                    }
                    if let Ok((
                        name,
                        source,
                        pose,
                        pixels_per_meter,
                        preferred_alpha,
                        id,
                        children,
                    )) = q_drawings.get(c)
                    {
                        let mut measurements = BTreeMap::new();
                        let mut fiducials = BTreeMap::new();
                        let mut anchors = BTreeMap::new();
                        for e in children.iter() {
                            if let Ok((anchor, anchor_id)) = q_anchors.get(e) {
                                anchors.insert(anchor_id.0, anchor.clone());
                            }
                            if let Ok((edge, o_edge, distance, id)) = q_measurements.get(e) {
                                let edge = o_edge.map(|x| &x.0).unwrap_or(edge);
                                let anchors = get_anchor_id_edge(edge)?;
                                measurements.insert(
                                    id.0,
                                    Measurement {
                                        anchors,
                                        distance: distance.clone(),
                                        marker: MeasurementMarker,
                                    },
                                );
                            }
                            if let Ok((point, o_point, affiliation, id)) = q_fiducials.get(e) {
                                let point = o_point.map(|x| &x.0).unwrap_or(point);
                                let anchor = Point(get_anchor_id(point.0)?);
                                let affiliation = if let Affiliation(Some(e)) = affiliation {
                                    Affiliation(Some(get_group_id(*e)?))
                                } else {
                                    Affiliation(None)
                                };
                                fiducials.insert(
                                    id.0,
                                    Fiducial {
                                        anchor,
                                        affiliation,
                                        marker: FiducialMarker,
                                    },
                                );
                            }
                        }
                        level.drawings.insert(
                            id.0,
                            Drawing {
                                properties: DrawingProperties {
                                    name: name.clone(),
                                    source: source.clone(),
                                    pose: pose.clone(),
                                    pixels_per_meter: pixels_per_meter.clone(),
                                    preferred_semi_transparency: preferred_alpha.clone(),
                                },
                                anchors,
                                fiducials,
                                measurements,
                            },
                        );
                    }
                    if let Ok((path, o_path, texture, preferred_alpha, id)) = q_floors.get(c) {
                        let path = o_path.map(|x| &x.0).unwrap_or(path);
                        let anchors = get_anchor_id_path(&path)?;
                        let texture = if let Affiliation(Some(e)) = texture {
                            Affiliation(Some(get_group_id(*e)?))
                        } else {
                            Affiliation(None)
                        };

                        level.floors.insert(
                            id.0,
                            Floor {
                                anchors,
                                texture,
                                preferred_semi_transparency: preferred_alpha.clone(),
                                marker: FloorMarker,
                            },
                        );
                    }
                    if let Ok((kind, pose, id)) = q_lights.get(c) {
                        level.lights.insert(
                            id.0,
                            Light {
                                pose: pose.clone(),
                                kind: kind.clone(),
                            },
                        );
                    }
                    if let Ok((name, pose, properties, id)) = q_physical_cameras.get(c) {
                        level.physical_cameras.insert(
                            id.0,
                            PhysicalCamera {
                                name: name.clone(),
                                pose: pose.clone(),
                                properties: properties.clone(),
                                previewable: PreviewableMarker,
                            },
                        );
                    }
                    if let Ok((edge, o_edge, texture, id)) = q_walls.get(c) {
                        let edge = o_edge.map(|x| &x.0).unwrap_or(edge);
                        let anchors = get_anchor_id_edge(edge)?;
                        let texture = if let Affiliation(Some(e)) = texture {
                            Affiliation(Some(get_group_id(*e)?))
                        } else {
                            Affiliation(None)
                        };

                        level.walls.insert(
                            id.0,
                            Wall {
                                anchors,
                                texture,
                                marker: WallMarker,
                            },
                        );
                    }
                    if let Ok((pose, name, id)) = q_user_camera_poses.get(c) {
                        level.user_camera_poses.insert(
                            id.0,
                            UserCameraPose {
                                name: name.clone(),
                                pose: pose.clone(),
                                marker: UserCameraPoseMarker,
                            },
                        );
                    }
                }
                levels.insert(level_id.0, level);
            }
        }
    }
    return Ok(levels);
}

type QueryLift<'w, 's> = Query<
    'w,
    's,
    (
        Entity,
        &'static NameInSite,
        &'static Edge<Entity>,
        Option<&'static Original<Edge<Entity>>>,
        &'static LiftCabin<Entity>,
        &'static IsStatic,
        &'static InitialLevel<Entity>,
        &'static SiteID,
        &'static ChildOf,
    ),
    Without<Pending>,
>;

fn generate_lifts(
    world: &mut World,
    site: Entity,
) -> Result<BTreeMap<u32, Lift<u32>>, SiteGenerationError> {
    let mut state: SystemState<(
        Query<(&SiteID, &Anchor), Without<Pending>>,
        QueryLiftDoor,
        Query<&SiteID, (With<LevelElevation>, Without<Pending>)>,
        QueryLift,
        Query<Entity, With<CabinAnchorGroup>>,
        Query<&ChildOf, Without<Pending>>,
        Query<&Children>,
        Query<&SiteID>,
    )> = SystemState::new(world);

    let (
        q_anchors,
        q_doors,
        q_levels,
        q_lifts,
        q_cabin_anchor_groups,
        q_child_of,
        q_children,
        q_site_id,
    ) = state.get(world);

    let mut lifts = BTreeMap::new();

    let get_anchor_id = |entity| {
        let (site_id, _) = q_anchors
            .get(entity)
            .map_err(|_| SiteGenerationError::BrokenAnchorReference(entity))?;
        Ok(site_id.0)
    };

    let get_level_id = |entity| -> Result<u32, SiteGenerationError> {
        let site_id = q_levels
            .get(entity)
            .map_err(|_| SiteGenerationError::BrokenLevelReference(entity))?;
        Ok(site_id.0)
    };

    let get_anchor_id_edge = |edge: &Edge<Entity>| {
        let left = get_anchor_id(edge.left())?;
        let right = get_anchor_id(edge.right())?;
        Ok(Edge::new(left, right))
    };

    let confirm_entity_parent = |intended_parent, child| {
        if let Ok(actual_parent) = q_child_of.get(child) {
            if actual_parent.parent() == intended_parent {
                return true;
            }
        }

        return false;
    };

    let validate_site_anchor = |anchor| {
        if confirm_entity_parent(site, anchor) {
            return Ok(());
        }

        Err(SiteGenerationError::InvalidAnchorReference {
            site: q_site_id.get(site).unwrap().0,
            anchor: q_site_id.get(anchor).unwrap().0,
        })
    };

    let validate_site_anchors = |edge: &Edge<Entity>| {
        validate_site_anchor(edge.left())?;
        validate_site_anchor(edge.right())?;
        Ok(())
    };

    for (lift_entity, name, edge, o_edge, cabin, is_static, initial_level, id, child_of) in &q_lifts
    {
        if child_of.parent() != site {
            continue;
        }

        // TODO(MXG): Clean up this spaghetti
        let anchor_group_entity = match match q_children.get(lift_entity) {
            Ok(children) => children,
            Err(_) => return Err(SiteGenerationError::BrokenLift(id.0)),
        }
        .iter()
        .find(|c| q_cabin_anchor_groups.contains(*c))
        {
            Some(c) => c,
            None => return Err(SiteGenerationError::BrokenLift(id.0)),
        };

        let edge = o_edge.map(|x| &x.0).unwrap_or(edge);
        validate_site_anchors(edge)?;

        let validate_level_door_anchor = |door: Entity, anchor: Entity| {
            if confirm_entity_parent(anchor_group_entity, anchor) {
                return Ok(());
            }

            Err(SiteGenerationError::InvalidLiftDoorReference { door, anchor })
        };

        let validate_level_door_anchors = |door: Entity, edge: &Edge<Entity>| {
            validate_level_door_anchor(door, edge.left())?;
            validate_level_door_anchor(door, edge.right())?;
            get_anchor_id_edge(edge)
        };

        let mut cabin_anchors = BTreeMap::new();
        let mut cabin_doors = BTreeMap::new();
        if let Ok(children) = q_children.get(lift_entity) {
            for child in children {
                if let Ok(anchor_group) = q_cabin_anchor_groups.get(*child) {
                    if let Ok(anchor_children) = q_children.get(anchor_group) {
                        for anchor_child in anchor_children {
                            if let Ok((site_id, anchor)) = q_anchors.get(*anchor_child) {
                                cabin_anchors.insert(site_id.0, anchor.clone());
                            }
                        }
                    }
                }

                if let Ok((site_id, door_type, edge, o_edge, visits)) = q_doors.get(*child) {
                    let edge = o_edge.map(|x| &x.0).unwrap_or(edge);
                    cabin_doors.insert(
                        site_id.0,
                        LiftCabinDoor {
                            kind: door_type.clone(),
                            reference_anchors: validate_level_door_anchors(*child, edge)?,
                            visits: LevelVisits(
                                visits
                                    .iter()
                                    .map(|level| get_level_id(*level))
                                    .collect::<Result<_, _>>()?,
                            ),
                            marker: Default::default(),
                        },
                    );
                }
            }
        }

        let reference_anchors = get_anchor_id_edge(edge)?;
        lifts.insert(
            id.0,
            Lift {
                cabin_doors,
                properties: LiftProperties {
                    name: name.clone(),
                    reference_anchors,
                    cabin: cabin.to_u32(&q_doors),
                    is_static: is_static.clone(),
                    initial_level: InitialLevel(
                        initial_level
                            .0
                            .map_or(Ok(None), |level| get_level_id(level).map(|id| Some(id)))?,
                    ),
                },
                cabin_anchors,
            },
        );
    }

    return Ok(lifts);
}

fn generate_fiducials(
    world: &mut World,
    parent: Entity,
) -> Result<BTreeMap<u32, Fiducial<u32>>, SiteGenerationError> {
    let mut state: SystemState<(
        Query<&SiteID, (With<Anchor>, Without<Pending>)>,
        Query<&SiteID, (With<Group>, Without<Pending>)>,
        Query<
            (&Point<Entity>, &Affiliation<Entity>, &SiteID),
            (With<FiducialMarker>, Without<Pending>),
        >,
        Query<&Children>,
    )> = SystemState::new(world);

    let (q_anchor_ids, q_group_ids, q_fiducials, q_children) = state.get(world);

    let Ok(children) = q_children.get(parent) else {
        return Ok(BTreeMap::new());
    };

    let mut fiducials = BTreeMap::new();
    for child in children {
        let Ok((point, affiliation, site_id)) = q_fiducials.get(*child) else {
            continue;
        };
        let anchor = q_anchor_ids
            .get(point.0)
            .map_err(|_| SiteGenerationError::BrokenAnchorReference(point.0))?
            .0;
        let anchor = Point(anchor);
        let affiliation = if let Some(e) = affiliation.0 {
            let group_id = q_group_ids
                .get(e)
                .map_err(|_| SiteGenerationError::BrokenAffiliation(e))?
                .0;
            Affiliation(Some(group_id))
        } else {
            Affiliation(None)
        };

        fiducials.insert(
            site_id.0,
            Fiducial {
                anchor,
                affiliation,
                marker: Default::default(),
            },
        );
    }

    Ok(fiducials)
}

fn generate_fiducial_groups(
    world: &mut World,
    parent: Entity,
) -> Result<BTreeMap<u32, FiducialGroup>, SiteGenerationError> {
    let mut state: SystemState<(
        Query<(&NameInSite, &SiteID), (With<Group>, With<FiducialMarker>)>,
        Query<&Children>,
    )> = SystemState::new(world);

    let (q_groups, q_children) = state.get(world);

    let Ok(children) = q_children.get(parent) else {
        return Ok(BTreeMap::new());
    };

    let mut fiducial_groups = BTreeMap::new();
    for child in children {
        let Ok((name, site_id)) = q_groups.get(*child) else {
            continue;
        };
        fiducial_groups.insert(site_id.0, FiducialGroup::new(name.clone()));
    }

    Ok(fiducial_groups)
}

fn generate_texture_groups(
    world: &mut World,
    parent: Entity,
) -> Result<BTreeMap<u32, TextureGroup>, SiteGenerationError> {
    let mut state: SystemState<(
        Query<(&NameInSite, &Texture, &SiteID), With<Group>>,
        Query<&Children>,
    )> = SystemState::new(world);

    let (q_groups, q_children) = state.get(world);

    let Ok(children) = q_children.get(parent) else {
        return Ok(BTreeMap::new());
    };

    let mut texture_groups = BTreeMap::new();
    for child in children {
        let Ok((name, texture, site_id)) = q_groups.get(*child) else {
            continue;
        };
        texture_groups.insert(
            site_id.0,
            TextureGroup {
                name: name.clone(),
                texture: texture.clone(),
                group: Default::default(),
            },
        );
    }

    Ok(texture_groups)
}

fn generate_nav_graphs(
    world: &mut World,
    site: Entity,
) -> Result<BTreeMap<u32, NavGraph>, SiteGenerationError> {
    let mut state: SystemState<
        Query<
            (&NameInSite, &DisplayColor, &SiteID, &ChildOf),
            (With<NavGraphMarker>, Without<Pending>),
        >,
    > = SystemState::new(world);

    let q_nav_graphs = state.get(world);

    let mut nav_graphs = BTreeMap::new();
    for (name, color, id, child_of) in &q_nav_graphs {
        if child_of.parent() != site {
            continue;
        }

        nav_graphs.insert(
            id.0,
            NavGraph {
                name: name.clone(),
                color: color.clone(),
                marker: Default::default(),
            },
        );
    }

    return Ok(nav_graphs);
}

fn generate_lanes(
    world: &mut World,
    site: Entity,
) -> Result<BTreeMap<u32, Lane<u32>>, SiteGenerationError> {
    let mut state: SystemState<(
        Query<
            (
                &Edge<Entity>,
                Option<&Original<Edge<Entity>>>,
                &Motion,
                &ReverseLane,
                &AssociatedGraphs<Entity>,
                &SiteID,
                &ChildOf,
            ),
            (With<LaneMarker>, Without<Pending>),
        >,
        Query<&SiteID, With<NavGraphMarker>>,
        Query<&SiteID, With<Anchor>>,
    )> = SystemState::new(world);

    let (q_lanes, q_nav_graphs, q_anchors) = state.get(world);

    let get_anchor_id = |entity| {
        let site_id = q_anchors
            .get(entity)
            .map_err(|_| SiteGenerationError::BrokenAnchorReference(entity))?;
        Ok(site_id.0)
    };

    let get_anchor_id_edge = |edge: &Edge<Entity>| {
        let left = get_anchor_id(edge.left())?;
        let right = get_anchor_id(edge.right())?;
        Ok(Edge::new(left, right))
    };

    let mut lanes = BTreeMap::new();
    for (edge, o_edge, forward, reverse, graphs, lane_id, child_of) in &q_lanes {
        if child_of.parent() != site {
            continue;
        }

        let edge = o_edge.map(|x| &x.0).unwrap_or(edge);
        let edge = get_anchor_id_edge(edge)?;
        let graphs = graphs
            .to_u32(&q_nav_graphs)
            .map_err(|e| SiteGenerationError::BrokenNavGraphReference(e))?;

        lanes.insert(
            lane_id.0,
            Lane {
                anchors: edge.clone(),
                forward: forward.clone(),
                reverse: reverse.clone(),
                graphs,
                marker: LaneMarker,
            },
        );
    }

    Ok(lanes)
}

fn generate_locations(
    world: &mut World,
    site: Entity,
) -> Result<BTreeMap<u32, Location<u32>>, SiteGenerationError> {
    let mut state: SystemState<(
        Query<
            (
                &Point<Entity>,
                Option<&Original<Point<Entity>>>,
                &LocationTags,
                &NameInSite,
                &AssociatedGraphs<Entity>,
                &SiteID,
                &ChildOf,
            ),
            Without<Pending>,
        >,
        Query<&SiteID, With<NavGraphMarker>>,
        Query<&SiteID, With<Anchor>>,
    )> = SystemState::new(world);

    let (q_locations, q_nav_graphs, q_anchors) = state.get(world);

    let get_anchor_id = |entity| {
        let site_id = q_anchors
            .get(entity)
            .map_err(|_| SiteGenerationError::BrokenAnchorReference(entity))?;
        Ok(site_id.0)
    };

    let mut locations = BTreeMap::new();
    for (point, o_point, tags, name, graphs, location_id, child_of) in &q_locations {
        if child_of.parent() != site {
            continue;
        }

        let point = o_point.map(|x| &x.0).unwrap_or(point);
        let point = get_anchor_id(point.0)?;
        let graphs = graphs
            .to_u32(&q_nav_graphs)
            .map_err(|e| SiteGenerationError::BrokenNavGraphReference(e))?;

        locations.insert(
            location_id.0,
            Location {
                anchor: Point(point),
                tags: tags.clone(),
                name: name.clone(),
                graphs,
            },
        );
    }

    Ok(locations)
}

fn generate_graph_rankings(
    world: &mut World,
    site: Entity,
) -> Result<Vec<u32>, SiteGenerationError> {
    let mut state: SystemState<(Query<&RecencyRanking<NavGraphMarker>>, Query<&SiteID>)> =
        SystemState::new(world);

    let (rankings, site_id) = state.get(world);
    let ranking = match rankings.get(site) {
        Ok(r) => r,
        Err(_) => return Ok(Vec::new()),
    };

    ranking
        .entities()
        .iter()
        .map(|e| {
            site_id
                .get(*e)
                .map(|s| s.0)
                .map_err(|_| SiteGenerationError::BrokenNavGraphReference(*e))
        })
        .collect()
}

fn generate_site_properties(
    world: &mut World,
    site: Entity,
) -> Result<SiteProperties<u32>, SiteGenerationError> {
    let mut state: SystemState<(
        Query<(
            &NameOfSite,
            &FilteredIssues<Entity>,
            &FilteredIssueKinds,
            &GeographicComponent,
        )>,
        Query<&SiteID>,
    )> = SystemState::new(world);

    let (q_properties, q_ids) = state.get(world);

    let Ok((name, issues, issue_kinds, geographic_offset)) = q_properties.get(site) else {
        return Err(SiteGenerationError::InvalidSiteEntity(site));
    };

    let mut converted_issues = BTreeSet::new();
    for issue in issues.iter() {
        let mut entities = BTreeSet::new();
        for e in issue.entities.iter() {
            let id = q_ids
                .get(*e)
                .map_err(|_| SiteGenerationError::BrokenIssueReference(*e))?;
            entities.insert(**id);
        }
        converted_issues.insert(IssueKey {
            entities,
            kind: issue.kind.clone(),
        });
    }

    Ok(SiteProperties {
        name: name.clone(),
        geographic_offset: geographic_offset.clone(),
        filtered_issues: FilteredIssues(converted_issues),
        filtered_issue_kinds: issue_kinds.clone(),
    })
}

fn migrate_relative_paths(
    site: Entity,
    new_path: &PathBuf,
    world: &mut World,
    // In((new_path, site)): In<(&PathBuf, Entity)>,
    // mut assets: Query<(Entity, &mut AssetSource)>,
    // mut default_files: Query<&mut DefaultFile>,
    // mut commands: Commands,
    // child_of: Query<&ChildOf>,
) {
    let old_path = if let Some(mut default_file) = world.get_mut::<DefaultFile>(site) {
        let old_path = default_file.0.clone();
        default_file.0 = new_path.clone();
        old_path
    } else {
        world.entity_mut(site).insert(DefaultFile(new_path.clone()));
        // If there was not already a default file then there is no way to
        // migrate relative paths because they had no reference path to actually
        // be relative to.
        return;
    };

    let mut state: SystemState<(Query<(Entity, &mut AssetSource)>, Query<&ChildOf>)> =
        SystemState::new(world);

    let (mut assets, child_of) = state.get_mut(world);

    for (mut e, mut source) in &mut assets {
        let asset_entity = e;
        if !source.is_local_relative() {
            continue;
        }

        loop {
            if e == site {
                if source.migrate_relative_path(&old_path, new_path).is_err() {
                    error!(
                        "Failed to migrate relative path for {asset_entity:?}: {:?}",
                        *source,
                    );
                    break;
                }
            }

            if let Ok(child_of) = child_of.get(e) {
                e = child_of.parent();
            } else {
                break;
            }
        }
    }
}

fn generate_model_descriptions(
    site: Entity,
    world: &mut World,
) -> Result<BTreeMap<u32, ModelDescriptionBundle>, SiteGenerationError> {
    let mut state: SystemState<(
        Query<
            (
                &SiteID,
                &NameInSite,
                &ModelProperty<AssetSource>,
                &ModelProperty<IsStatic>,
                &ModelProperty<Scale>,
            ),
            (With<ModelMarker>, With<Group>, Without<Pending>),
        >,
        Query<&Children>,
    )> = SystemState::new(world);
    let (model_descriptions, children) = state.get(world);

    let mut res = BTreeMap::<u32, ModelDescriptionBundle>::new();
    if let Ok(children) = children.get(site) {
        for child in children.iter() {
            if let Ok((site_id, name, source, is_static, scale)) = model_descriptions.get(child) {
                let desc_bundle = ModelDescriptionBundle {
                    name: name.clone(),
                    source: source.clone(),
                    is_static: is_static.clone(),
                    scale: scale.clone(),
                    ..Default::default()
                };
                res.insert(site_id.0, desc_bundle);
            }
        }
    }
    Ok(res)
}

fn generate_robots(
    site: Entity,
    world: &mut World,
) -> Result<BTreeMap<u32, Robot>, SiteGenerationError> {
    let mut state: SystemState<(
        Query<(&SiteID, &ModelProperty<Robot>), (With<ModelMarker>, With<Group>, Without<Pending>)>,
        Query<&Children>,
    )> = SystemState::new(world);
    let (robots, children) = state.get(world);

    let mut res = BTreeMap::<u32, Robot>::new();
    if let Ok(children) = children.get(site) {
        for child in children.iter() {
            if let Ok((site_id, robot_property)) = robots.get(child) {
                let mut robot = robot_property.0.clone();
                // Remove any invalid properties
                robot.properties.retain(|k, _| !k.is_empty());
                res.insert(site_id.0, robot);
            }
        }
    }
    Ok(res)
}

fn generate_model_instances(
    site: Entity,
    world: &mut World,
) -> Result<BTreeMap<u32, Parented<u32, ModelInstance<u32>>>, SiteGenerationError> {
    let mut state: SystemState<(
        Query<(&SiteID, &ExportWith), (With<ModelMarker>, With<Group>, Without<Pending>)>,
        Query<
            (Entity, &SiteID, &NameInSite, &Pose, &Affiliation<Entity>),
            (With<ModelMarker>, Without<Group>, Without<Pending>),
        >,
        Query<(Entity, &SiteID), With<LevelElevation>>,
        Query<&ChildOf>,
    )> = SystemState::new(world);
    let (model_descriptions, model_instances, levels, child_of) = state.get(world);

    let mut site_levels_ids = HashMap::<Entity, u32>::new();
    for (level_entity, site_id) in levels.iter() {
        if child_of
            .get(level_entity)
            .is_ok_and(|co| co.parent() == site)
        {
            site_levels_ids.insert(level_entity, site_id.0);
        }
    }
    // Store model instance data in a HashMap for later access with mutable World
    let mut model_instances_data = HashMap::<
        Entity,
        (
            SiteID,
            NameInSite,
            Pose,
            u32,
            Option<SiteID>,
            HashMap<String, serde_json::Value>,
        ),
    >::new();
    for (instance_entity, instance_id, instance_name, instance_pose, instance_affiliation) in
        model_instances.iter()
    {
        let Some(level_id) = child_of
            .get(instance_entity)
            .ok()
            .map(|co| site_levels_ids.get(&co.parent()).copied())
            .flatten()
        else {
            error!("Unable to find parent for instance [{}]", instance_name.0);
            continue;
        };
        let (description_id, description_export) = instance_affiliation
            .0
            .and_then(|e| model_descriptions.get(e).ok())
            .unzip();

        model_instances_data.insert(
            instance_entity,
            (
                instance_id.clone(),
                instance_name.clone(),
                instance_pose.clone(),
                level_id.clone(),
                description_id.cloned(),
                description_export
                    .map(|e| e.0.clone())
                    .unwrap_or(HashMap::new()),
            ),
        );
    }

    let mut res = BTreeMap::<u32, Parented<u32, ModelInstance<u32>>>::new();
    for (entity, (id, name, pose, level_id, description_id, description_export)) in
        model_instances_data.iter()
    {
        let mut export_data = HashMap::<String, sdformat_rs::XmlElement>::new();
        for (label, value) in description_export.iter() {
            if let Some(data) = world
                .resource_scope::<ExportHandlers, Option<sdformat_rs::XmlElement>>(
                    move |world, mut export_handlers| {
                        if let Some(export_handler) = export_handlers.get_mut(label) {
                            export_handler.export(*entity, value.clone(), world)
                        } else {
                            None
                        }
                    },
                )
            {
                export_data.insert(label.clone(), data);
            }
        }
        let model_instance = ModelInstance::<u32> {
            name: name.clone(),
            pose: pose.clone(),
            description: Affiliation(description_id.map(|d| d.0)),
            export_data: ExportData(export_data),
            ..Default::default()
        };
        res.insert(
            id.0,
            Parented {
                parent: *level_id,
                bundle: model_instance,
            },
        );
    }
    Ok(res)
}

fn generate_scenarios(
    site: Entity,
    world: &mut World,
) -> Result<BTreeMap<u32, Scenario<u32>>, SiteGenerationError> {
    let mut state: SystemState<(
        Query<(
            Entity,
            &ScenarioModifiers<Entity>,
            &NameInSite,
            &SiteID,
            &Affiliation<Entity>,
        )>,
        Query<&SiteID, Without<Pending>>,
<<<<<<< HEAD
        Query<
            (
                Option<&Modifier<Pose>>,
                Option<&Modifier<Inclusion>>,
                Option<&Modifier<OnLevel<Entity>>>,
            ),
            With<Affiliation<Entity>>,
        >,
=======
        Query<(Option<&Modifier<Pose>>, Option<&Modifier<Inclusion>>), With<Affiliation<Entity>>>,
>>>>>>> 313a4428
        Query<
            (Option<&Modifier<Inclusion>>, Option<&Modifier<TaskParams>>),
            With<Affiliation<Entity>>,
        >,
        Query<&Children>,
    )> = SystemState::new(world);
    let (scenarios, site_id, instance_modifiers, task_modifiers, children) = state.get(world);
    let mut res = BTreeMap::<u32, Scenario<u32>>::new();

    if let Ok(site_children) = children.get(site) {
        for site_child in site_children.iter() {
            if let Ok((entity, ..)) = scenarios.get(site_child) {
                let mut queue = vec![entity];

                while let Some(scenario) = queue.pop() {
                    if let Ok((_, scenario_modifiers, name, scenario_id, parent_scenario)) =
                        scenarios.get(scenario)
                    {
                        res.insert(
                            scenario_id.0,
                            Scenario {
                                instances: scenario_modifiers
                                    .iter()
                                    .map(|(e_element, e_modifier)| {
<<<<<<< HEAD
                                        let (pose, inclusion, on_level) =
=======
                                        let (pose, inclusion) =
>>>>>>> 313a4428
                                            instance_modifiers.get(*e_modifier).map_err(|_| {
                                                SiteGenerationError::BrokenModifier(*e_modifier)
                                            })?;
                                        let id = site_id.get(*e_element).map(|id| id.0).map_err(
                                            |_| SiteGenerationError::BrokenAffiliation(*e_element),
                                        )?;
                                        Ok((
                                            id,
                                            InstanceModifier {
                                                pose: pose.map(|p| **p),
                                                inclusion: inclusion.map(|i| **i),
<<<<<<< HEAD
                                                on_level: match on_level
                                                    .map(|l| **l)
                                                    .and_then(|level| level.0)
                                                {
                                                    Some(e) => Some(
                                                        site_id
                                                            .get(e)
                                                            .map_err(|_| {
                                                                SiteGenerationError::BrokenLevelReference(
                                                                    e,
                                                                )
                                                            })?
                                                            .0,
                                                    ),
                                                    None => None,
                                                },
=======
>>>>>>> 313a4428
                                            },
                                        ))
                                    })
                                    .collect::<Result<_, _>>()?,
                                tasks: scenario_modifiers
                                    .iter()
                                    .map(|(e_element, e_modifier)| {
                                        let (inclusion, task_params) =
                                            task_modifiers.get(*e_modifier).map_err(|_| {
                                                SiteGenerationError::BrokenModifier(*e_modifier)
                                            })?;
                                        let id = site_id.get(*e_element).map(|id| id.0).map_err(
                                            |_| SiteGenerationError::BrokenAffiliation(*e_element),
                                        )?;
                                        Ok((
                                            id,
                                            TaskModifier {
                                                inclusion: inclusion.map(|i| **i),
                                                params: task_params.map(|p| (**p).clone()),
                                            },
                                        ))
                                    })
                                    .collect::<Result<_, _>>()?,
                                properties: ScenarioBundle {
                                    name: name.clone(),
                                    parent_scenario: match parent_scenario.0 {
                                        Some(parent) => {
                                            let parent_id = scenarios
                                                .get(parent)
                                                .map(|(_, _, _, id, _)| id.0)
                                                .map_err(|_| {
                                                    SiteGenerationError::BrokenAffiliation(parent)
                                                })?;
                                            Affiliation(Some(parent_id))
                                        }
                                        None => Affiliation(None),
                                    },
                                    // ScenarioModifiers are not serialized
                                    scenario_modifiers: ScenarioModifiers::default(),
                                },
                            },
                        );
                    }
                }
            }
        }
    }
    info!("Added scenarios: {:?}", res.len());
    Ok(res)
}

fn generate_tasks(
    site: Entity,
    world: &mut World,
) -> Result<BTreeMap<u32, Task>, SiteGenerationError> {
    let mut state: SystemState<(Query<(&SiteID, &Task), Without<Pending>>, Query<&Children>)> =
        SystemState::new(world);
    let (tasks, children) = state.get(world);
    let mut res = BTreeMap::<u32, Task>::new();
    if let Ok(children) = children.get(site) {
        for child in children.iter() {
            if let Ok((site_id, task)) = tasks.get(child) {
                res.insert(site_id.0, task.clone());
            }
        }
    }
    Ok(res)
}

pub fn generate_site(
    world: &mut World,
    site: Entity,
) -> Result<rmf_site_format::Site, SiteGenerationError> {
    assemble_edited_drawing(world);

    assign_site_ids(world, site)?;
    let anchors = collect_site_anchors(world, site);
    let levels = generate_levels(world, site)?;
    let lifts = generate_lifts(world, site)?;
    let fiducials = generate_fiducials(world, site)?;
    let fiducial_groups = generate_fiducial_groups(world, site)?;
    let textures = generate_texture_groups(world, site)?;
    let nav_graphs = generate_nav_graphs(world, site)?;
    let lanes = generate_lanes(world, site)?;
    let locations = generate_locations(world, site)?;
    let graph_ranking = generate_graph_rankings(world, site)?;
    let properties = generate_site_properties(world, site)?;
    let model_descriptions = generate_model_descriptions(site, world)?;
    let robots = generate_robots(site, world)?;
    let model_instances = generate_model_instances(site, world)?;
    let scenarios = generate_scenarios(site, world)?;
    let tasks = generate_tasks(site, world)?;

    disassemble_edited_drawing(world);
    return Ok(Site {
        format_version: rmf_site_format::SemVer::default(),
        anchors,
        properties,
        levels,
        lifts,
        fiducials,
        fiducial_groups,
        textures,
        navigation: Navigation {
            guided: Guided {
                graphs: nav_graphs,
                ranking: graph_ranking,
                lanes,
                locations,
            },
        },
        model_descriptions,
        robots,
        model_instances,
        scenarios,
        tasks,
    });
}

pub fn save_site(world: &mut World) {
    let save_events: Vec<_> = world.resource_mut::<Events<SaveSite>>().drain().collect();
    for save_event in save_events {
        let mut new_path = dbg!(save_event.to_location);
        let path_str = match new_path.to_str() {
            Some(s) => s,
            None => {
                error!("Unable to save file: Invalid path [{new_path:?}]");
                continue;
            }
        };
        match save_event.format {
            ExportFormat::Default => {
                if path_str.ends_with(".building.yaml") {
                    warn!("Detected old file format, converting to new format");
                    new_path = path_str.replace(".building.yaml", ".site.json").into();
                } else if path_str.ends_with(".site.ron") {
                    // Noop, we allow .site.ron to remain as-is
                } else if !path_str.ends_with(".site.json") {
                    info!("Appending .site.json to {}", new_path.display());
                    new_path = new_path.with_extension("site.json");
                }
                info!("Saving to {}", new_path.display());
                let f = match std::fs::File::create(new_path.clone()) {
                    Ok(f) => f,
                    Err(err) => {
                        error!("Unable to save file: {err}");
                        continue;
                    }
                };

                let old_default_path = world.get::<DefaultFile>(save_event.site).cloned();
                migrate_relative_paths(save_event.site, &new_path, world);

                let site = match generate_site(world, save_event.site) {
                    Ok(site) => site,
                    Err(err) => {
                        error!("Unable to compile site: {err}");
                        continue;
                    }
                };

                if new_path.extension().is_some_and(|e| e == "json") {
                    match site.to_writer_json(f) {
                        Ok(()) => {
                            info!("Save successful");
                        }
                        Err(err) => {
                            if let Some(old_default_path) = old_default_path {
                                world.entity_mut(save_event.site).insert(old_default_path);
                            }
                            error!("Save failed: {err}");
                            continue;
                        }
                    }
                } else {
                    match site.to_writer_ron(f) {
                        Ok(()) => {
                            info!("Save successful");
                        }
                        Err(err) => {
                            if let Some(old_default_path) = old_default_path {
                                world.entity_mut(save_event.site).insert(old_default_path);
                            }
                            error!("Save failed: {err}");
                            continue;
                        }
                    }
                }

                // Indicate that the site has not changed since the last save.
                // Note that we will need to change this logic when we start
                // supporting multiple sites being open in one app.
                world.resource_mut::<SiteChanged>().0 = false;
            }
            ExportFormat::Sdf => {
                // TODO(luca) reduce code duplication with default exporting

                // Make sure to generate the site before anything else, because
                // generating the site will ensure that all items are assigned a
                // SiteID, and the SDF export process will not work correctly if
                // any are unassigned.
                let site = match generate_site(world, save_event.site) {
                    Ok(site) => site,
                    Err(err) => {
                        error!("Unable to compile site: {err}");
                        continue;
                    }
                };

                info!("Saving to {}", new_path.display());
                if !new_path.exists() {
                    if let Err(e) = std::fs::create_dir_all(&new_path) {
                        error!("Unable to create folder {}: {e}", new_path.display());
                        continue;
                    }
                } else {
                    if !new_path.is_dir() {
                        error!("SDF can only be exported to a folder");
                        continue;
                    }
                }
                let mut sdf_path = new_path.clone();
                sdf_path.push(&site.properties.name.0);
                sdf_path.set_extension("world");
                let f = match std::fs::File::create(&sdf_path) {
                    Ok(f) => f,
                    Err(err) => {
                        error!("Unable to save file {}: {err}", sdf_path.display());
                        continue;
                    }
                };

                let mut meshes_dir = new_path.clone();
                meshes_dir.push("meshes");
                if let Err(e) = std::fs::create_dir_all(&meshes_dir) {
                    error!("Unable to create folder {}: {e}", meshes_dir.display());
                    continue;
                }
                if let Err(e) = collect_site_meshes(world, save_event.site, &meshes_dir) {
                    error!("Unable to collect site meshes: {e}");
                    continue;
                }

                migrate_relative_paths(save_event.site, &sdf_path, world);
                let sdf = match site.to_sdf() {
                    Ok(sdf) => sdf,
                    Err(err) => {
                        error!("Unable to convert site to sdf: {err}");
                        continue;
                    }
                };
                let config = yaserde::ser::Config {
                    perform_indent: true,
                    write_document_declaration: true,
                    ..Default::default()
                };
                if let Err(e) = yaserde::ser::serialize_with_writer(&sdf, f, &config) {
                    error!("Failed serializing site to sdf: {e}");
                    continue;
                }
            }
            ExportFormat::NavGraph => {
                let site = match generate_site(world, save_event.site) {
                    Ok(site) => site,
                    Err(err) => {
                        error!("Unable to compile site: {err}");
                        continue;
                    }
                };

                dbg!(&new_path);
                for (name, nav_graph) in legacy::nav_graph::NavGraph::from_site(&site) {
                    let graph_file = new_path.clone().join(name + ".nav.yaml");
                    info!(
                        "Saving legacy nav graph to {}",
                        graph_file.to_str().unwrap_or("<failed to render??>")
                    );
                    let f = match std::fs::File::create(graph_file) {
                        Ok(f) => f,
                        Err(err) => {
                            error!("Unable to save nav graph: {err}");
                            continue;
                        }
                    };
                    if let Err(err) = serde_yaml::to_writer(f, &nav_graph) {
                        error!("Failed to save nav graph: {err}");
                    }
                }

                info!(
                    "Saving all site nav graphs to {}",
                    new_path.to_str().unwrap_or("<failed to render??>")
                );
            }
        }
    }
}<|MERGE_RESOLUTION|>--- conflicted
+++ resolved
@@ -26,7 +26,7 @@
 };
 use thiserror::Error as ThisError;
 
-use crate::{exit_confirmation::SiteChanged, recency::RecencyRanking, site::*, ExportFormat};
+use crate::{ExportFormat, exit_confirmation::SiteChanged, recency::RecencyRanking, site::*};
 use rmf_site_format::*;
 use sdformat_rs::yaserde;
 
@@ -1391,7 +1391,6 @@
             &Affiliation<Entity>,
         )>,
         Query<&SiteID, Without<Pending>>,
-<<<<<<< HEAD
         Query<
             (
                 Option<&Modifier<Pose>>,
@@ -1400,9 +1399,6 @@
             ),
             With<Affiliation<Entity>>,
         >,
-=======
-        Query<(Option<&Modifier<Pose>>, Option<&Modifier<Inclusion>>), With<Affiliation<Entity>>>,
->>>>>>> 313a4428
         Query<
             (Option<&Modifier<Inclusion>>, Option<&Modifier<TaskParams>>),
             With<Affiliation<Entity>>,
@@ -1427,11 +1423,7 @@
                                 instances: scenario_modifiers
                                     .iter()
                                     .map(|(e_element, e_modifier)| {
-<<<<<<< HEAD
                                         let (pose, inclusion, on_level) =
-=======
-                                        let (pose, inclusion) =
->>>>>>> 313a4428
                                             instance_modifiers.get(*e_modifier).map_err(|_| {
                                                 SiteGenerationError::BrokenModifier(*e_modifier)
                                             })?;
@@ -1443,7 +1435,6 @@
                                             InstanceModifier {
                                                 pose: pose.map(|p| **p),
                                                 inclusion: inclusion.map(|i| **i),
-<<<<<<< HEAD
                                                 on_level: match on_level
                                                     .map(|l| **l)
                                                     .and_then(|level| level.0)
@@ -1460,8 +1451,6 @@
                                                     ),
                                                     None => None,
                                                 },
-=======
->>>>>>> 313a4428
                                             },
                                         ))
                                     })
