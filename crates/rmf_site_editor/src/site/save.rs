/*
 * Copyright (C) 2022 Open Source Robotics Foundation
 *
 * Licensed under the Apache License, Version 2.0 (the "License");
 * you may not use this file except in compliance with the License.
 * You may obtain a copy of the License at
 *
 *     http://www.apache.org/licenses/LICENSE-2.0
 *
 * Unless required by applicable law or agreed to in writing, software
 * distributed under the License is distributed on an "AS IS" BASIS,
 * WITHOUT WARRANTIES OR CONDITIONS OF ANY KIND, either express or implied.
 * See the License for the specific language governing permissions and
 * limitations under the License.
 *
*/

use bevy::{
    ecs::{event::Events, hierarchy::ChildOf, system::SystemState},
    prelude::*,
};
use rmf_site_picking::Preview;
use std::{
    collections::{BTreeMap, BTreeSet, HashMap},
    path::PathBuf,
};
use thiserror::Error as ThisError;

use crate::{exit_confirmation::SiteChanged, recency::RecencyRanking, site::*, ExportFormat};
use rmf_site_format::*;
use sdformat_rs::yaserde;

#[derive(Event)]
pub struct SaveSite {
    pub site: Entity,
    pub to_location: PathBuf,
    pub format: ExportFormat,
}

// TODO(MXG): Change all these errors to use u32 SiteIDs instead of entities
#[derive(ThisError, Debug, Clone)]
pub enum SiteGenerationError {
    #[error("the specified entity [{0:?}] does not refer to a site")]
    InvalidSiteEntity(Entity),
    #[error("an object has a reference to an anchor that does not exist")]
    BrokenAnchorReference(Entity),
    #[error("an object has a reference to a group that does not exist")]
    BrokenAffiliation(Entity),
    #[error("an object has a reference to a level that does not exist")]
    BrokenLevelReference(Entity),
    #[error("an object has a reference to a nav graph that does not exist")]
    BrokenNavGraphReference(Entity),
    #[error("an issue has a reference to an object that does not exist")]
    BrokenIssueReference(Entity),
    #[error("lift {0} is missing its anchor group")]
    BrokenLift(u32),
    #[error(
        "anchor {anchor:?} is being referenced for site {site:?} but does not belong to that site"
    )]
    InvalidAnchorReference { site: u32, anchor: u32 },
    #[error(
        "lift door {door:?} is referencing an anchor that does not belong to its lift {anchor:?}"
    )]
    InvalidLiftDoorReference { door: Entity, anchor: Entity },
}

/// This is used when a drawing is being edited to fix its parenting before we
/// attempt to save the site.
// TODO(@mxgrey): Remove this when we no longer need to de-parent drawings while
// editing them.
fn assemble_edited_drawing(world: &mut World) {
    let Some(c) = world.get_resource::<CurrentEditDrawing>().copied() else {
        return;
    };
    let Some(c) = c.target() else { return };
    let Ok(mut level) = world.get_entity_mut(c.level) else {
        return;
    };
    level.add_children(&[c.drawing]);
}

/// Revert the drawing back to the root so it can continue to be edited.
fn disassemble_edited_drawing(world: &mut World) {
    let Some(c) = world.get_resource::<CurrentEditDrawing>().copied() else {
        return;
    };
    let Some(c) = c.target() else { return };
    let Ok(mut level) = world.get_entity_mut(c.level) else {
        return;
    };
    level.remove_children(&[c.drawing]);
}

/// Look through all the elements that we will be saving and assign a SiteID
/// component to any elements that do not have one already.
fn assign_site_ids(world: &mut World, site: Entity) -> Result<(), SiteGenerationError> {
    let mut state: SystemState<(
        Query<
            Entity,
            (
                Or<(
                    With<Anchor>,
                    With<DoorType>,
                    With<DrawingMarker>,
                    With<FloorMarker>,
                    With<LightKind>,
                    With<ModelMarker>,
                    With<PhysicalCameraProperties>,
                    With<WallMarker>,
                )>,
                Without<Pending>,
            ),
        >,
        Query<Entity, (With<ModelMarker>, With<Group>)>,
        Query<Entity, (With<ModelMarker>, Without<Group>, Without<Preview>)>,
        Query<(Entity, &Affiliation<Entity>), With<ScenarioModifiers<Entity>>>,
        Query<Entity, (With<Task>, Without<Pending>)>,
        Query<
            Entity,
            (
                Or<(With<LaneMarker>, With<LocationTags>, With<NavGraphMarker>)>,
                Without<Pending>,
            ),
        >,
        Query<Entity, (With<LevelElevation>, Without<Pending>)>,
        Query<Entity, (With<LiftCabin<Entity>>, Without<Pending>)>,
        Query<
            Entity,
            (
                Or<(
                    With<Anchor>,
                    With<FiducialMarker>,
                    With<MeasurementMarker>,
                    With<Group>,
                )>,
                Without<Pending>,
            ),
        >,
        Query<(), With<DrawingMarker>>,
        Query<&ChildCabinAnchorGroup>,
        Query<Entity, (With<Anchor>, Without<Pending>)>,
        Query<&NextSiteID>,
        Query<&SiteID>,
        Query<&Children>,
    )> = SystemState::new(world);

    let (
        level_children,
        model_descriptions,
        model_instances,
        scenarios,
        tasks,
        nav_graph_elements,
        levels,
        lifts,
        drawing_children,
        drawings,
        cabin_anchor_groups,
        cabin_anchor_group_children,
        sites,
        site_ids,
        children,
    ) = state.get_mut(world);

    let mut new_entities = Vec::new();

    let site_children = match children.get(site) {
        Ok(children) => children,
        Err(_) => {
            // The site seems to have no children at all. That's suspicious but
            // not impossible if the site is completely empty. In that case
            // there is no need to assign any SiteIDs
            return Ok(());
        }
    };

    for site_child in site_children {
        if let Ok(level) = levels.get(*site_child) {
            if !site_ids.contains(level) {
                new_entities.push(level);
            }

            if let Ok(current_level_children) = children.get(level) {
                for child in current_level_children {
                    if level_children.contains(*child) {
                        if !site_ids.contains(*child) {
                            new_entities.push(*child);
                        }

                        if drawings.contains(*child) {
                            if let Ok(drawing_children) = children.get(*child) {
                                for drawing_child in drawing_children {
                                    if !site_ids.contains(*drawing_child) {
                                        new_entities.push(*drawing_child);
                                    }
                                }
                            }
                        }
                    }
                }
            }
        }

        if let Ok(model_description) = model_descriptions.get(*site_child) {
            if !site_ids.contains(model_description) {
                new_entities.push(model_description);
            }
        }

        if let Ok(model_instance) = model_instances.get(*site_child) {
            if !site_ids.contains(model_instance) {
                new_entities.push(model_instance);
            }
        }

        if let Ok((scenario, _)) = scenarios.get(*site_child) {
            // Ensure root scenarios have the smallest Site_ID, since when deserializing, child scenarios would
            // require parent scenarios to already be spawned and have its parent entity
            let mut queue = vec![scenario];
            let mut target_scenario = scenario;
            while let Ok((e, target_parent)) = scenarios.get(target_scenario) {
                let Some(p) = target_parent.0 else {
                    break;
                };
                queue.push(e);
                target_scenario = p;
            }
            queue.reverse();

            while let Some(scenario) = queue.pop() {
                if !site_ids.contains(scenario) {
                    new_entities.push(scenario);
                }
            }
        }

        if let Ok(task) = tasks.get(*site_child) {
            if !site_ids.contains(task) {
                new_entities.push(task);
            }
        }

        if let Ok(e) = drawing_children.get(*site_child) {
            // Sites can contain anchors and fiducials but should not contain
            // measurements, so this query doesn't make perfect sense to use
            // here, but it shouldn't be harmful and it saves us from writing
            // yet another query.
            if !site_ids.contains(e) {
                new_entities.push(e);
            }
        }

        if let Ok(e) = nav_graph_elements.get(*site_child) {
            if !site_ids.contains(e) {
                new_entities.push(e);
            }
        }

        if let Ok(lift) = lifts.get(*site_child) {
            if let Ok(anchor_group) = cabin_anchor_groups.get(*site_child) {
                if let Ok(anchor_children) = children.get(**anchor_group) {
                    for anchor_child in anchor_children {
                        if let Ok(e) = cabin_anchor_group_children.get(*anchor_child) {
                            if !site_ids.contains(e) {
                                new_entities.push(e);
                            }
                        }
                    }
                }
            }
            if !site_ids.contains(lift) {
                new_entities.push(lift);
            }

            if let Ok(children) = children.get(lift) {
                for child in children {
                    if level_children.contains(*child) {
                        if !site_ids.contains(*child) {
                            new_entities.push(*child);
                        }
                    }
                }
            }
        }
    }

    let mut next_site_id = sites
        .get(site)
        .map(|n| n.0)
        .map_err(|_| SiteGenerationError::InvalidSiteEntity(site))?..;
    for e in &new_entities {
        world
            .entity_mut(*e)
            .insert(SiteID(next_site_id.next().unwrap()));
    }

    world
        .entity_mut(site)
        .insert(NextSiteID(next_site_id.next().unwrap()));

    Ok(())
}

fn collect_site_anchors(world: &mut World, site: Entity) -> BTreeMap<u32, Anchor> {
    let mut state: SystemState<(
        Query<&Children>,
        Query<(&SiteID, &Anchor), Without<Pending>>,
    )> = SystemState::new(world);

    let mut site_anchors = BTreeMap::new();
    let (q_children, q_anchors) = state.get(world);
    if let Ok(children) = q_children.get(site) {
        for child in children {
            if let Ok((site_id, anchor)) = q_anchors.get(*child) {
                site_anchors.insert(site_id.0, anchor.clone());
            }
        }
    }

    site_anchors
}

fn generate_levels(
    world: &mut World,
    site: Entity,
) -> Result<BTreeMap<u32, Level>, SiteGenerationError> {
    let mut state: SystemState<(
        Query<&Children, With<NameOfSite>>,
        Query<(&Anchor, &SiteID)>,
        Query<&SiteID, With<Group>>,
        Query<
            (
                &Edge<Entity>,
                Option<&Original<Edge<Entity>>>,
                &NameInSite,
                &DoorType,
                &SiteID,
            ),
            Without<Pending>,
        >,
        Query<
            (
                &NameInSite,
                &AssetSource,
                &Pose,
                &PixelsPerMeter,
                &PreferredSemiTransparency,
                &SiteID,
                &Children,
            ),
            (With<DrawingMarker>, Without<Pending>),
        >,
        Query<
            (
                &Point<Entity>,
                Option<&Original<Point<Entity>>>,
                &Affiliation<Entity>,
                &SiteID,
            ),
            (With<FiducialMarker>, Without<Pending>),
        >,
        Query<
            (
                &Path<Entity>,
                Option<&Original<Path<Entity>>>,
                &Affiliation<Entity>,
                &PreferredSemiTransparency,
                &SiteID,
            ),
            (With<FloorMarker>, Without<Pending>),
        >,
        Query<(&LightKind, &Pose, &SiteID)>,
        Query<
            (
                &Edge<Entity>,
                Option<&Original<Edge<Entity>>>,
                &Distance,
                &SiteID,
            ),
            (With<MeasurementMarker>, Without<Pending>),
        >,
        Query<(&NameInSite, &Pose, &PhysicalCameraProperties, &SiteID), Without<Pending>>,
        Query<
            (
                &Edge<Entity>,
                Option<&Original<Edge<Entity>>>,
                &Affiliation<Entity>,
                &SiteID,
            ),
            (With<WallMarker>, Without<Pending>),
        >,
        Query<
            (
                &NameInSite,
                &LevelElevation,
                &GlobalFloorVisibility,
                &GlobalDrawingVisibility,
                &SiteID,
                &Children,
                Option<&RecencyRanking<FloorMarker>>,
                Option<&RecencyRanking<DrawingMarker>>,
            ),
            Without<Pending>,
        >,
        Query<&SiteID>,
        Query<(&Pose, &NameInSite, &SiteID), With<UserCameraPoseMarker>>,
    )> = SystemState::new(world);

    let (
        q_site_children,
        q_anchors,
        q_groups,
        q_doors,
        q_drawings,
        q_fiducials,
        q_floors,
        q_lights,
        q_measurements,
        q_physical_cameras,
        q_walls,
        q_levels,
        q_site_ids,
        q_user_camera_poses,
    ) = state.get(world);

    let get_anchor_id = |entity| {
        let (_, site_id) = q_anchors
            .get(entity)
            .map_err(|_| SiteGenerationError::BrokenAnchorReference(entity))?;
        Ok(site_id.0)
    };

    let get_group_id = |entity| {
        q_groups
            .get(entity)
            .map(|id| id.0)
            .map_err(|_| SiteGenerationError::BrokenAffiliation(entity))
    };

    let get_anchor_id_edge = |edge: &Edge<Entity>| {
        let left = get_anchor_id(edge.left())?;
        let right = get_anchor_id(edge.right())?;
        Ok(Edge::new(left, right))
    };

    let get_anchor_id_path = |entities: &Vec<Entity>| {
        let mut anchor_ids = Vec::new();
        anchor_ids.reserve(entities.len());
        for entity in entities {
            let id = get_anchor_id(*entity)?;
            anchor_ids.push(id);
        }
        Ok(Path(anchor_ids))
    };

    let mut levels = BTreeMap::new();
    if let Ok(site_children) = q_site_children.get(site) {
        for c in site_children.iter() {
            if let Ok((
                name,
                elevation,
                floor_vis,
                drawing_vis,
                level_id,
                level_children,
                floor_ranking,
                drawing_ranking,
            )) = q_levels.get(c)
            {
                let mut level = Level::new(
                    LevelProperties {
                        name: name.clone(),
                        elevation: elevation.clone(),
                        global_floor_visibility: floor_vis.clone(),
                        global_drawing_visibility: drawing_vis.clone(),
                    },
                    RankingsInLevel {
                        floors: floor_ranking
                            .map(|r| r.to_u32(&q_site_ids))
                            .unwrap_or(Vec::new()),
                        drawings: drawing_ranking
                            .map(|r| r.to_u32(&q_site_ids))
                            .unwrap_or(Vec::new()),
                    },
                );
                for c in level_children.iter() {
                    if let Ok((anchor, id)) = q_anchors.get(c) {
                        level.anchors.insert(id.0, anchor.clone());
                    }
                    if let Ok((edge, o_edge, name, kind, id)) = q_doors.get(c) {
                        let edge = o_edge.map(|x| &x.0).unwrap_or(edge);
                        let anchors = get_anchor_id_edge(edge)?;
                        level.doors.insert(
                            id.0,
                            Door {
                                anchors,
                                name: name.clone(),
                                kind: kind.clone(),
                                marker: DoorMarker,
                            },
                        );
                    }
                    if let Ok((
                        name,
                        source,
                        pose,
                        pixels_per_meter,
                        preferred_alpha,
                        id,
                        children,
                    )) = q_drawings.get(c)
                    {
                        let mut measurements = BTreeMap::new();
                        let mut fiducials = BTreeMap::new();
                        let mut anchors = BTreeMap::new();
                        for e in children.iter() {
                            if let Ok((anchor, anchor_id)) = q_anchors.get(e) {
                                anchors.insert(anchor_id.0, anchor.clone());
                            }
                            if let Ok((edge, o_edge, distance, id)) = q_measurements.get(e) {
                                let edge = o_edge.map(|x| &x.0).unwrap_or(edge);
                                let anchors = get_anchor_id_edge(edge)?;
                                measurements.insert(
                                    id.0,
                                    Measurement {
                                        anchors,
                                        distance: distance.clone(),
                                        marker: MeasurementMarker,
                                    },
                                );
                            }
                            if let Ok((point, o_point, affiliation, id)) = q_fiducials.get(e) {
                                let point = o_point.map(|x| &x.0).unwrap_or(point);
                                let anchor = Point(get_anchor_id(point.0)?);
                                let affiliation = if let Affiliation(Some(e)) = affiliation {
                                    Affiliation(Some(get_group_id(*e)?))
                                } else {
                                    Affiliation(None)
                                };
                                fiducials.insert(
                                    id.0,
                                    Fiducial {
                                        anchor,
                                        affiliation,
                                        marker: FiducialMarker,
                                    },
                                );
                            }
                        }
                        level.drawings.insert(
                            id.0,
                            Drawing {
                                properties: DrawingProperties {
                                    name: name.clone(),
                                    source: source.clone(),
                                    pose: pose.clone(),
                                    pixels_per_meter: pixels_per_meter.clone(),
                                    preferred_semi_transparency: preferred_alpha.clone(),
                                },
                                anchors,
                                fiducials,
                                measurements,
                            },
                        );
                    }
                    if let Ok((path, o_path, texture, preferred_alpha, id)) = q_floors.get(c) {
                        let path = o_path.map(|x| &x.0).unwrap_or(path);
                        let anchors = get_anchor_id_path(&path)?;
                        let texture = if let Affiliation(Some(e)) = texture {
                            Affiliation(Some(get_group_id(*e)?))
                        } else {
                            Affiliation(None)
                        };

                        level.floors.insert(
                            id.0,
                            Floor {
                                anchors,
                                texture,
                                preferred_semi_transparency: preferred_alpha.clone(),
                                marker: FloorMarker,
                            },
                        );
                    }
                    if let Ok((kind, pose, id)) = q_lights.get(c) {
                        level.lights.insert(
                            id.0,
                            Light {
                                pose: pose.clone(),
                                kind: kind.clone(),
                            },
                        );
                    }
                    if let Ok((name, pose, properties, id)) = q_physical_cameras.get(c) {
                        level.physical_cameras.insert(
                            id.0,
                            PhysicalCamera {
                                name: name.clone(),
                                pose: pose.clone(),
                                properties: properties.clone(),
                                previewable: PreviewableMarker,
                            },
                        );
                    }
                    if let Ok((edge, o_edge, texture, id)) = q_walls.get(c) {
                        let edge = o_edge.map(|x| &x.0).unwrap_or(edge);
                        let anchors = get_anchor_id_edge(edge)?;
                        let texture = if let Affiliation(Some(e)) = texture {
                            Affiliation(Some(get_group_id(*e)?))
                        } else {
                            Affiliation(None)
                        };

                        level.walls.insert(
                            id.0,
                            Wall {
                                anchors,
                                texture,
                                marker: WallMarker,
                            },
                        );
                    }
                    if let Ok((pose, name, id)) = q_user_camera_poses.get(c) {
                        level.user_camera_poses.insert(
                            id.0,
                            UserCameraPose {
                                name: name.clone(),
                                pose: pose.clone(),
                                marker: UserCameraPoseMarker,
                            },
                        );
                    }
                }
                levels.insert(level_id.0, level);
            }
        }
    }
    return Ok(levels);
}

type QueryLift<'w, 's> = Query<
    'w,
    's,
    (
        Entity,
        &'static NameInSite,
        &'static Edge<Entity>,
        Option<&'static Original<Edge<Entity>>>,
        &'static LiftCabin<Entity>,
        &'static IsStatic,
        &'static InitialLevel<Entity>,
        &'static SiteID,
        &'static ChildOf,
    ),
    Without<Pending>,
>;

fn generate_lifts(
    world: &mut World,
    site: Entity,
) -> Result<BTreeMap<u32, Lift<u32>>, SiteGenerationError> {
    let mut state: SystemState<(
        Query<(&SiteID, &Anchor), Without<Pending>>,
        QueryLiftDoor,
        Query<&SiteID, (With<LevelElevation>, Without<Pending>)>,
        QueryLift,
        Query<Entity, With<CabinAnchorGroup>>,
        Query<&ChildOf, Without<Pending>>,
        Query<&Children>,
        Query<&SiteID>,
    )> = SystemState::new(world);

    let (
        q_anchors,
        q_doors,
        q_levels,
        q_lifts,
        q_cabin_anchor_groups,
        q_child_of,
        q_children,
        q_site_id,
    ) = state.get(world);

    let mut lifts = BTreeMap::new();

    let get_anchor_id = |entity| {
        let (site_id, _) = q_anchors
            .get(entity)
            .map_err(|_| SiteGenerationError::BrokenAnchorReference(entity))?;
        Ok(site_id.0)
    };

    let get_level_id = |entity| -> Result<u32, SiteGenerationError> {
        let site_id = q_levels
            .get(entity)
            .map_err(|_| SiteGenerationError::BrokenLevelReference(entity))?;
        Ok(site_id.0)
    };

    let get_anchor_id_edge = |edge: &Edge<Entity>| {
        let left = get_anchor_id(edge.left())?;
        let right = get_anchor_id(edge.right())?;
        Ok(Edge::new(left, right))
    };

    let confirm_entity_parent = |intended_parent, child| {
        if let Ok(actual_parent) = q_child_of.get(child) {
            if actual_parent.parent() == intended_parent {
                return true;
            }
        }

        return false;
    };

    let validate_site_anchor = |anchor| {
        if confirm_entity_parent(site, anchor) {
            return Ok(());
        }

        Err(SiteGenerationError::InvalidAnchorReference {
            site: q_site_id.get(site).unwrap().0,
            anchor: q_site_id.get(anchor).unwrap().0,
        })
    };

    let validate_site_anchors = |edge: &Edge<Entity>| {
        validate_site_anchor(edge.left())?;
        validate_site_anchor(edge.right())?;
        Ok(())
    };

    for (lift_entity, name, edge, o_edge, cabin, is_static, initial_level, id, child_of) in &q_lifts
    {
        if child_of.parent() != site {
            continue;
        }

        // TODO(MXG): Clean up this spaghetti
        let anchor_group_entity = match match q_children.get(lift_entity) {
            Ok(children) => children,
            Err(_) => return Err(SiteGenerationError::BrokenLift(id.0)),
        }
        .iter()
        .find(|c| q_cabin_anchor_groups.contains(*c))
        {
            Some(c) => c,
            None => return Err(SiteGenerationError::BrokenLift(id.0)),
        };

        let edge = o_edge.map(|x| &x.0).unwrap_or(edge);
        validate_site_anchors(edge)?;

        let validate_level_door_anchor = |door: Entity, anchor: Entity| {
            if confirm_entity_parent(anchor_group_entity, anchor) {
                return Ok(());
            }

            Err(SiteGenerationError::InvalidLiftDoorReference { door, anchor })
        };

        let validate_level_door_anchors = |door: Entity, edge: &Edge<Entity>| {
            validate_level_door_anchor(door, edge.left())?;
            validate_level_door_anchor(door, edge.right())?;
            get_anchor_id_edge(edge)
        };

        let mut cabin_anchors = BTreeMap::new();
        let mut cabin_doors = BTreeMap::new();
        if let Ok(children) = q_children.get(lift_entity) {
            for child in children {
                if let Ok(anchor_group) = q_cabin_anchor_groups.get(*child) {
                    if let Ok(anchor_children) = q_children.get(anchor_group) {
                        for anchor_child in anchor_children {
                            if let Ok((site_id, anchor)) = q_anchors.get(*anchor_child) {
                                cabin_anchors.insert(site_id.0, anchor.clone());
                            }
                        }
                    }
                }

                if let Ok((site_id, door_type, edge, o_edge, visits)) = q_doors.get(*child) {
                    let edge = o_edge.map(|x| &x.0).unwrap_or(edge);
                    cabin_doors.insert(
                        site_id.0,
                        LiftCabinDoor {
                            kind: door_type.clone(),
                            reference_anchors: validate_level_door_anchors(*child, edge)?,
                            visits: LevelVisits(
                                visits
                                    .iter()
                                    .map(|level| get_level_id(*level))
                                    .collect::<Result<_, _>>()?,
                            ),
                            marker: Default::default(),
                        },
                    );
                }
            }
        }

        let reference_anchors = get_anchor_id_edge(edge)?;
        lifts.insert(
            id.0,
            Lift {
                cabin_doors,
                properties: LiftProperties {
                    name: name.clone(),
                    reference_anchors,
                    cabin: cabin.to_u32(&q_doors),
                    is_static: is_static.clone(),
                    initial_level: InitialLevel(
                        initial_level
                            .0
                            .map_or(Ok(None), |level| get_level_id(level).map(|id| Some(id)))?,
                    ),
                },
                cabin_anchors,
            },
        );
    }

    return Ok(lifts);
}

fn generate_fiducials(
    world: &mut World,
    parent: Entity,
) -> Result<BTreeMap<u32, Fiducial<u32>>, SiteGenerationError> {
    let mut state: SystemState<(
        Query<&SiteID, (With<Anchor>, Without<Pending>)>,
        Query<&SiteID, (With<Group>, Without<Pending>)>,
        Query<
            (&Point<Entity>, &Affiliation<Entity>, &SiteID),
            (With<FiducialMarker>, Without<Pending>),
        >,
        Query<&Children>,
    )> = SystemState::new(world);

    let (q_anchor_ids, q_group_ids, q_fiducials, q_children) = state.get(world);

    let Ok(children) = q_children.get(parent) else {
        return Ok(BTreeMap::new());
    };

    let mut fiducials = BTreeMap::new();
    for child in children {
        let Ok((point, affiliation, site_id)) = q_fiducials.get(*child) else {
            continue;
        };
        let anchor = q_anchor_ids
            .get(point.0)
            .map_err(|_| SiteGenerationError::BrokenAnchorReference(point.0))?
            .0;
        let anchor = Point(anchor);
        let affiliation = if let Some(e) = affiliation.0 {
            let group_id = q_group_ids
                .get(e)
                .map_err(|_| SiteGenerationError::BrokenAffiliation(e))?
                .0;
            Affiliation(Some(group_id))
        } else {
            Affiliation(None)
        };

        fiducials.insert(
            site_id.0,
            Fiducial {
                anchor,
                affiliation,
                marker: Default::default(),
            },
        );
    }

    Ok(fiducials)
}

fn generate_fiducial_groups(
    world: &mut World,
    parent: Entity,
) -> Result<BTreeMap<u32, FiducialGroup>, SiteGenerationError> {
    let mut state: SystemState<(
        Query<(&NameInSite, &SiteID), (With<Group>, With<FiducialMarker>)>,
        Query<&Children>,
    )> = SystemState::new(world);

    let (q_groups, q_children) = state.get(world);

    let Ok(children) = q_children.get(parent) else {
        return Ok(BTreeMap::new());
    };

    let mut fiducial_groups = BTreeMap::new();
    for child in children {
        let Ok((name, site_id)) = q_groups.get(*child) else {
            continue;
        };
        fiducial_groups.insert(site_id.0, FiducialGroup::new(name.clone()));
    }

    Ok(fiducial_groups)
}

fn generate_texture_groups(
    world: &mut World,
    parent: Entity,
) -> Result<BTreeMap<u32, TextureGroup>, SiteGenerationError> {
    let mut state: SystemState<(
        Query<(&NameInSite, &Texture, &SiteID), With<Group>>,
        Query<&Children>,
    )> = SystemState::new(world);

    let (q_groups, q_children) = state.get(world);

    let Ok(children) = q_children.get(parent) else {
        return Ok(BTreeMap::new());
    };

    let mut texture_groups = BTreeMap::new();
    for child in children {
        let Ok((name, texture, site_id)) = q_groups.get(*child) else {
            continue;
        };
        texture_groups.insert(
            site_id.0,
            TextureGroup {
                name: name.clone(),
                texture: texture.clone(),
                group: Default::default(),
            },
        );
    }

    Ok(texture_groups)
}

fn generate_nav_graphs(
    world: &mut World,
    site: Entity,
) -> Result<BTreeMap<u32, NavGraph>, SiteGenerationError> {
    let mut state: SystemState<
        Query<
            (&NameInSite, &DisplayColor, &SiteID, &ChildOf),
            (With<NavGraphMarker>, Without<Pending>),
        >,
    > = SystemState::new(world);

    let q_nav_graphs = state.get(world);

    let mut nav_graphs = BTreeMap::new();
    for (name, color, id, child_of) in &q_nav_graphs {
        if child_of.parent() != site {
            continue;
        }

        nav_graphs.insert(
            id.0,
            NavGraph {
                name: name.clone(),
                color: color.clone(),
                marker: Default::default(),
            },
        );
    }

    return Ok(nav_graphs);
}

fn generate_lanes(
    world: &mut World,
    site: Entity,
) -> Result<BTreeMap<u32, Lane<u32>>, SiteGenerationError> {
    let mut state: SystemState<(
        Query<
            (
                &Edge<Entity>,
                Option<&Original<Edge<Entity>>>,
                &Motion,
                &ReverseLane,
                &AssociatedGraphs<Entity>,
                &SiteID,
                &ChildOf,
            ),
            (With<LaneMarker>, Without<Pending>),
        >,
        Query<&SiteID, With<NavGraphMarker>>,
        Query<&SiteID, With<Anchor>>,
    )> = SystemState::new(world);

    let (q_lanes, q_nav_graphs, q_anchors) = state.get(world);

    let get_anchor_id = |entity| {
        let site_id = q_anchors
            .get(entity)
            .map_err(|_| SiteGenerationError::BrokenAnchorReference(entity))?;
        Ok(site_id.0)
    };

    let get_anchor_id_edge = |edge: &Edge<Entity>| {
        let left = get_anchor_id(edge.left())?;
        let right = get_anchor_id(edge.right())?;
        Ok(Edge::new(left, right))
    };

    let mut lanes = BTreeMap::new();
    for (edge, o_edge, forward, reverse, graphs, lane_id, child_of) in &q_lanes {
        if child_of.parent() != site {
            continue;
        }

        let edge = o_edge.map(|x| &x.0).unwrap_or(edge);
        let edge = get_anchor_id_edge(edge)?;
        let graphs = graphs
            .to_u32(&q_nav_graphs)
            .map_err(|e| SiteGenerationError::BrokenNavGraphReference(e))?;

        lanes.insert(
            lane_id.0,
            Lane {
                anchors: edge.clone(),
                forward: forward.clone(),
                reverse: reverse.clone(),
                graphs,
                marker: LaneMarker,
            },
        );
    }

    Ok(lanes)
}

fn generate_locations(
    world: &mut World,
    site: Entity,
) -> Result<BTreeMap<u32, Location<u32>>, SiteGenerationError> {
    let mut state: SystemState<(
        Query<
            (
                &Point<Entity>,
                Option<&Original<Point<Entity>>>,
                &LocationTags,
                &NameInSite,
                &AssociatedGraphs<Entity>,
                &SiteID,
                &ChildOf,
            ),
            Without<Pending>,
        >,
        Query<&SiteID, With<NavGraphMarker>>,
        Query<&SiteID, With<Anchor>>,
    )> = SystemState::new(world);

    let (q_locations, q_nav_graphs, q_anchors) = state.get(world);

    let get_anchor_id = |entity| {
        let site_id = q_anchors
            .get(entity)
            .map_err(|_| SiteGenerationError::BrokenAnchorReference(entity))?;
        Ok(site_id.0)
    };

    let mut locations = BTreeMap::new();
    for (point, o_point, tags, name, graphs, location_id, child_of) in &q_locations {
        if child_of.parent() != site {
            continue;
        }

        let point = o_point.map(|x| &x.0).unwrap_or(point);
        let point = get_anchor_id(point.0)?;
        let graphs = graphs
            .to_u32(&q_nav_graphs)
            .map_err(|e| SiteGenerationError::BrokenNavGraphReference(e))?;

        locations.insert(
            location_id.0,
            Location {
                anchor: Point(point),
                tags: tags.clone(),
                name: name.clone(),
                graphs,
            },
        );
    }

    Ok(locations)
}

fn generate_graph_rankings(
    world: &mut World,
    site: Entity,
) -> Result<Vec<u32>, SiteGenerationError> {
    let mut state: SystemState<(Query<&RecencyRanking<NavGraphMarker>>, Query<&SiteID>)> =
        SystemState::new(world);

    let (rankings, site_id) = state.get(world);
    let ranking = match rankings.get(site) {
        Ok(r) => r,
        Err(_) => return Ok(Vec::new()),
    };

    ranking
        .entities()
        .iter()
        .map(|e| {
            site_id
                .get(*e)
                .map(|s| s.0)
                .map_err(|_| SiteGenerationError::BrokenNavGraphReference(*e))
        })
        .collect()
}

fn generate_site_properties(
    world: &mut World,
    site: Entity,
) -> Result<SiteProperties<u32>, SiteGenerationError> {
    let mut state: SystemState<(
        Query<(
            &NameOfSite,
            &FilteredIssues<Entity>,
            &FilteredIssueKinds,
            &GeographicComponent,
        )>,
        Query<&SiteID>,
    )> = SystemState::new(world);

    let (q_properties, q_ids) = state.get(world);

    let Ok((name, issues, issue_kinds, geographic_offset)) = q_properties.get(site) else {
        return Err(SiteGenerationError::InvalidSiteEntity(site));
    };

    let mut converted_issues = BTreeSet::new();
    for issue in issues.iter() {
        let mut entities = BTreeSet::new();
        for e in issue.entities.iter() {
            let id = q_ids
                .get(*e)
                .map_err(|_| SiteGenerationError::BrokenIssueReference(*e))?;
            entities.insert(**id);
        }
        converted_issues.insert(IssueKey {
            entities,
            kind: issue.kind.clone(),
        });
    }

    Ok(SiteProperties {
        name: name.clone(),
        geographic_offset: geographic_offset.clone(),
        filtered_issues: FilteredIssues(converted_issues),
        filtered_issue_kinds: issue_kinds.clone(),
    })
}

fn migrate_relative_paths(
    site: Entity,
    new_path: &PathBuf,
    world: &mut World,
    // In((new_path, site)): In<(&PathBuf, Entity)>,
    // mut assets: Query<(Entity, &mut AssetSource)>,
    // mut default_files: Query<&mut DefaultFile>,
    // mut commands: Commands,
    // child_of: Query<&ChildOf>,
) {
    let old_path = if let Some(mut default_file) = world.get_mut::<DefaultFile>(site) {
        let old_path = default_file.0.clone();
        default_file.0 = new_path.clone();
        old_path
    } else {
        world.entity_mut(site).insert(DefaultFile(new_path.clone()));
        // If there was not already a default file then there is no way to
        // migrate relative paths because they had no reference path to actually
        // be relative to.
        return;
    };

    let mut state: SystemState<(Query<(Entity, &mut AssetSource)>, Query<&ChildOf>)> =
        SystemState::new(world);

    let (mut assets, child_of) = state.get_mut(world);

    for (mut e, mut source) in &mut assets {
        let asset_entity = e;
        if !source.is_local_relative() {
            continue;
        }

        loop {
            if e == site {
                if source.migrate_relative_path(&old_path, new_path).is_err() {
                    error!(
                        "Failed to migrate relative path for {asset_entity:?}: {:?}",
                        *source,
                    );
                    break;
                }
            }

            if let Ok(child_of) = child_of.get(e) {
                e = child_of.parent();
            } else {
                break;
            }
        }
    }
}

fn generate_model_descriptions(
    site: Entity,
    world: &mut World,
) -> Result<BTreeMap<u32, ModelDescriptionBundle>, SiteGenerationError> {
    let mut state: SystemState<(
        Query<
            (
                &SiteID,
                &NameInSite,
                &ModelProperty<AssetSource>,
                &ModelProperty<IsStatic>,
                &ModelProperty<Scale>,
            ),
            (With<ModelMarker>, With<Group>, Without<Pending>),
        >,
        Query<&Children>,
    )> = SystemState::new(world);
    let (model_descriptions, children) = state.get(world);

    let mut res = BTreeMap::<u32, ModelDescriptionBundle>::new();
    if let Ok(children) = children.get(site) {
        for child in children.iter() {
            if let Ok((site_id, name, source, is_static, scale)) = model_descriptions.get(child) {
                let desc_bundle = ModelDescriptionBundle {
                    name: name.clone(),
                    source: source.clone(),
                    is_static: is_static.clone(),
                    scale: scale.clone(),
                    ..Default::default()
                };
                res.insert(site_id.0, desc_bundle);
            }
        }
    }
    Ok(res)
}

fn generate_robots(
    site: Entity,
    world: &mut World,
) -> Result<BTreeMap<u32, Robot>, SiteGenerationError> {
    let mut state: SystemState<(
        Query<(&SiteID, &ModelProperty<Robot>), (With<ModelMarker>, With<Group>, Without<Pending>)>,
        Query<&Children>,
    )> = SystemState::new(world);
    let (robots, children) = state.get(world);

    let mut res = BTreeMap::<u32, Robot>::new();
    if let Ok(children) = children.get(site) {
        for child in children.iter() {
            if let Ok((site_id, robot_property)) = robots.get(child) {
                let mut robot = robot_property.0.clone();
                // Remove any invalid properties
                robot.properties.retain(|k, _| !k.is_empty());
                res.insert(site_id.0, robot);
            }
        }
    }
    Ok(res)
}

fn generate_model_instances(
    site: Entity,
    world: &mut World,
) -> Result<BTreeMap<u32, Parented<u32, ModelInstance<u32>>>, SiteGenerationError> {
    let mut state: SystemState<(
        Query<(&SiteID, &ExportWith), (With<ModelMarker>, With<Group>, Without<Pending>)>,
        Query<
            (Entity, &SiteID, &NameInSite, &Pose, &Affiliation<Entity>),
            (With<ModelMarker>, Without<Group>, Without<Pending>),
        >,
        Query<(Entity, &SiteID), With<LevelElevation>>,
        Query<&ChildOf>,
    )> = SystemState::new(world);
    let (model_descriptions, model_instances, levels, child_of) = state.get(world);

    let mut site_levels_ids = HashMap::<Entity, u32>::new();
    for (level_entity, site_id) in levels.iter() {
        if child_of
            .get(level_entity)
            .is_ok_and(|co| co.parent() == site)
        {
            site_levels_ids.insert(level_entity, site_id.0);
        }
    }
    // Store model instance data in a HashMap for later access with mutable World
    let mut model_instances_data = HashMap::<
        Entity,
        (
            SiteID,
            NameInSite,
            Pose,
            u32,
            Option<SiteID>,
            HashMap<String, serde_json::Value>,
        ),
    >::new();
    for (instance_entity, instance_id, instance_name, instance_pose, instance_affiliation) in
        model_instances.iter()
    {
        let Some(level_id) = child_of
            .get(instance_entity)
            .ok()
            .map(|co| site_levels_ids.get(&co.parent()).copied())
            .flatten()
        else {
            error!("Unable to find parent for instance [{}]", instance_name.0);
            continue;
        };
        let (description_id, description_export) = instance_affiliation
            .0
            .and_then(|e| model_descriptions.get(e).ok())
            .unzip();

        model_instances_data.insert(
            instance_entity,
            (
                instance_id.clone(),
                instance_name.clone(),
                instance_pose.clone(),
                level_id.clone(),
                description_id.cloned(),
                description_export
                    .map(|e| e.0.clone())
                    .unwrap_or(HashMap::new()),
            ),
        );
    }

    let mut res = BTreeMap::<u32, Parented<u32, ModelInstance<u32>>>::new();
    for (entity, (id, name, pose, level_id, description_id, description_export)) in
        model_instances_data.iter()
    {
        let mut export_data = HashMap::<String, sdformat_rs::XmlElement>::new();
        for (label, value) in description_export.iter() {
            if let Some(data) = world
                .resource_scope::<ExportHandlers, Option<sdformat_rs::XmlElement>>(
                    move |world, mut export_handlers| {
                        if let Some(export_handler) = export_handlers.get_mut(label) {
                            export_handler.export(*entity, value.clone(), world)
                        } else {
                            None
                        }
                    },
                )
            {
                export_data.insert(label.clone(), data);
            }
        }
        let model_instance = ModelInstance::<u32> {
            name: name.clone(),
            pose: pose.clone(),
            description: Affiliation(description_id.map(|d| d.0)),
            export_data: ExportData(export_data),
            ..Default::default()
        };
        res.insert(
            id.0,
            Parented {
                parent: *level_id,
                bundle: model_instance,
            },
        );
    }
    Ok(res)
}

fn generate_scenarios(
    site: Entity,
    world: &mut World,
) -> Result<BTreeMap<u32, Scenario<u32>>, SiteGenerationError> {
    let mut state: SystemState<(
        Query<(
            Entity,
            &ScenarioModifiers<Entity>,
            &NameInSite,
            &SiteID,
            &Affiliation<Entity>,
        )>,
        Query<&SiteID, Without<Pending>>,
        Query<(
            Option<&Modifier<Pose>>,
<<<<<<< HEAD
            Option<&Modifier<Visibility>>,
            Option<&Modifier<OnLevel<Entity>>>,
=======
            Option<&Modifier<Inclusion>>,
>>>>>>> 8dc440a2
            &Affiliation<Entity>,
        )>,
        Query<(
            Option<&Modifier<Inclusion>>,
            Option<&Modifier<TaskParams>>,
            &Affiliation<Entity>,
        )>,
        Query<&Children>,
    )> = SystemState::new(world);
    let (scenarios, site_id, instance_modifiers, task_modifiers, children) = state.get(world);
    let mut res = BTreeMap::<u32, Scenario<u32>>::new();

    if let Ok(site_children) = children.get(site) {
        for site_child in site_children.iter() {
            if let Ok((entity, ..)) = scenarios.get(site_child) {
                let mut queue = vec![entity];

                while let Some(scenario) = queue.pop() {
                    if let Ok((_, scenario_modifiers, name, scenario_id, parent_scenario)) =
                        scenarios.get(scenario)
                    {
                        res.insert(
                            scenario_id.0,
                            Scenario {
                                instances: scenario_modifiers
                                    .iter()
                                    .filter_map(|(_, e)| instance_modifiers.get(*e).ok())
<<<<<<< HEAD
                                    .filter(|(p, v, l, _)| {
                                        p.is_some() || v.is_some() || l.is_some()
                                    })
                                    .filter_map(|(pose, visibility, on_level, affiliation)| {
=======
                                    .filter(|(p, i, _)| p.is_some() || i.is_some())
                                    .filter_map(|(pose, inclusion, affiliation)| {
>>>>>>> 8dc440a2
                                        Some((
                                            affiliation.0.and_then(|e| site_id.get(e).ok())?.0,
                                            InstanceModifier {
                                                pose: pose.map(|p| **p),
<<<<<<< HEAD
                                                visibility: visibility.map(|v| match **v {
                                                    Visibility::Hidden => false,
                                                    _ => true,
                                                }),
                                                on_level: match on_level
                                                    .map(|l| **l)
                                                    .and_then(|level| level.0)
                                                {
                                                    Some(e) => Some(site_id.get(e).ok()?.0),
                                                    None => None,
                                                },
=======
                                                inclusion: inclusion.map(|i| **i),
>>>>>>> 8dc440a2
                                            },
                                        ))
                                    })
                                    .collect(),
                                tasks: scenario_modifiers
                                    .iter()
                                    .filter_map(|(_, e)| task_modifiers.get(*e).ok())
                                    .filter(|(i, p, _)| i.is_some() || p.is_some())
                                    .filter_map(|(inclusion, task_params, affiliation)| {
                                        Some((
                                            affiliation.0.and_then(|e| site_id.get(e).ok())?.0,
                                            TaskModifier {
                                                inclusion: inclusion.map(|i| **i),
                                                params: task_params.map(|p| (**p).clone()),
                                            },
                                        ))
                                    })
                                    .collect(),
                                properties: ScenarioBundle {
                                    name: name.clone(),
                                    parent_scenario: match parent_scenario.0 {
                                        Some(parent) => Affiliation(
                                            scenarios
                                                .get(parent)
                                                .map(|(_, _, _, site_id, _)| site_id.0)
                                                .ok(),
                                        ),
                                        None => Affiliation(None),
                                    },
                                    // ScenarioModifiers are not serialized
                                    scenario_modifiers: ScenarioModifiers::default(),
                                },
                            },
                        );
                    }
                }
            }
        }
    }
    info!("Added scenarios: {:?}", res.len());
    Ok(res)
}

fn generate_tasks(
    site: Entity,
    world: &mut World,
) -> Result<BTreeMap<u32, Task>, SiteGenerationError> {
    let mut state: SystemState<(Query<(&SiteID, &Task), Without<Pending>>, Query<&Children>)> =
        SystemState::new(world);
    let (tasks, children) = state.get(world);
    let mut res = BTreeMap::<u32, Task>::new();
    if let Ok(children) = children.get(site) {
        for child in children.iter() {
            if let Ok((site_id, task)) = tasks.get(child) {
                res.insert(site_id.0, task.clone());
            }
        }
    }
    Ok(res)
}

pub fn generate_site(
    world: &mut World,
    site: Entity,
) -> Result<rmf_site_format::Site, SiteGenerationError> {
    assemble_edited_drawing(world);

    assign_site_ids(world, site)?;
    let anchors = collect_site_anchors(world, site);
    let levels = generate_levels(world, site)?;
    let lifts = generate_lifts(world, site)?;
    let fiducials = generate_fiducials(world, site)?;
    let fiducial_groups = generate_fiducial_groups(world, site)?;
    let textures = generate_texture_groups(world, site)?;
    let nav_graphs = generate_nav_graphs(world, site)?;
    let lanes = generate_lanes(world, site)?;
    let locations = generate_locations(world, site)?;
    let graph_ranking = generate_graph_rankings(world, site)?;
    let properties = generate_site_properties(world, site)?;
    let model_descriptions = generate_model_descriptions(site, world)?;
    let robots = generate_robots(site, world)?;
    let model_instances = generate_model_instances(site, world)?;
    let scenarios = generate_scenarios(site, world)?;
    let tasks = generate_tasks(site, world)?;

    disassemble_edited_drawing(world);
    return Ok(Site {
        format_version: rmf_site_format::SemVer::default(),
        anchors,
        properties,
        levels,
        lifts,
        fiducials,
        fiducial_groups,
        textures,
        navigation: Navigation {
            guided: Guided {
                graphs: nav_graphs,
                ranking: graph_ranking,
                lanes,
                locations,
            },
        },
        model_descriptions,
        robots,
        model_instances,
        scenarios,
        tasks,
    });
}

pub fn save_site(world: &mut World) {
    let save_events: Vec<_> = world.resource_mut::<Events<SaveSite>>().drain().collect();
    for save_event in save_events {
        let mut new_path = dbg!(save_event.to_location);
        let path_str = match new_path.to_str() {
            Some(s) => s,
            None => {
                error!("Unable to save file: Invalid path [{new_path:?}]");
                continue;
            }
        };
        match save_event.format {
            ExportFormat::Default => {
                if path_str.ends_with(".building.yaml") {
                    warn!("Detected old file format, converting to new format");
                    new_path = path_str.replace(".building.yaml", ".site.json").into();
                } else if path_str.ends_with(".site.ron") {
                    // Noop, we allow .site.ron to remain as-is
                } else if !path_str.ends_with(".site.json") {
                    info!("Appending .site.json to {}", new_path.display());
                    new_path = new_path.with_extension("site.json");
                }
                info!("Saving to {}", new_path.display());
                let f = match std::fs::File::create(new_path.clone()) {
                    Ok(f) => f,
                    Err(err) => {
                        error!("Unable to save file: {err}");
                        continue;
                    }
                };

                let old_default_path = world.get::<DefaultFile>(save_event.site).cloned();
                migrate_relative_paths(save_event.site, &new_path, world);

                let site = match generate_site(world, save_event.site) {
                    Ok(site) => site,
                    Err(err) => {
                        error!("Unable to compile site: {err}");
                        continue;
                    }
                };

                if new_path.extension().is_some_and(|e| e == "json") {
                    match site.to_writer_json(f) {
                        Ok(()) => {
                            info!("Save successful");
                        }
                        Err(err) => {
                            if let Some(old_default_path) = old_default_path {
                                world.entity_mut(save_event.site).insert(old_default_path);
                            }
                            error!("Save failed: {err}");
                            continue;
                        }
                    }
                } else {
                    match site.to_writer_ron(f) {
                        Ok(()) => {
                            info!("Save successful");
                        }
                        Err(err) => {
                            if let Some(old_default_path) = old_default_path {
                                world.entity_mut(save_event.site).insert(old_default_path);
                            }
                            error!("Save failed: {err}");
                            continue;
                        }
                    }
                }

                // Indicate that the site has not changed since the last save.
                // Note that we will need to change this logic when we start
                // supporting multiple sites being open in one app.
                world.resource_mut::<SiteChanged>().0 = false;
            }
            ExportFormat::Sdf => {
                // TODO(luca) reduce code duplication with default exporting

                // Make sure to generate the site before anything else, because
                // generating the site will ensure that all items are assigned a
                // SiteID, and the SDF export process will not work correctly if
                // any are unassigned.
                let site = match generate_site(world, save_event.site) {
                    Ok(site) => site,
                    Err(err) => {
                        error!("Unable to compile site: {err}");
                        continue;
                    }
                };

                info!("Saving to {}", new_path.display());
                if !new_path.exists() {
                    if let Err(e) = std::fs::create_dir_all(&new_path) {
                        error!("Unable to create folder {}: {e}", new_path.display());
                        continue;
                    }
                } else {
                    if !new_path.is_dir() {
                        error!("SDF can only be exported to a folder");
                        continue;
                    }
                }
                let mut sdf_path = new_path.clone();
                sdf_path.push(&site.properties.name.0);
                sdf_path.set_extension("world");
                let f = match std::fs::File::create(&sdf_path) {
                    Ok(f) => f,
                    Err(err) => {
                        error!("Unable to save file {}: {err}", sdf_path.display());
                        continue;
                    }
                };

                let mut meshes_dir = new_path.clone();
                meshes_dir.push("meshes");
                if let Err(e) = std::fs::create_dir_all(&meshes_dir) {
                    error!("Unable to create folder {}: {e}", meshes_dir.display());
                    continue;
                }
                if let Err(e) = collect_site_meshes(world, save_event.site, &meshes_dir) {
                    error!("Unable to collect site meshes: {e}");
                    continue;
                }

                migrate_relative_paths(save_event.site, &sdf_path, world);
                let sdf = match site.to_sdf() {
                    Ok(sdf) => sdf,
                    Err(err) => {
                        error!("Unable to convert site to sdf: {err}");
                        continue;
                    }
                };
                let config = yaserde::ser::Config {
                    perform_indent: true,
                    write_document_declaration: true,
                    ..Default::default()
                };
                if let Err(e) = yaserde::ser::serialize_with_writer(&sdf, f, &config) {
                    error!("Failed serializing site to sdf: {e}");
                    continue;
                }
            }
            ExportFormat::NavGraph => {
                let site = match generate_site(world, save_event.site) {
                    Ok(site) => site,
                    Err(err) => {
                        error!("Unable to compile site: {err}");
                        continue;
                    }
                };

                dbg!(&new_path);
                for (name, nav_graph) in legacy::nav_graph::NavGraph::from_site(&site) {
                    let graph_file = new_path.clone().join(name + ".nav.yaml");
                    info!(
                        "Saving legacy nav graph to {}",
                        graph_file.to_str().unwrap_or("<failed to render??>")
                    );
                    let f = match std::fs::File::create(graph_file) {
                        Ok(f) => f,
                        Err(err) => {
                            error!("Unable to save nav graph: {err}");
                            continue;
                        }
                    };
                    if let Err(err) = serde_yaml::to_writer(f, &nav_graph) {
                        error!("Failed to save nav graph: {err}");
                    }
                }

                info!(
                    "Saving all site nav graphs to {}",
                    new_path.to_str().unwrap_or("<failed to render??>")
                );
            }
        }
    }
}<|MERGE_RESOLUTION|>--- conflicted
+++ resolved
@@ -1389,12 +1389,8 @@
         Query<&SiteID, Without<Pending>>,
         Query<(
             Option<&Modifier<Pose>>,
-<<<<<<< HEAD
-            Option<&Modifier<Visibility>>,
+            Option<&Modifier<Inclusion>>,
             Option<&Modifier<OnLevel<Entity>>>,
-=======
-            Option<&Modifier<Inclusion>>,
->>>>>>> 8dc440a2
             &Affiliation<Entity>,
         )>,
         Query<(
@@ -1422,24 +1418,15 @@
                                 instances: scenario_modifiers
                                     .iter()
                                     .filter_map(|(_, e)| instance_modifiers.get(*e).ok())
-<<<<<<< HEAD
-                                    .filter(|(p, v, l, _)| {
-                                        p.is_some() || v.is_some() || l.is_some()
+                                    .filter(|(p, i, l, _)| {
+                                        p.is_some() || i.is_some() || l.is_some()
                                     })
-                                    .filter_map(|(pose, visibility, on_level, affiliation)| {
-=======
-                                    .filter(|(p, i, _)| p.is_some() || i.is_some())
-                                    .filter_map(|(pose, inclusion, affiliation)| {
->>>>>>> 8dc440a2
+                                    .filter_map(|(pose, inclusion, on_level, affiliation)| {
                                         Some((
                                             affiliation.0.and_then(|e| site_id.get(e).ok())?.0,
                                             InstanceModifier {
                                                 pose: pose.map(|p| **p),
-<<<<<<< HEAD
-                                                visibility: visibility.map(|v| match **v {
-                                                    Visibility::Hidden => false,
-                                                    _ => true,
-                                                }),
+                                                inclusion: inclusion.map(|i| **i),
                                                 on_level: match on_level
                                                     .map(|l| **l)
                                                     .and_then(|level| level.0)
@@ -1447,9 +1434,6 @@
                                                     Some(e) => Some(site_id.get(e).ok()?.0),
                                                     None => None,
                                                 },
-=======
-                                                inclusion: inclusion.map(|i| **i),
->>>>>>> 8dc440a2
                                             },
                                         ))
                                     })
