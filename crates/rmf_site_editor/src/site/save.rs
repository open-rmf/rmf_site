/*
 * Copyright (C) 2022 Open Source Robotics Foundation
 *
 * Licensed under the Apache License, Version 2.0 (the "License");
 * you may not use this file except in compliance with the License.
 * You may obtain a copy of the License at
 *
 *     http://www.apache.org/licenses/LICENSE-2.0
 *
 * Unless required by applicable law or agreed to in writing, software
 * distributed under the License is distributed on an "AS IS" BASIS,
 * WITHOUT WARRANTIES OR CONDITIONS OF ANY KIND, either express or implied.
 * See the License for the specific language governing permissions and
 * limitations under the License.
 *
*/

use bevy::{
    ecs::{event::Events, hierarchy::ChildOf, system::SystemState},
    prelude::*,
};
use rmf_site_picking::Preview;
use std::{
    collections::{BTreeMap, BTreeSet, HashMap},
    path::PathBuf,
};
use thiserror::Error as ThisError;

use crate::{exit_confirmation::SiteChanged, recency::RecencyRanking, site::*, ExportFormat};
use rmf_site_format::*;
use sdformat_rs::yaserde;

#[derive(Event)]
pub struct SaveSite {
    pub site: Entity,
    pub to_location: PathBuf,
    pub format: ExportFormat,
}

// TODO(MXG): Change all these errors to use u32 SiteIDs instead of entities
#[derive(ThisError, Debug, Clone)]
pub enum SiteGenerationError {
    #[error("the specified entity [{0:?}] does not refer to a site")]
    InvalidSiteEntity(Entity),
    #[error("an object has a reference to an anchor that does not exist")]
    BrokenAnchorReference(Entity),
    #[error("an object has a reference to a group that does not exist")]
    BrokenAffiliation(Entity),
    #[error("an object has a reference to an empty group")]
    EmptyAffiliation(Entity),
    #[error("an object has a reference to a level that does not exist")]
    BrokenLevelReference(Entity),
    #[error("an object has a reference to a nav graph that does not exist")]
    BrokenNavGraphReference(Entity),
    #[error("an issue has a reference to an object that does not exist")]
    BrokenIssueReference(Entity),
    #[error("lift {0} is missing its anchor group")]
    BrokenLift(u32),
    #[error(
        "anchor {anchor:?} is being referenced for site {site:?} but does not belong to that site"
    )]
    InvalidAnchorReference { site: u32, anchor: u32 },
    #[error(
        "lift door {door:?} is referencing an anchor that does not belong to its lift {anchor:?}"
    )]
    InvalidLiftDoorReference { door: Entity, anchor: Entity },
    #[error("an object has a reference to a modifier that does not exist")]
    BrokenModifier(Entity),
}

/// This is used when a drawing is being edited to fix its parenting before we
/// attempt to save the site.
// TODO(@mxgrey): Remove this when we no longer need to de-parent drawings while
// editing them.
fn assemble_edited_drawing(world: &mut World) {
    let Some(c) = world.get_resource::<CurrentEditDrawing>().copied() else {
        return;
    };
    let Some(c) = c.target() else { return };
    let Ok(mut level) = world.get_entity_mut(c.level) else {
        return;
    };
    level.add_children(&[c.drawing]);
}

/// Revert the drawing back to the root so it can continue to be edited.
fn disassemble_edited_drawing(world: &mut World) {
    let Some(c) = world.get_resource::<CurrentEditDrawing>().copied() else {
        return;
    };
    let Some(c) = c.target() else { return };
    let Ok(mut level) = world.get_entity_mut(c.level) else {
        return;
    };
    level.remove_children(&[c.drawing]);
}

/// Look through all the elements that we will be saving and assign a SiteID
/// component to any elements that do not have one already.
fn assign_site_ids(world: &mut World, site: Entity) -> Result<(), SiteGenerationError> {
    let mut state: SystemState<(
        Query<
            Entity,
            (
                Or<(
                    With<Anchor>,
                    With<DoorType>,
                    With<DrawingMarker>,
                    With<FloorMarker>,
                    With<LightKind>,
                    With<ModelMarker>,
                    With<PhysicalCameraProperties>,
                    With<WallMarker>,
                )>,
                Without<Pending>,
            ),
        >,
        Query<Entity, (With<ModelMarker>, With<Group>)>,
        Query<Entity, (With<ModelMarker>, Without<Group>, Without<Preview>)>,
        Query<(Entity, &Affiliation<Entity>), With<ScenarioModifiers<Entity>>>,
        Query<Entity, (With<Task>, Without<Pending>)>,
        Query<
            Entity,
            (
                Or<(With<LaneMarker>, With<LocationTags>, With<NavGraphMarker>)>,
                Without<Pending>,
            ),
        >,
        Query<Entity, (With<LevelElevation>, Without<Pending>)>,
        Query<Entity, (With<LiftCabin<Entity>>, Without<Pending>)>,
        Query<
            Entity,
            (
                Or<(
                    With<Anchor>,
                    With<FiducialMarker>,
                    With<MeasurementMarker>,
                    With<Group>,
                )>,
                Without<Pending>,
            ),
        >,
        Query<(), With<DrawingMarker>>,
        Query<&ChildCabinAnchorGroup>,
        Query<Entity, (With<Anchor>, Without<Pending>)>,
        Query<&NextSiteID>,
        Query<&SiteID>,
        Query<&Children>,
    )> = SystemState::new(world);

    let (
        level_children,
        model_descriptions,
        model_instances,
        scenarios,
        tasks,
        nav_graph_elements,
        levels,
        lifts,
        drawing_children,
        drawings,
        cabin_anchor_groups,
        cabin_anchor_group_children,
        sites,
        site_ids,
        children,
    ) = state.get_mut(world);

    let mut new_entities = Vec::new();

    let site_children = match children.get(site) {
        Ok(children) => children,
        Err(_) => {
            // The site seems to have no children at all. That's suspicious but
            // not impossible if the site is completely empty. In that case
            // there is no need to assign any SiteIDs
            return Ok(());
        }
    };

    for site_child in site_children {
        if let Ok(level) = levels.get(*site_child) {
            if !site_ids.contains(level) {
                new_entities.push(level);
            }

            if let Ok(current_level_children) = children.get(level) {
                for child in current_level_children {
                    if level_children.contains(*child) {
                        if !site_ids.contains(*child) {
                            new_entities.push(*child);
                        }

                        if drawings.contains(*child) {
                            if let Ok(drawing_children) = children.get(*child) {
                                for drawing_child in drawing_children {
                                    if !site_ids.contains(*drawing_child) {
                                        new_entities.push(*drawing_child);
                                    }
                                }
                            }
                        }
                    }
                }
            }
        }

        if let Ok(model_description) = model_descriptions.get(*site_child) {
            if !site_ids.contains(model_description) {
                new_entities.push(model_description);
            }
        }

        if let Ok(model_instance) = model_instances.get(*site_child) {
            if !site_ids.contains(model_instance) {
                new_entities.push(model_instance);
            }
        }

        if let Ok((scenario, _)) = scenarios.get(*site_child) {
            // Ensure root scenarios have the smallest Site_ID, since when deserializing, child scenarios would
            // require parent scenarios to already be spawned and have its parent entity
            let mut queue = vec![scenario];
            let mut target_scenario = scenario;
            while let Ok((e, target_parent)) = scenarios.get(target_scenario) {
                let Some(p) = target_parent.0 else {
                    break;
                };
                queue.push(e);
                target_scenario = p;
            }
            queue.reverse();

            while let Some(scenario) = queue.pop() {
                if !site_ids.contains(scenario) {
                    new_entities.push(scenario);
                }
            }
        }

        if let Ok(task) = tasks.get(*site_child) {
            if !site_ids.contains(task) {
                new_entities.push(task);
            }
        }

        if let Ok(e) = drawing_children.get(*site_child) {
            // Sites can contain anchors and fiducials but should not contain
            // measurements, so this query doesn't make perfect sense to use
            // here, but it shouldn't be harmful and it saves us from writing
            // yet another query.
            if !site_ids.contains(e) {
                new_entities.push(e);
            }
        }

        if let Ok(e) = nav_graph_elements.get(*site_child) {
            if !site_ids.contains(e) {
                new_entities.push(e);
            }
        }

        if let Ok(lift) = lifts.get(*site_child) {
            if let Ok(anchor_group) = cabin_anchor_groups.get(*site_child) {
                if let Ok(anchor_children) = children.get(**anchor_group) {
                    for anchor_child in anchor_children {
                        if let Ok(e) = cabin_anchor_group_children.get(*anchor_child) {
                            if !site_ids.contains(e) {
                                new_entities.push(e);
                            }
                        }
                    }
                }
            }
            if !site_ids.contains(lift) {
                new_entities.push(lift);
            }

            if let Ok(children) = children.get(lift) {
                for child in children {
                    if level_children.contains(*child) {
                        if !site_ids.contains(*child) {
                            new_entities.push(*child);
                        }
                    }
                }
            }
        }
    }

    let mut next_site_id = sites
        .get(site)
        .map(|n| n.0)
        .map_err(|_| SiteGenerationError::InvalidSiteEntity(site))?..;
    for e in &new_entities {
        world
            .entity_mut(*e)
            .insert(SiteID(next_site_id.next().unwrap()));
    }

    world
        .entity_mut(site)
        .insert(NextSiteID(next_site_id.next().unwrap()));

    Ok(())
}

fn collect_site_anchors(world: &mut World, site: Entity) -> BTreeMap<u32, Anchor> {
    let mut state: SystemState<(
        Query<&Children>,
        Query<(&SiteID, &Anchor), Without<Pending>>,
    )> = SystemState::new(world);

    let mut site_anchors = BTreeMap::new();
    let (q_children, q_anchors) = state.get(world);
    if let Ok(children) = q_children.get(site) {
        for child in children {
            if let Ok((site_id, anchor)) = q_anchors.get(*child) {
                site_anchors.insert(site_id.0, anchor.clone());
            }
        }
    }

    site_anchors
}

fn generate_levels(
    world: &mut World,
    site: Entity,
) -> Result<BTreeMap<u32, Level>, SiteGenerationError> {
    let mut state: SystemState<(
        Query<&Children, With<NameOfSite>>,
        Query<(&Anchor, &SiteID)>,
        Query<&SiteID, With<Group>>,
        Query<
            (
                &Edge<Entity>,
                Option<&Original<Edge<Entity>>>,
                &NameInSite,
                &DoorType,
                &SiteID,
            ),
            Without<Pending>,
        >,
        Query<
            (
                &NameInSite,
                &AssetSource,
                &Pose,
                &PixelsPerMeter,
                &PreferredSemiTransparency,
                &SiteID,
                &Children,
            ),
            (With<DrawingMarker>, Without<Pending>),
        >,
        Query<
            (
                &Point<Entity>,
                Option<&Original<Point<Entity>>>,
                &Affiliation<Entity>,
                &SiteID,
            ),
            (With<FiducialMarker>, Without<Pending>),
        >,
        Query<
            (
                &Path<Entity>,
                Option<&Original<Path<Entity>>>,
                &Affiliation<Entity>,
                &PreferredSemiTransparency,
                &SiteID,
            ),
            (With<FloorMarker>, Without<Pending>),
        >,
        Query<(&LightKind, &Pose, &SiteID)>,
        Query<
            (
                &Edge<Entity>,
                Option<&Original<Edge<Entity>>>,
                &Distance,
                &SiteID,
            ),
            (With<MeasurementMarker>, Without<Pending>),
        >,
        Query<(&NameInSite, &Pose, &PhysicalCameraProperties, &SiteID), Without<Pending>>,
        Query<
            (
                &Edge<Entity>,
                Option<&Original<Edge<Entity>>>,
                &Affiliation<Entity>,
                &SiteID,
            ),
            (With<WallMarker>, Without<Pending>),
        >,
        Query<
            (
                &NameInSite,
                &LevelElevation,
                &GlobalFloorVisibility,
                &GlobalDrawingVisibility,
                &SiteID,
                &Children,
                Option<&RecencyRanking<FloorMarker>>,
                Option<&RecencyRanking<DrawingMarker>>,
            ),
            Without<Pending>,
        >,
        Query<&SiteID>,
        Query<(&Pose, &NameInSite, &SiteID), With<UserCameraPoseMarker>>,
    )> = SystemState::new(world);

    let (
        q_site_children,
        q_anchors,
        q_groups,
        q_doors,
        q_drawings,
        q_fiducials,
        q_floors,
        q_lights,
        q_measurements,
        q_physical_cameras,
        q_walls,
        q_levels,
        q_site_ids,
        q_user_camera_poses,
    ) = state.get(world);

    let get_anchor_id = |entity| {
        let (_, site_id) = q_anchors
            .get(entity)
            .map_err(|_| SiteGenerationError::BrokenAnchorReference(entity))?;
        Ok(site_id.0)
    };

    let get_group_id = |entity| {
        q_groups
            .get(entity)
            .map(|id| id.0)
            .map_err(|_| SiteGenerationError::BrokenAffiliation(entity))
    };

    let get_anchor_id_edge = |edge: &Edge<Entity>| {
        let left = get_anchor_id(edge.left())?;
        let right = get_anchor_id(edge.right())?;
        Ok(Edge::new(left, right))
    };

    let get_anchor_id_path = |entities: &Vec<Entity>| {
        let mut anchor_ids = Vec::new();
        anchor_ids.reserve(entities.len());
        for entity in entities {
            let id = get_anchor_id(*entity)?;
            anchor_ids.push(id);
        }
        Ok(Path(anchor_ids))
    };

    let mut levels = BTreeMap::new();
    if let Ok(site_children) = q_site_children.get(site) {
        for c in site_children.iter() {
            if let Ok((
                name,
                elevation,
                floor_vis,
                drawing_vis,
                level_id,
                level_children,
                floor_ranking,
                drawing_ranking,
            )) = q_levels.get(c)
            {
                let mut level = Level::new(
                    LevelProperties {
                        name: name.clone(),
                        elevation: elevation.clone(),
                        global_floor_visibility: floor_vis.clone(),
                        global_drawing_visibility: drawing_vis.clone(),
                    },
                    RankingsInLevel {
                        floors: floor_ranking
                            .map(|r| r.to_u32(&q_site_ids))
                            .unwrap_or(Vec::new()),
                        drawings: drawing_ranking
                            .map(|r| r.to_u32(&q_site_ids))
                            .unwrap_or(Vec::new()),
                    },
                );
                for c in level_children.iter() {
                    if let Ok((anchor, id)) = q_anchors.get(c) {
                        level.anchors.insert(id.0, anchor.clone());
                    }
                    if let Ok((edge, o_edge, name, kind, id)) = q_doors.get(c) {
                        let edge = o_edge.map(|x| &x.0).unwrap_or(edge);
                        let anchors = get_anchor_id_edge(edge)?;
                        level.doors.insert(
                            id.0,
                            Door {
                                anchors,
                                name: name.clone(),
                                kind: kind.clone(),
                                marker: DoorMarker,
                            },
                        );
                    }
                    if let Ok((
                        name,
                        source,
                        pose,
                        pixels_per_meter,
                        preferred_alpha,
                        id,
                        children,
                    )) = q_drawings.get(c)
                    {
                        let mut measurements = BTreeMap::new();
                        let mut fiducials = BTreeMap::new();
                        let mut anchors = BTreeMap::new();
                        for e in children.iter() {
                            if let Ok((anchor, anchor_id)) = q_anchors.get(e) {
                                anchors.insert(anchor_id.0, anchor.clone());
                            }
                            if let Ok((edge, o_edge, distance, id)) = q_measurements.get(e) {
                                let edge = o_edge.map(|x| &x.0).unwrap_or(edge);
                                let anchors = get_anchor_id_edge(edge)?;
                                measurements.insert(
                                    id.0,
                                    Measurement {
                                        anchors,
                                        distance: distance.clone(),
                                        marker: MeasurementMarker,
                                    },
                                );
                            }
                            if let Ok((point, o_point, affiliation, id)) = q_fiducials.get(e) {
                                let point = o_point.map(|x| &x.0).unwrap_or(point);
                                let anchor = Point(get_anchor_id(point.0)?);
                                let affiliation = if let Affiliation(Some(e)) = affiliation {
                                    Affiliation(Some(get_group_id(*e)?))
                                } else {
                                    Affiliation(None)
                                };
                                fiducials.insert(
                                    id.0,
                                    Fiducial {
                                        anchor,
                                        affiliation,
                                        marker: FiducialMarker,
                                    },
                                );
                            }
                        }
                        level.drawings.insert(
                            id.0,
                            Drawing {
                                properties: DrawingProperties {
                                    name: name.clone(),
                                    source: source.clone(),
                                    pose: pose.clone(),
                                    pixels_per_meter: pixels_per_meter.clone(),
                                    preferred_semi_transparency: preferred_alpha.clone(),
                                },
                                anchors,
                                fiducials,
                                measurements,
                            },
                        );
                    }
                    if let Ok((path, o_path, texture, preferred_alpha, id)) = q_floors.get(c) {
                        let path = o_path.map(|x| &x.0).unwrap_or(path);
                        let anchors = get_anchor_id_path(&path)?;
                        let texture = if let Affiliation(Some(e)) = texture {
                            Affiliation(Some(get_group_id(*e)?))
                        } else {
                            Affiliation(None)
                        };

                        level.floors.insert(
                            id.0,
                            Floor {
                                anchors,
                                texture,
                                preferred_semi_transparency: preferred_alpha.clone(),
                                marker: FloorMarker,
                            },
                        );
                    }
                    if let Ok((kind, pose, id)) = q_lights.get(c) {
                        level.lights.insert(
                            id.0,
                            Light {
                                pose: pose.clone(),
                                kind: kind.clone(),
                            },
                        );
                    }
                    if let Ok((name, pose, properties, id)) = q_physical_cameras.get(c) {
                        level.physical_cameras.insert(
                            id.0,
                            PhysicalCamera {
                                name: name.clone(),
                                pose: pose.clone(),
                                properties: properties.clone(),
                                previewable: PreviewableMarker,
                            },
                        );
                    }
                    if let Ok((edge, o_edge, texture, id)) = q_walls.get(c) {
                        let edge = o_edge.map(|x| &x.0).unwrap_or(edge);
                        let anchors = get_anchor_id_edge(edge)?;
                        let texture = if let Affiliation(Some(e)) = texture {
                            Affiliation(Some(get_group_id(*e)?))
                        } else {
                            Affiliation(None)
                        };

                        level.walls.insert(
                            id.0,
                            Wall {
                                anchors,
                                texture,
                                marker: WallMarker,
                            },
                        );
                    }
                    if let Ok((pose, name, id)) = q_user_camera_poses.get(c) {
                        level.user_camera_poses.insert(
                            id.0,
                            UserCameraPose {
                                name: name.clone(),
                                pose: pose.clone(),
                                marker: UserCameraPoseMarker,
                            },
                        );
                    }
                }
                levels.insert(level_id.0, level);
            }
        }
    }
    return Ok(levels);
}

type QueryLift<'w, 's> = Query<
    'w,
    's,
    (
        Entity,
        &'static NameInSite,
        &'static Edge<Entity>,
        Option<&'static Original<Edge<Entity>>>,
        &'static LiftCabin<Entity>,
        &'static IsStatic,
        &'static InitialLevel<Entity>,
        &'static SiteID,
        &'static ChildOf,
    ),
    Without<Pending>,
>;

fn generate_lifts(
    world: &mut World,
    site: Entity,
) -> Result<BTreeMap<u32, Lift<u32>>, SiteGenerationError> {
    let mut state: SystemState<(
        Query<(&SiteID, &Anchor), Without<Pending>>,
        QueryLiftDoor,
        Query<&SiteID, (With<LevelElevation>, Without<Pending>)>,
        QueryLift,
        Query<Entity, With<CabinAnchorGroup>>,
        Query<&ChildOf, Without<Pending>>,
        Query<&Children>,
        Query<&SiteID>,
    )> = SystemState::new(world);

    let (
        q_anchors,
        q_doors,
        q_levels,
        q_lifts,
        q_cabin_anchor_groups,
        q_child_of,
        q_children,
        q_site_id,
    ) = state.get(world);

    let mut lifts = BTreeMap::new();

    let get_anchor_id = |entity| {
        let (site_id, _) = q_anchors
            .get(entity)
            .map_err(|_| SiteGenerationError::BrokenAnchorReference(entity))?;
        Ok(site_id.0)
    };

    let get_level_id = |entity| -> Result<u32, SiteGenerationError> {
        let site_id = q_levels
            .get(entity)
            .map_err(|_| SiteGenerationError::BrokenLevelReference(entity))?;
        Ok(site_id.0)
    };

    let get_anchor_id_edge = |edge: &Edge<Entity>| {
        let left = get_anchor_id(edge.left())?;
        let right = get_anchor_id(edge.right())?;
        Ok(Edge::new(left, right))
    };

    let confirm_entity_parent = |intended_parent, child| {
        if let Ok(actual_parent) = q_child_of.get(child) {
            if actual_parent.parent() == intended_parent {
                return true;
            }
        }

        return false;
    };

    let validate_site_anchor = |anchor| {
        if confirm_entity_parent(site, anchor) {
            return Ok(());
        }

        Err(SiteGenerationError::InvalidAnchorReference {
            site: q_site_id.get(site).unwrap().0,
            anchor: q_site_id.get(anchor).unwrap().0,
        })
    };

    let validate_site_anchors = |edge: &Edge<Entity>| {
        validate_site_anchor(edge.left())?;
        validate_site_anchor(edge.right())?;
        Ok(())
    };

    for (lift_entity, name, edge, o_edge, cabin, is_static, initial_level, id, child_of) in &q_lifts
    {
        if child_of.parent() != site {
            continue;
        }

        // TODO(MXG): Clean up this spaghetti
        let anchor_group_entity = match match q_children.get(lift_entity) {
            Ok(children) => children,
            Err(_) => return Err(SiteGenerationError::BrokenLift(id.0)),
        }
        .iter()
        .find(|c| q_cabin_anchor_groups.contains(*c))
        {
            Some(c) => c,
            None => return Err(SiteGenerationError::BrokenLift(id.0)),
        };

        let edge = o_edge.map(|x| &x.0).unwrap_or(edge);
        validate_site_anchors(edge)?;

        let validate_level_door_anchor = |door: Entity, anchor: Entity| {
            if confirm_entity_parent(anchor_group_entity, anchor) {
                return Ok(());
            }

            Err(SiteGenerationError::InvalidLiftDoorReference { door, anchor })
        };

        let validate_level_door_anchors = |door: Entity, edge: &Edge<Entity>| {
            validate_level_door_anchor(door, edge.left())?;
            validate_level_door_anchor(door, edge.right())?;
            get_anchor_id_edge(edge)
        };

        let mut cabin_anchors = BTreeMap::new();
        let mut cabin_doors = BTreeMap::new();
        if let Ok(children) = q_children.get(lift_entity) {
            for child in children {
                if let Ok(anchor_group) = q_cabin_anchor_groups.get(*child) {
                    if let Ok(anchor_children) = q_children.get(anchor_group) {
                        for anchor_child in anchor_children {
                            if let Ok((site_id, anchor)) = q_anchors.get(*anchor_child) {
                                cabin_anchors.insert(site_id.0, anchor.clone());
                            }
                        }
                    }
                }

                if let Ok((site_id, door_type, edge, o_edge, visits)) = q_doors.get(*child) {
                    let edge = o_edge.map(|x| &x.0).unwrap_or(edge);
                    cabin_doors.insert(
                        site_id.0,
                        LiftCabinDoor {
                            kind: door_type.clone(),
                            reference_anchors: validate_level_door_anchors(*child, edge)?,
                            visits: LevelVisits(
                                visits
                                    .iter()
                                    .map(|level| get_level_id(*level))
                                    .collect::<Result<_, _>>()?,
                            ),
                            marker: Default::default(),
                        },
                    );
                }
            }
        }

        let reference_anchors = get_anchor_id_edge(edge)?;
        lifts.insert(
            id.0,
            Lift {
                cabin_doors,
                properties: LiftProperties {
                    name: name.clone(),
                    reference_anchors,
                    cabin: cabin.to_u32(&q_doors),
                    is_static: is_static.clone(),
                    initial_level: InitialLevel(
                        initial_level
                            .0
                            .map_or(Ok(None), |level| get_level_id(level).map(|id| Some(id)))?,
                    ),
                },
                cabin_anchors,
            },
        );
    }

    return Ok(lifts);
}

fn generate_fiducials(
    world: &mut World,
    parent: Entity,
) -> Result<BTreeMap<u32, Fiducial<u32>>, SiteGenerationError> {
    let mut state: SystemState<(
        Query<&SiteID, (With<Anchor>, Without<Pending>)>,
        Query<&SiteID, (With<Group>, Without<Pending>)>,
        Query<
            (&Point<Entity>, &Affiliation<Entity>, &SiteID),
            (With<FiducialMarker>, Without<Pending>),
        >,
        Query<&Children>,
    )> = SystemState::new(world);

    let (q_anchor_ids, q_group_ids, q_fiducials, q_children) = state.get(world);

    let Ok(children) = q_children.get(parent) else {
        return Ok(BTreeMap::new());
    };

    let mut fiducials = BTreeMap::new();
    for child in children {
        let Ok((point, affiliation, site_id)) = q_fiducials.get(*child) else {
            continue;
        };
        let anchor = q_anchor_ids
            .get(point.0)
            .map_err(|_| SiteGenerationError::BrokenAnchorReference(point.0))?
            .0;
        let anchor = Point(anchor);
        let affiliation = if let Some(e) = affiliation.0 {
            let group_id = q_group_ids
                .get(e)
                .map_err(|_| SiteGenerationError::BrokenAffiliation(e))?
                .0;
            Affiliation(Some(group_id))
        } else {
            Affiliation(None)
        };

        fiducials.insert(
            site_id.0,
            Fiducial {
                anchor,
                affiliation,
                marker: Default::default(),
            },
        );
    }

    Ok(fiducials)
}

fn generate_fiducial_groups(
    world: &mut World,
    parent: Entity,
) -> Result<BTreeMap<u32, FiducialGroup>, SiteGenerationError> {
    let mut state: SystemState<(
        Query<(&NameInSite, &SiteID), (With<Group>, With<FiducialMarker>)>,
        Query<&Children>,
    )> = SystemState::new(world);

    let (q_groups, q_children) = state.get(world);

    let Ok(children) = q_children.get(parent) else {
        return Ok(BTreeMap::new());
    };

    let mut fiducial_groups = BTreeMap::new();
    for child in children {
        let Ok((name, site_id)) = q_groups.get(*child) else {
            continue;
        };
        fiducial_groups.insert(site_id.0, FiducialGroup::new(name.clone()));
    }

    Ok(fiducial_groups)
}

fn generate_texture_groups(
    world: &mut World,
    parent: Entity,
) -> Result<BTreeMap<u32, TextureGroup>, SiteGenerationError> {
    let mut state: SystemState<(
        Query<(&NameInSite, &Texture, &SiteID), With<Group>>,
        Query<&Children>,
    )> = SystemState::new(world);

    let (q_groups, q_children) = state.get(world);

    let Ok(children) = q_children.get(parent) else {
        return Ok(BTreeMap::new());
    };

    let mut texture_groups = BTreeMap::new();
    for child in children {
        let Ok((name, texture, site_id)) = q_groups.get(*child) else {
            continue;
        };
        texture_groups.insert(
            site_id.0,
            TextureGroup {
                name: name.clone(),
                texture: texture.clone(),
                group: Default::default(),
            },
        );
    }

    Ok(texture_groups)
}

fn generate_nav_graphs(
    world: &mut World,
    site: Entity,
) -> Result<BTreeMap<u32, NavGraph>, SiteGenerationError> {
    let mut state: SystemState<
        Query<
            (&NameInSite, &DisplayColor, &SiteID, &ChildOf),
            (With<NavGraphMarker>, Without<Pending>),
        >,
    > = SystemState::new(world);

    let q_nav_graphs = state.get(world);

    let mut nav_graphs = BTreeMap::new();
    for (name, color, id, child_of) in &q_nav_graphs {
        if child_of.parent() != site {
            continue;
        }

        nav_graphs.insert(
            id.0,
            NavGraph {
                name: name.clone(),
                color: color.clone(),
                marker: Default::default(),
            },
        );
    }

    return Ok(nav_graphs);
}

fn generate_lanes(
    world: &mut World,
    site: Entity,
) -> Result<BTreeMap<u32, Lane<u32>>, SiteGenerationError> {
    let mut state: SystemState<(
        Query<
            (
                &Edge<Entity>,
                Option<&Original<Edge<Entity>>>,
                &Motion,
                &ReverseLane,
                &AssociatedGraphs<Entity>,
                &SiteID,
                &ChildOf,
            ),
            (With<LaneMarker>, Without<Pending>),
        >,
        Query<&SiteID, With<NavGraphMarker>>,
        Query<&SiteID, With<Anchor>>,
    )> = SystemState::new(world);

    let (q_lanes, q_nav_graphs, q_anchors) = state.get(world);

    let get_anchor_id = |entity| {
        let site_id = q_anchors
            .get(entity)
            .map_err(|_| SiteGenerationError::BrokenAnchorReference(entity))?;
        Ok(site_id.0)
    };

    let get_anchor_id_edge = |edge: &Edge<Entity>| {
        let left = get_anchor_id(edge.left())?;
        let right = get_anchor_id(edge.right())?;
        Ok(Edge::new(left, right))
    };

    let mut lanes = BTreeMap::new();
    for (edge, o_edge, forward, reverse, graphs, lane_id, child_of) in &q_lanes {
        if child_of.parent() != site {
            continue;
        }

        let edge = o_edge.map(|x| &x.0).unwrap_or(edge);
        let edge = get_anchor_id_edge(edge)?;
        let graphs = graphs
            .to_u32(&q_nav_graphs)
            .map_err(|e| SiteGenerationError::BrokenNavGraphReference(e))?;

        lanes.insert(
            lane_id.0,
            Lane {
                anchors: edge.clone(),
                forward: forward.clone(),
                reverse: reverse.clone(),
                graphs,
                marker: LaneMarker,
            },
        );
    }

    Ok(lanes)
}

fn generate_locations(
    world: &mut World,
    site: Entity,
) -> Result<BTreeMap<u32, Location<u32>>, SiteGenerationError> {
    let mut state: SystemState<(
        Query<
            (
                &Point<Entity>,
                Option<&Original<Point<Entity>>>,
                &LocationTags,
                &NameInSite,
                &AssociatedGraphs<Entity>,
                &SiteID,
                &ChildOf,
            ),
            Without<Pending>,
        >,
        Query<&SiteID, With<NavGraphMarker>>,
        Query<&SiteID, With<Anchor>>,
    )> = SystemState::new(world);

    let (q_locations, q_nav_graphs, q_anchors) = state.get(world);

    let get_anchor_id = |entity| {
        let site_id = q_anchors
            .get(entity)
            .map_err(|_| SiteGenerationError::BrokenAnchorReference(entity))?;
        Ok(site_id.0)
    };

    let mut locations = BTreeMap::new();
    for (point, o_point, tags, name, graphs, location_id, child_of) in &q_locations {
        if child_of.parent() != site {
            continue;
        }

        let point = o_point.map(|x| &x.0).unwrap_or(point);
        let point = get_anchor_id(point.0)?;
        let graphs = graphs
            .to_u32(&q_nav_graphs)
            .map_err(|e| SiteGenerationError::BrokenNavGraphReference(e))?;

        locations.insert(
            location_id.0,
            Location {
                anchor: Point(point),
                tags: tags.clone(),
                name: name.clone(),
                graphs,
            },
        );
    }

    Ok(locations)
}

fn generate_graph_rankings(
    world: &mut World,
    site: Entity,
) -> Result<Vec<u32>, SiteGenerationError> {
    let mut state: SystemState<(Query<&RecencyRanking<NavGraphMarker>>, Query<&SiteID>)> =
        SystemState::new(world);

    let (rankings, site_id) = state.get(world);
    let ranking = match rankings.get(site) {
        Ok(r) => r,
        Err(_) => return Ok(Vec::new()),
    };

    ranking
        .entities()
        .iter()
        .map(|e| {
            site_id
                .get(*e)
                .map(|s| s.0)
                .map_err(|_| SiteGenerationError::BrokenNavGraphReference(*e))
        })
        .collect()
}

fn generate_site_properties(
    world: &mut World,
    site: Entity,
) -> Result<SiteProperties<u32>, SiteGenerationError> {
    let mut state: SystemState<(
        Query<(
            &NameOfSite,
            &FilteredIssues<Entity>,
            &FilteredIssueKinds,
            &GeographicComponent,
        )>,
        Query<&SiteID>,
    )> = SystemState::new(world);

    let (q_properties, q_ids) = state.get(world);

    let Ok((name, issues, issue_kinds, geographic_offset)) = q_properties.get(site) else {
        return Err(SiteGenerationError::InvalidSiteEntity(site));
    };

    let mut converted_issues = BTreeSet::new();
    for issue in issues.iter() {
        let mut entities = BTreeSet::new();
        for e in issue.entities.iter() {
            let id = q_ids
                .get(*e)
                .map_err(|_| SiteGenerationError::BrokenIssueReference(*e))?;
            entities.insert(**id);
        }
        converted_issues.insert(IssueKey {
            entities,
            kind: issue.kind.clone(),
        });
    }

    Ok(SiteProperties {
        name: name.clone(),
        geographic_offset: geographic_offset.clone(),
        filtered_issues: FilteredIssues(converted_issues),
        filtered_issue_kinds: issue_kinds.clone(),
    })
}

fn migrate_relative_paths(
    site: Entity,
    new_path: &PathBuf,
    world: &mut World,
    // In((new_path, site)): In<(&PathBuf, Entity)>,
    // mut assets: Query<(Entity, &mut AssetSource)>,
    // mut default_files: Query<&mut DefaultFile>,
    // mut commands: Commands,
    // child_of: Query<&ChildOf>,
) {
    let old_path = if let Some(mut default_file) = world.get_mut::<DefaultFile>(site) {
        let old_path = default_file.0.clone();
        default_file.0 = new_path.clone();
        old_path
    } else {
        world.entity_mut(site).insert(DefaultFile(new_path.clone()));
        // If there was not already a default file then there is no way to
        // migrate relative paths because they had no reference path to actually
        // be relative to.
        return;
    };

    let mut state: SystemState<(Query<(Entity, &mut AssetSource)>, Query<&ChildOf>)> =
        SystemState::new(world);

    let (mut assets, child_of) = state.get_mut(world);

    for (mut e, mut source) in &mut assets {
        let asset_entity = e;
        if !source.is_local_relative() {
            continue;
        }

        loop {
            if e == site {
                if source.migrate_relative_path(&old_path, new_path).is_err() {
                    error!(
                        "Failed to migrate relative path for {asset_entity:?}: {:?}",
                        *source,
                    );
                    break;
                }
            }

            if let Ok(child_of) = child_of.get(e) {
                e = child_of.parent();
            } else {
                break;
            }
        }
    }
}

fn generate_model_descriptions(
    site: Entity,
    world: &mut World,
) -> Result<BTreeMap<u32, ModelDescriptionBundle>, SiteGenerationError> {
    let mut state: SystemState<(
        Query<
            (
                &SiteID,
                &NameInSite,
                &ModelProperty<AssetSource>,
                &ModelProperty<IsStatic>,
                &ModelProperty<Scale>,
            ),
            (With<ModelMarker>, With<Group>, Without<Pending>),
        >,
        Query<&Children>,
    )> = SystemState::new(world);
    let (model_descriptions, children) = state.get(world);

    let mut res = BTreeMap::<u32, ModelDescriptionBundle>::new();
    if let Ok(children) = children.get(site) {
        for child in children.iter() {
            if let Ok((site_id, name, source, is_static, scale)) = model_descriptions.get(child) {
                let desc_bundle = ModelDescriptionBundle {
                    name: name.clone(),
                    source: source.clone(),
                    is_static: is_static.clone(),
                    scale: scale.clone(),
                    ..Default::default()
                };
                res.insert(site_id.0, desc_bundle);
            }
        }
    }
    Ok(res)
}

fn generate_robots(
    site: Entity,
    world: &mut World,
) -> Result<BTreeMap<u32, Robot>, SiteGenerationError> {
    let mut state: SystemState<(
        Query<(&SiteID, &ModelProperty<Robot>), (With<ModelMarker>, With<Group>, Without<Pending>)>,
        Query<&Children>,
    )> = SystemState::new(world);
    let (robots, children) = state.get(world);

    let mut res = BTreeMap::<u32, Robot>::new();
    if let Ok(children) = children.get(site) {
        for child in children.iter() {
            if let Ok((site_id, robot_property)) = robots.get(child) {
                let mut robot = robot_property.0.clone();
                // Remove any invalid properties
                robot.properties.retain(|k, _| !k.is_empty());
                res.insert(site_id.0, robot);
            }
        }
    }
    Ok(res)
}

fn generate_model_instances(
    site: Entity,
    world: &mut World,
) -> Result<BTreeMap<u32, Parented<u32, ModelInstance<u32>>>, SiteGenerationError> {
    let mut state: SystemState<(
        Query<(&SiteID, &ExportWith), (With<ModelMarker>, With<Group>, Without<Pending>)>,
        Query<
            (Entity, &SiteID, &NameInSite, &Pose, &Affiliation<Entity>),
            (With<ModelMarker>, Without<Group>, Without<Pending>),
        >,
        Query<(Entity, &SiteID), With<LevelElevation>>,
        Query<&ChildOf>,
    )> = SystemState::new(world);
    let (model_descriptions, model_instances, levels, child_of) = state.get(world);

    let mut site_levels_ids = HashMap::<Entity, u32>::new();
    for (level_entity, site_id) in levels.iter() {
        if child_of
            .get(level_entity)
            .is_ok_and(|co| co.parent() == site)
        {
            site_levels_ids.insert(level_entity, site_id.0);
        }
    }
    // Store model instance data in a HashMap for later access with mutable World
    let mut model_instances_data = HashMap::<
        Entity,
        (
            SiteID,
            NameInSite,
            Pose,
            u32,
            Option<SiteID>,
            HashMap<String, serde_json::Value>,
        ),
    >::new();
    for (instance_entity, instance_id, instance_name, instance_pose, instance_affiliation) in
        model_instances.iter()
    {
        let Some(level_id) = child_of
            .get(instance_entity)
            .ok()
            .map(|co| site_levels_ids.get(&co.parent()).copied())
            .flatten()
        else {
            error!("Unable to find parent for instance [{}]", instance_name.0);
            continue;
        };
        let (description_id, description_export) = instance_affiliation
            .0
            .and_then(|e| model_descriptions.get(e).ok())
            .unzip();

        model_instances_data.insert(
            instance_entity,
            (
                instance_id.clone(),
                instance_name.clone(),
                instance_pose.clone(),
                level_id.clone(),
                description_id.cloned(),
                description_export
                    .map(|e| e.0.clone())
                    .unwrap_or(HashMap::new()),
            ),
        );
    }

    let mut res = BTreeMap::<u32, Parented<u32, ModelInstance<u32>>>::new();
    for (entity, (id, name, pose, level_id, description_id, description_export)) in
        model_instances_data.iter()
    {
        let mut export_data = HashMap::<String, sdformat_rs::XmlElement>::new();
        for (label, value) in description_export.iter() {
            if let Some(data) = world
                .resource_scope::<ExportHandlers, Option<sdformat_rs::XmlElement>>(
                    move |world, mut export_handlers| {
                        if let Some(export_handler) = export_handlers.get_mut(label) {
                            export_handler.export(*entity, value.clone(), world)
                        } else {
                            None
                        }
                    },
                )
            {
                export_data.insert(label.clone(), data);
            }
        }
        let model_instance = ModelInstance::<u32> {
            name: name.clone(),
            pose: pose.clone(),
            description: Affiliation(description_id.map(|d| d.0)),
            export_data: ExportData(export_data),
            ..Default::default()
        };
        res.insert(
            id.0,
            Parented {
                parent: *level_id,
                bundle: model_instance,
            },
        );
    }
    Ok(res)
}

fn generate_scenarios(
    site: Entity,
    world: &mut World,
) -> Result<BTreeMap<u32, Scenario<u32>>, SiteGenerationError> {
    let mut state: SystemState<(
        Query<(
            Entity,
            &ScenarioModifiers<Entity>,
            &NameInSite,
            &SiteID,
            &Affiliation<Entity>,
        )>,
        Query<&SiteID, Without<Pending>>,
        Query<(
            Option<&Modifier<Pose>>,
            Option<&Modifier<Inclusion>>,
            &Affiliation<Entity>,
        )>,
        Query<(
            Option<&Modifier<Inclusion>>,
            Option<&Modifier<TaskParams>>,
            &Affiliation<Entity>,
        )>,
        Query<&Children>,
    )> = SystemState::new(world);
    let (scenarios, site_id, instance_modifiers, task_modifiers, children) = state.get(world);
    let mut res = BTreeMap::<u32, Scenario<u32>>::new();

    if let Ok(site_children) = children.get(site) {
        for site_child in site_children.iter() {
            if let Ok((entity, ..)) = scenarios.get(site_child) {
                let mut queue = vec![entity];

                while let Some(scenario) = queue.pop() {
                    if let Ok((_, scenario_modifiers, name, scenario_id, parent_scenario)) =
                        scenarios.get(scenario)
                    {
                        res.insert(
                            scenario_id.0,
                            Scenario {
                                instances: scenario_modifiers
                                    .iter()
<<<<<<< HEAD
                                    .filter_map(|(_, e)| instance_modifiers.get(*e).ok())
                                    .filter(|(p, i, _)| p.is_some() || i.is_some())
                                    .filter_map(|(pose, inclusion, affiliation)| {
                                        Some((
                                            affiliation.0.and_then(|e| site_id.get(e).ok())?.0,
=======
                                    .map(|e| {
                                        let (pose, visibility, affiliation) = instance_modifiers
                                            .get(*e)
                                            .map_err(|_| SiteGenerationError::BrokenModifier(*e))?;
                                        let a = affiliation
                                            .0
                                            .ok_or(SiteGenerationError::EmptyAffiliation(*e))?;
                                        let id = instances.get(a).map(|id| id.0).map_err(|_| {
                                            SiteGenerationError::BrokenAffiliation(a)
                                        })?;
                                        Ok((
                                            id,
>>>>>>> c34fb796
                                            InstanceModifier {
                                                pose: pose.map(|p| **p),
                                                inclusion: inclusion.map(|i| **i),
                                            },
                                        ))
                                    })
<<<<<<< HEAD
                                    .collect(),
                                tasks: scenario_modifiers
                                    .iter()
                                    .filter_map(|(_, e)| task_modifiers.get(*e).ok())
                                    .filter(|(i, p, _)| i.is_some() || p.is_some())
                                    .filter_map(|(inclusion, task_params, affiliation)| {
                                        Some((
                                            affiliation.0.and_then(|e| site_id.get(e).ok())?.0,
=======
                                    .collect::<Result<_, _>>()?,
                                tasks: scenario_task_modifiers
                                    .iter()
                                    .map(|e| {
                                        let (inclusion, task_params, affiliation) = task_modifiers
                                            .get(*e)
                                            .map_err(|_| SiteGenerationError::BrokenModifier(*e))?;
                                        let a = affiliation
                                            .0
                                            .ok_or(SiteGenerationError::EmptyAffiliation(*e))?;
                                        let id = tasks.get(a).map(|id| id.0).map_err(|_| {
                                            SiteGenerationError::BrokenAffiliation(a)
                                        })?;
                                        Ok((
                                            id,
>>>>>>> c34fb796
                                            TaskModifier {
                                                inclusion: inclusion.map(|i| **i),
                                                params: task_params.map(|p| (**p).clone()),
                                            },
                                        ))
                                    })
                                    .collect::<Result<_, _>>()?,
                                properties: ScenarioBundle {
                                    name: name.clone(),
                                    parent_scenario: match parent_scenario.0 {
                                        Some(parent) => {
                                            let parent_id = scenarios
                                                .get(parent)
<<<<<<< HEAD
                                                .map(|(_, _, _, site_id, _)| site_id.0)
                                                .ok(),
                                        ),
=======
                                                .map(|(_, _, id, _)| id.0)
                                                .map_err(|_| {
                                                    SiteGenerationError::BrokenAffiliation(parent)
                                                })?;
                                            Affiliation(Some(parent_id))
                                        }
>>>>>>> c34fb796
                                        None => Affiliation(None),
                                    },
                                    // ScenarioModifiers are not serialized
                                    scenario_modifiers: ScenarioModifiers::default(),
                                },
                            },
                        );
                    }
                }
            }
        }
    }
    info!("Added scenarios: {:?}", res.len());
    Ok(res)
}

fn generate_tasks(
    site: Entity,
    world: &mut World,
) -> Result<BTreeMap<u32, Task>, SiteGenerationError> {
    let mut state: SystemState<(Query<(&SiteID, &Task), Without<Pending>>, Query<&Children>)> =
        SystemState::new(world);
    let (tasks, children) = state.get(world);
    let mut res = BTreeMap::<u32, Task>::new();
    if let Ok(children) = children.get(site) {
        for child in children.iter() {
            if let Ok((site_id, task)) = tasks.get(child) {
                res.insert(site_id.0, task.clone());
            }
        }
    }
    Ok(res)
}

pub fn generate_site(
    world: &mut World,
    site: Entity,
) -> Result<rmf_site_format::Site, SiteGenerationError> {
    assemble_edited_drawing(world);

    assign_site_ids(world, site)?;
    let anchors = collect_site_anchors(world, site);
    let levels = generate_levels(world, site)?;
    let lifts = generate_lifts(world, site)?;
    let fiducials = generate_fiducials(world, site)?;
    let fiducial_groups = generate_fiducial_groups(world, site)?;
    let textures = generate_texture_groups(world, site)?;
    let nav_graphs = generate_nav_graphs(world, site)?;
    let lanes = generate_lanes(world, site)?;
    let locations = generate_locations(world, site)?;
    let graph_ranking = generate_graph_rankings(world, site)?;
    let properties = generate_site_properties(world, site)?;
    let model_descriptions = generate_model_descriptions(site, world)?;
    let robots = generate_robots(site, world)?;
    let model_instances = generate_model_instances(site, world)?;
    let scenarios = generate_scenarios(site, world)?;
    let tasks = generate_tasks(site, world)?;

    disassemble_edited_drawing(world);
    return Ok(Site {
        format_version: rmf_site_format::SemVer::default(),
        anchors,
        properties,
        levels,
        lifts,
        fiducials,
        fiducial_groups,
        textures,
        navigation: Navigation {
            guided: Guided {
                graphs: nav_graphs,
                ranking: graph_ranking,
                lanes,
                locations,
            },
        },
        model_descriptions,
        robots,
        model_instances,
        scenarios,
        tasks,
    });
}

pub fn save_site(world: &mut World) {
    let save_events: Vec<_> = world.resource_mut::<Events<SaveSite>>().drain().collect();
    for save_event in save_events {
        let mut new_path = dbg!(save_event.to_location);
        let path_str = match new_path.to_str() {
            Some(s) => s,
            None => {
                error!("Unable to save file: Invalid path [{new_path:?}]");
                continue;
            }
        };
        match save_event.format {
            ExportFormat::Default => {
                if path_str.ends_with(".building.yaml") {
                    warn!("Detected old file format, converting to new format");
                    new_path = path_str.replace(".building.yaml", ".site.json").into();
                } else if path_str.ends_with(".site.ron") {
                    // Noop, we allow .site.ron to remain as-is
                } else if !path_str.ends_with(".site.json") {
                    info!("Appending .site.json to {}", new_path.display());
                    new_path = new_path.with_extension("site.json");
                }
                info!("Saving to {}", new_path.display());
                let f = match std::fs::File::create(new_path.clone()) {
                    Ok(f) => f,
                    Err(err) => {
                        error!("Unable to save file: {err}");
                        continue;
                    }
                };

                let old_default_path = world.get::<DefaultFile>(save_event.site).cloned();
                migrate_relative_paths(save_event.site, &new_path, world);

                let site = match generate_site(world, save_event.site) {
                    Ok(site) => site,
                    Err(err) => {
                        error!("Unable to compile site: {err}");
                        continue;
                    }
                };

                if new_path.extension().is_some_and(|e| e == "json") {
                    match site.to_writer_json(f) {
                        Ok(()) => {
                            info!("Save successful");
                        }
                        Err(err) => {
                            if let Some(old_default_path) = old_default_path {
                                world.entity_mut(save_event.site).insert(old_default_path);
                            }
                            error!("Save failed: {err}");
                            continue;
                        }
                    }
                } else {
                    match site.to_writer_ron(f) {
                        Ok(()) => {
                            info!("Save successful");
                        }
                        Err(err) => {
                            if let Some(old_default_path) = old_default_path {
                                world.entity_mut(save_event.site).insert(old_default_path);
                            }
                            error!("Save failed: {err}");
                            continue;
                        }
                    }
                }

                // Indicate that the site has not changed since the last save.
                // Note that we will need to change this logic when we start
                // supporting multiple sites being open in one app.
                world.resource_mut::<SiteChanged>().0 = false;
            }
            ExportFormat::Sdf => {
                // TODO(luca) reduce code duplication with default exporting

                // Make sure to generate the site before anything else, because
                // generating the site will ensure that all items are assigned a
                // SiteID, and the SDF export process will not work correctly if
                // any are unassigned.
                let site = match generate_site(world, save_event.site) {
                    Ok(site) => site,
                    Err(err) => {
                        error!("Unable to compile site: {err}");
                        continue;
                    }
                };

                info!("Saving to {}", new_path.display());
                if !new_path.exists() {
                    if let Err(e) = std::fs::create_dir_all(&new_path) {
                        error!("Unable to create folder {}: {e}", new_path.display());
                        continue;
                    }
                } else {
                    if !new_path.is_dir() {
                        error!("SDF can only be exported to a folder");
                        continue;
                    }
                }
                let mut sdf_path = new_path.clone();
                sdf_path.push(&site.properties.name.0);
                sdf_path.set_extension("world");
                let f = match std::fs::File::create(&sdf_path) {
                    Ok(f) => f,
                    Err(err) => {
                        error!("Unable to save file {}: {err}", sdf_path.display());
                        continue;
                    }
                };

                let mut meshes_dir = new_path.clone();
                meshes_dir.push("meshes");
                if let Err(e) = std::fs::create_dir_all(&meshes_dir) {
                    error!("Unable to create folder {}: {e}", meshes_dir.display());
                    continue;
                }
                if let Err(e) = collect_site_meshes(world, save_event.site, &meshes_dir) {
                    error!("Unable to collect site meshes: {e}");
                    continue;
                }

                migrate_relative_paths(save_event.site, &sdf_path, world);
                let sdf = match site.to_sdf() {
                    Ok(sdf) => sdf,
                    Err(err) => {
                        error!("Unable to convert site to sdf: {err}");
                        continue;
                    }
                };
                let config = yaserde::ser::Config {
                    perform_indent: true,
                    write_document_declaration: true,
                    ..Default::default()
                };
                if let Err(e) = yaserde::ser::serialize_with_writer(&sdf, f, &config) {
                    error!("Failed serializing site to sdf: {e}");
                    continue;
                }
            }
            ExportFormat::NavGraph => {
                let site = match generate_site(world, save_event.site) {
                    Ok(site) => site,
                    Err(err) => {
                        error!("Unable to compile site: {err}");
                        continue;
                    }
                };

                dbg!(&new_path);
                for (name, nav_graph) in legacy::nav_graph::NavGraph::from_site(&site) {
                    let graph_file = new_path.clone().join(name + ".nav.yaml");
                    info!(
                        "Saving legacy nav graph to {}",
                        graph_file.to_str().unwrap_or("<failed to render??>")
                    );
                    let f = match std::fs::File::create(graph_file) {
                        Ok(f) => f,
                        Err(err) => {
                            error!("Unable to save nav graph: {err}");
                            continue;
                        }
                    };
                    if let Err(err) = serde_yaml::to_writer(f, &nav_graph) {
                        error!("Failed to save nav graph: {err}");
                    }
                }

                info!(
                    "Saving all site nav graphs to {}",
                    new_path.to_str().unwrap_or("<failed to render??>")
                );
            }
        }
    }
}<|MERGE_RESOLUTION|>--- conflicted
+++ resolved
@@ -1391,16 +1391,11 @@
             &Affiliation<Entity>,
         )>,
         Query<&SiteID, Without<Pending>>,
-        Query<(
-            Option<&Modifier<Pose>>,
-            Option<&Modifier<Inclusion>>,
-            &Affiliation<Entity>,
-        )>,
-        Query<(
-            Option<&Modifier<Inclusion>>,
-            Option<&Modifier<TaskParams>>,
-            &Affiliation<Entity>,
-        )>,
+        Query<(Option<&Modifier<Pose>>, Option<&Modifier<Inclusion>>), With<Affiliation<Entity>>>,
+        Query<
+            (Option<&Modifier<Inclusion>>, Option<&Modifier<TaskParams>>),
+            With<Affiliation<Entity>>,
+        >,
         Query<&Children>,
     )> = SystemState::new(world);
     let (scenarios, site_id, instance_modifiers, task_modifiers, children) = state.get(world);
@@ -1420,58 +1415,35 @@
                             Scenario {
                                 instances: scenario_modifiers
                                     .iter()
-<<<<<<< HEAD
-                                    .filter_map(|(_, e)| instance_modifiers.get(*e).ok())
-                                    .filter(|(p, i, _)| p.is_some() || i.is_some())
-                                    .filter_map(|(pose, inclusion, affiliation)| {
-                                        Some((
-                                            affiliation.0.and_then(|e| site_id.get(e).ok())?.0,
-=======
-                                    .map(|e| {
-                                        let (pose, visibility, affiliation) = instance_modifiers
-                                            .get(*e)
-                                            .map_err(|_| SiteGenerationError::BrokenModifier(*e))?;
-                                        let a = affiliation
-                                            .0
-                                            .ok_or(SiteGenerationError::EmptyAffiliation(*e))?;
-                                        let id = instances.get(a).map(|id| id.0).map_err(|_| {
-                                            SiteGenerationError::BrokenAffiliation(a)
-                                        })?;
+                                    .map(|(e_element, e_modifier)| {
+                                        let (pose, inclusion) =
+                                            instance_modifiers.get(*e_modifier).map_err(|_| {
+                                                SiteGenerationError::BrokenModifier(*e_modifier)
+                                            })?;
+                                        let id = site_id.get(*e_element).map(|id| id.0).map_err(
+                                            |_| SiteGenerationError::BrokenAffiliation(*e_element),
+                                        )?;
                                         Ok((
                                             id,
->>>>>>> c34fb796
                                             InstanceModifier {
                                                 pose: pose.map(|p| **p),
                                                 inclusion: inclusion.map(|i| **i),
                                             },
                                         ))
                                     })
-<<<<<<< HEAD
-                                    .collect(),
+                                    .collect::<Result<_, _>>()?,
                                 tasks: scenario_modifiers
                                     .iter()
-                                    .filter_map(|(_, e)| task_modifiers.get(*e).ok())
-                                    .filter(|(i, p, _)| i.is_some() || p.is_some())
-                                    .filter_map(|(inclusion, task_params, affiliation)| {
-                                        Some((
-                                            affiliation.0.and_then(|e| site_id.get(e).ok())?.0,
-=======
-                                    .collect::<Result<_, _>>()?,
-                                tasks: scenario_task_modifiers
-                                    .iter()
-                                    .map(|e| {
-                                        let (inclusion, task_params, affiliation) = task_modifiers
-                                            .get(*e)
-                                            .map_err(|_| SiteGenerationError::BrokenModifier(*e))?;
-                                        let a = affiliation
-                                            .0
-                                            .ok_or(SiteGenerationError::EmptyAffiliation(*e))?;
-                                        let id = tasks.get(a).map(|id| id.0).map_err(|_| {
-                                            SiteGenerationError::BrokenAffiliation(a)
-                                        })?;
+                                    .map(|(e_element, e_modifier)| {
+                                        let (inclusion, task_params) =
+                                            task_modifiers.get(*e_modifier).map_err(|_| {
+                                                SiteGenerationError::BrokenModifier(*e_modifier)
+                                            })?;
+                                        let id = site_id.get(*e_element).map(|id| id.0).map_err(
+                                            |_| SiteGenerationError::BrokenAffiliation(*e_element),
+                                        )?;
                                         Ok((
                                             id,
->>>>>>> c34fb796
                                             TaskModifier {
                                                 inclusion: inclusion.map(|i| **i),
                                                 params: task_params.map(|p| (**p).clone()),
@@ -1485,18 +1457,12 @@
                                         Some(parent) => {
                                             let parent_id = scenarios
                                                 .get(parent)
-<<<<<<< HEAD
-                                                .map(|(_, _, _, site_id, _)| site_id.0)
-                                                .ok(),
-                                        ),
-=======
-                                                .map(|(_, _, id, _)| id.0)
+                                                .map(|(_, _, _, id, _)| id.0)
                                                 .map_err(|_| {
                                                     SiteGenerationError::BrokenAffiliation(parent)
                                                 })?;
                                             Affiliation(Some(parent_id))
                                         }
->>>>>>> c34fb796
                                         None => Affiliation(None),
                                     },
                                     // ScenarioModifiers are not serialized
