/*
 * Copyright (C) 2022 Open Source Robotics Foundation
 *
 * Licensed under the Apache License, Version 2.0 (the "License");
 * you may not use this file except in compliance with the License.
 * You may obtain a copy of the License at
 *
 *     http://www.apache.org/licenses/LICENSE-2.0
 *
 * Unless required by applicable law or agreed to in writing, software
 * distributed under the License is distributed on an "AS IS" BASIS,
 * WITHOUT WARRANTIES OR CONDITIONS OF ANY KIND, either express or implied.
 * See the License for the specific language governing permissions and
 * limitations under the License.
 *
*/

use bevy::{
    ecs::{event::Events, hierarchy::ChildOf, system::SystemState},
    prelude::*,
};
use rmf_site_picking::Preview;
use std::{
    collections::{BTreeMap, BTreeSet, HashMap},
    path::PathBuf,
};
use thiserror::Error as ThisError;

use crate::{ExportFormat, exit_confirmation::SiteChanged, recency::RecencyRanking, site::*};
use rmf_site_format::*;
use sdformat_rs::yaserde;

#[derive(Event)]
pub struct SaveSite {
    pub site: Entity,
    pub to_location: PathBuf,
    pub format: ExportFormat,
}

// TODO(MXG): Change all these errors to use u32 SiteIDs instead of entities
#[derive(ThisError, Debug, Clone)]
pub enum SiteGenerationError {
    #[error("the specified entity [{0:?}] does not refer to a site")]
    InvalidSiteEntity(Entity),
    #[error("an object [{object:?}] has a reference to an anchor [{anchor:?}] that is not valid")]
    BrokenAnchorReference { object: Entity, anchor: Entity },
    #[error("an object [{object:?}] has a reference to a group [{group:?}] that is not valid")]
    BrokenAffiliation { object: Entity, group: Entity },
    #[error("an object has a reference to an empty group")]
    EmptyAffiliation(Entity),
    #[error("an object has a reference to a level that does not exist")]
    BrokenLevelReference(Entity),
    #[error("an object has a reference to a nav graph that does not exist")]
    BrokenNavGraphReference(Entity),
    #[error("an issue has a reference to an object that does not exist")]
    BrokenIssueReference(Entity),
    #[error("lift {0} is missing its anchor group")]
    BrokenLift(u32),
    #[error(
        "anchor {anchor:?} is being referenced for site {site:?} but does not belong to that site"
    )]
    InvalidAnchorReference { site: u32, anchor: u32 },
    #[error(
        "lift door {door:?} is referencing an anchor that does not belong to its lift {anchor:?}"
    )]
    InvalidLiftDoorReference { door: Entity, anchor: Entity },
    #[error("an object has a reference to a modifier that does not exist")]
    BrokenModifier(Entity),
}

/// This is used when a drawing is being edited to fix its parenting before we
/// attempt to save the site.
// TODO(@mxgrey): Remove this when we no longer need to de-parent drawings while
// editing them.
fn assemble_edited_drawing(world: &mut World) {
    let Some(c) = world.get_resource::<CurrentEditDrawing>().copied() else {
        return;
    };
    let Some(c) = c.target() else { return };
    let Ok(mut level) = world.get_entity_mut(c.level) else {
        return;
    };
    level.add_children(&[c.drawing]);
}

/// Revert the drawing back to the root so it can continue to be edited.
fn disassemble_edited_drawing(world: &mut World) {
    let Some(c) = world.get_resource::<CurrentEditDrawing>().copied() else {
        return;
    };
    let Some(c) = c.target() else { return };
    let Ok(mut level) = world.get_entity_mut(c.level) else {
        return;
    };
    level.remove_children(&[c.drawing]);
}

/// Look through all the elements that we will be saving and assign a SiteID
/// component to any elements that do not have one already.
fn assign_site_ids(world: &mut World, site: Entity) -> Result<(), SiteGenerationError> {
    let mut state: SystemState<(
        Query<
            Entity,
            (
                Or<(
                    With<Anchor>,
                    With<DoorType>,
                    With<DrawingMarker>,
                    With<FloorMarker>,
                    With<LightKind>,
                    With<ModelMarker>,
                    With<PhysicalCameraProperties>,
                    With<WallMarker>,
                )>,
                Without<Pending>,
            ),
        >,
        Query<Entity, (With<ModelMarker>, With<Group>)>,
        Query<Entity, (With<ModelMarker>, Without<Group>, Without<Preview>)>,
        Query<(Entity, &Affiliation<Entity>), With<ScenarioModifiers<Entity>>>,
        Query<Entity, (With<Task>, Without<Pending>)>,
        Query<
            Entity,
            (
                Or<(With<LaneMarker>, With<LocationTags>, With<NavGraphMarker>)>,
                Without<Pending>,
            ),
        >,
        Query<Entity, (With<LevelElevation>, Without<Pending>)>,
        Query<Entity, (With<LiftCabin<Entity>>, Without<Pending>)>,
        Query<
            Entity,
            (
                Or<(
                    With<Anchor>,
                    With<FiducialMarker>,
                    With<MeasurementMarker>,
                    With<Group>,
                )>,
                Without<Pending>,
            ),
        >,
        Query<(), With<DrawingMarker>>,
        Query<&ChildCabinAnchorGroup>,
        Query<Entity, (With<Anchor>, Without<Pending>)>,
        Query<&NextSiteID>,
        Query<&SiteID>,
        Query<&Children>,
    )> = SystemState::new(world);

    let (
        level_children,
        model_descriptions,
        model_instances,
        scenarios,
        tasks,
        nav_graph_elements,
        levels,
        lifts,
        drawing_children,
        drawings,
        cabin_anchor_groups,
        cabin_anchor_group_children,
        sites,
        site_ids,
        children,
    ) = state.get_mut(world);

    let mut new_entities = Vec::new();

    let site_children = match children.get(site) {
        Ok(children) => children,
        Err(_) => {
            // The site seems to have no children at all. That's suspicious but
            // not impossible if the site is completely empty. In that case
            // there is no need to assign any SiteIDs
            return Ok(());
        }
    };

    for site_child in site_children {
        if let Ok(level) = levels.get(*site_child) {
            if !site_ids.contains(level) {
                new_entities.push(level);
            }

            if let Ok(current_level_children) = children.get(level) {
                for child in current_level_children {
                    if level_children.contains(*child) {
                        if !site_ids.contains(*child) {
                            new_entities.push(*child);
                        }

                        if drawings.contains(*child) {
                            if let Ok(drawing_children) = children.get(*child) {
                                for drawing_child in drawing_children {
                                    if !site_ids.contains(*drawing_child) {
                                        new_entities.push(*drawing_child);
                                    }
                                }
                            }
                        }
                    }
                }
            }
        }

        if let Ok(model_description) = model_descriptions.get(*site_child) {
            if !site_ids.contains(model_description) {
                new_entities.push(model_description);
            }
        }

        if let Ok(model_instance) = model_instances.get(*site_child) {
            if !site_ids.contains(model_instance) {
                new_entities.push(model_instance);
            }
        }

        if let Ok((scenario, _)) = scenarios.get(*site_child) {
            // Ensure root scenarios have the smallest Site_ID, since when deserializing, child scenarios would
            // require parent scenarios to already be spawned and have its parent entity
            let mut queue = vec![scenario];
            let mut target_scenario = scenario;
            while let Ok((e, target_parent)) = scenarios.get(target_scenario) {
                let Some(p) = target_parent.0 else {
                    break;
                };
                queue.push(e);
                target_scenario = p;
            }
            queue.reverse();

            while let Some(scenario) = queue.pop() {
                if !site_ids.contains(scenario) {
                    new_entities.push(scenario);
                }
            }
        }

        if let Ok(task) = tasks.get(*site_child) {
            if !site_ids.contains(task) {
                new_entities.push(task);
            }
        }

        if let Ok(e) = drawing_children.get(*site_child) {
            // Sites can contain anchors and fiducials but should not contain
            // measurements, so this query doesn't make perfect sense to use
            // here, but it shouldn't be harmful and it saves us from writing
            // yet another query.
            if !site_ids.contains(e) {
                new_entities.push(e);
            }
        }

        if let Ok(e) = nav_graph_elements.get(*site_child) {
            if !site_ids.contains(e) {
                new_entities.push(e);
            }
        }

        if let Ok(lift) = lifts.get(*site_child) {
            if let Ok(anchor_group) = cabin_anchor_groups.get(*site_child) {
                if let Ok(anchor_children) = children.get(**anchor_group) {
                    for anchor_child in anchor_children {
                        if let Ok(e) = cabin_anchor_group_children.get(*anchor_child) {
                            if !site_ids.contains(e) {
                                new_entities.push(e);
                            }
                        }
                    }
                }
            }
            if !site_ids.contains(lift) {
                new_entities.push(lift);
            }

            if let Ok(children) = children.get(lift) {
                for child in children {
                    if level_children.contains(*child) {
                        if !site_ids.contains(*child) {
                            new_entities.push(*child);
                        }
                    }
                }
            }
        }
    }

    let mut next_site_id = sites
        .get(site)
        .map(|n| n.0)
        .map_err(|_| SiteGenerationError::InvalidSiteEntity(site))?..;
    for e in &new_entities {
        world
            .entity_mut(*e)
            .insert(SiteID(next_site_id.next().unwrap()));
    }

    world
        .entity_mut(site)
        .insert(NextSiteID(next_site_id.next().unwrap()));

    Ok(())
}

fn collect_site_anchors(world: &mut World, site: Entity) -> BTreeMap<u32, Anchor> {
    let mut state: SystemState<(
        Query<&Children>,
        Query<(&SiteID, &Anchor), Without<Pending>>,
    )> = SystemState::new(world);

    let mut site_anchors = BTreeMap::new();
    let (q_children, q_anchors) = state.get(world);
    if let Ok(children) = q_children.get(site) {
        for child in children {
            if let Ok((site_id, anchor)) = q_anchors.get(*child) {
                site_anchors.insert(site_id.0, anchor.clone());
            }
        }
    }

    site_anchors
}

fn generate_levels(
    world: &mut World,
    site: Entity,
) -> Result<BTreeMap<u32, Level>, SiteGenerationError> {
    let mut state: SystemState<(
        Query<&Children, With<NameOfSite>>,
        Query<(&Anchor, &SiteID)>,
        Query<&SiteID, With<Group>>,
        Query<
            (
                &Edge<Entity>,
                Option<&Original<Edge<Entity>>>,
                &NameInSite,
                &DoorType,
                &SiteID,
            ),
            Without<Pending>,
        >,
        Query<
            (
                &NameInSite,
                &AssetSource,
                &Pose,
                &PixelsPerMeter,
                &PreferredSemiTransparency,
                &SiteID,
                &Children,
            ),
            (With<DrawingMarker>, Without<Pending>),
        >,
        Query<
            (
                &Point<Entity>,
                Option<&Original<Point<Entity>>>,
                &Affiliation<Entity>,
                &SiteID,
            ),
            (With<FiducialMarker>, Without<Pending>),
        >,
        Query<
            (
                &Path<Entity>,
                Option<&Original<Path<Entity>>>,
                &Affiliation<Entity>,
                &PreferredSemiTransparency,
                &SiteID,
            ),
            (With<FloorMarker>, Without<Pending>),
        >,
        Query<(&LightKind, &Pose, &SiteID)>,
        Query<
            (
                &Edge<Entity>,
                Option<&Original<Edge<Entity>>>,
                &Distance,
                &SiteID,
            ),
            (With<MeasurementMarker>, Without<Pending>),
        >,
        Query<(&NameInSite, &Pose, &PhysicalCameraProperties, &SiteID), Without<Pending>>,
        Query<
            (
                &Edge<Entity>,
                Option<&Original<Edge<Entity>>>,
                &Affiliation<Entity>,
                &SiteID,
            ),
            (With<WallMarker>, Without<Pending>),
        >,
        Query<
            (
                &NameInSite,
                &LevelElevation,
                &GlobalFloorVisibility,
                &GlobalDrawingVisibility,
                &SiteID,
                &Children,
                Option<&RecencyRanking<FloorMarker>>,
                Option<&RecencyRanking<DrawingMarker>>,
            ),
            Without<Pending>,
        >,
        Query<&SiteID>,
        Query<(&Pose, &NameInSite, &SiteID), With<UserCameraPoseMarker>>,
    )> = SystemState::new(world);

    let (
        q_site_children,
        q_anchors,
        q_groups,
        q_doors,
        q_drawings,
        q_fiducials,
        q_floors,
        q_lights,
        q_measurements,
        q_physical_cameras,
        q_walls,
        q_levels,
        q_site_ids,
        q_user_camera_poses,
    ) = state.get(world);

    let get_anchor_id = |object, anchor| {
        let (_, site_id) = q_anchors
            .get(anchor)
            .map_err(|_| SiteGenerationError::BrokenAnchorReference { object, anchor })?;
        Ok(site_id.0)
    };

    let get_group_id = |object, group| {
        q_groups
            .get(group)
            .map(|id| id.0)
            .map_err(|_| SiteGenerationError::BrokenAffiliation { object, group })
    };

    let get_anchor_id_edge = |object, edge: &Edge<Entity>| {
        let left = get_anchor_id(object, edge.left())?;
        let right = get_anchor_id(object, edge.right())?;
        Ok(Edge::new(left, right))
    };

    let get_anchor_id_path = |object, entities: &Vec<Entity>| {
        let mut anchor_ids = Vec::new();
        anchor_ids.reserve(entities.len());
        for entity in entities {
            let id = get_anchor_id(object, *entity)?;
            anchor_ids.push(id);
        }
        Ok(Path(anchor_ids))
    };

    let mut levels = BTreeMap::new();
    if let Ok(site_children) = q_site_children.get(site) {
        for c in site_children.iter() {
            if let Ok((
                name,
                elevation,
                floor_vis,
                drawing_vis,
                level_id,
                level_children,
                floor_ranking,
                drawing_ranking,
            )) = q_levels.get(c)
            {
                let mut level = Level::new(
                    LevelProperties {
                        name: name.clone(),
                        elevation: elevation.clone(),
                        global_floor_visibility: floor_vis.clone(),
                        global_drawing_visibility: drawing_vis.clone(),
                    },
                    RankingsInLevel {
                        floors: floor_ranking
                            .map(|r| r.to_u32(&q_site_ids))
                            .unwrap_or(Vec::new()),
                        drawings: drawing_ranking
                            .map(|r| r.to_u32(&q_site_ids))
                            .unwrap_or(Vec::new()),
                    },
                );
                for c in level_children.iter() {
                    if let Ok((anchor, id)) = q_anchors.get(c) {
                        level.anchors.insert(id.0, anchor.clone());
                    }
                    if let Ok((edge, o_edge, name, kind, id)) = q_doors.get(c) {
                        let edge = o_edge.map(|x| &x.0).unwrap_or(edge);
                        let anchors = get_anchor_id_edge(c, edge)?;
                        level.doors.insert(
                            id.0,
                            Door {
                                anchors,
                                name: name.clone(),
                                kind: kind.clone(),
                                marker: DoorMarker,
                            },
                        );
                    }
                    if let Ok((
                        name,
                        source,
                        pose,
                        pixels_per_meter,
                        preferred_alpha,
                        id,
                        children,
                    )) = q_drawings.get(c)
                    {
                        let mut measurements = BTreeMap::new();
                        let mut fiducials = BTreeMap::new();
                        let mut anchors = BTreeMap::new();
                        for e in children.iter() {
                            if let Ok((anchor, anchor_id)) = q_anchors.get(e) {
                                anchors.insert(anchor_id.0, anchor.clone());
                            }
                            if let Ok((edge, o_edge, distance, id)) = q_measurements.get(e) {
                                let edge = o_edge.map(|x| &x.0).unwrap_or(edge);
                                let anchors = get_anchor_id_edge(e, edge)?;
                                measurements.insert(
                                    id.0,
                                    Measurement {
                                        anchors,
                                        distance: distance.clone(),
                                        marker: MeasurementMarker,
                                    },
                                );
                            }
                            if let Ok((point, o_point, affiliation, id)) = q_fiducials.get(e) {
                                let point = o_point.map(|x| &x.0).unwrap_or(point);
                                let anchor = Point(get_anchor_id(e, point.0)?);
                                let affiliation = if let Affiliation(Some(a)) = affiliation {
                                    Affiliation(Some(get_group_id(e, *a)?))
                                } else {
                                    Affiliation(None)
                                };
                                fiducials.insert(
                                    id.0,
                                    Fiducial {
                                        anchor,
                                        affiliation,
                                        marker: FiducialMarker,
                                    },
                                );
                            }
                        }
                        level.drawings.insert(
                            id.0,
                            Drawing {
                                properties: DrawingProperties {
                                    name: name.clone(),
                                    source: source.clone(),
                                    pose: pose.clone(),
                                    pixels_per_meter: pixels_per_meter.clone(),
                                    preferred_semi_transparency: preferred_alpha.clone(),
                                },
                                anchors,
                                fiducials,
                                measurements,
                            },
                        );
                    }
                    if let Ok((path, o_path, texture, preferred_alpha, id)) = q_floors.get(c) {
                        let path = o_path.map(|x| &x.0).unwrap_or(path);
                        let anchors = get_anchor_id_path(c, &path)?;
                        let texture = if let Affiliation(Some(e)) = texture {
                            Affiliation(Some(get_group_id(c, *e)?))
                        } else {
                            Affiliation(None)
                        };

                        level.floors.insert(
                            id.0,
                            Floor {
                                anchors,
                                texture,
                                preferred_semi_transparency: preferred_alpha.clone(),
                                marker: FloorMarker,
                            },
                        );
                    }
                    if let Ok((kind, pose, id)) = q_lights.get(c) {
                        level.lights.insert(
                            id.0,
                            Light {
                                pose: pose.clone(),
                                kind: kind.clone(),
                            },
                        );
                    }
                    if let Ok((name, pose, properties, id)) = q_physical_cameras.get(c) {
                        level.physical_cameras.insert(
                            id.0,
                            PhysicalCamera {
                                name: name.clone(),
                                pose: pose.clone(),
                                properties: properties.clone(),
                                previewable: PreviewableMarker,
                            },
                        );
                    }
                    if let Ok((edge, o_edge, texture, id)) = q_walls.get(c) {
                        let edge = o_edge.map(|x| &x.0).unwrap_or(edge);
                        let anchors = get_anchor_id_edge(c, edge)?;
                        let texture = if let Affiliation(Some(e)) = texture {
                            Affiliation(Some(get_group_id(c, *e)?))
                        } else {
                            Affiliation(None)
                        };

                        level.walls.insert(
                            id.0,
                            Wall {
                                anchors,
                                texture,
                                marker: WallMarker,
                            },
                        );
                    }
                    if let Ok((pose, name, id)) = q_user_camera_poses.get(c) {
                        level.user_camera_poses.insert(
                            id.0,
                            UserCameraPose {
                                name: name.clone(),
                                pose: pose.clone(),
                                marker: UserCameraPoseMarker,
                            },
                        );
                    }
                }
                levels.insert(level_id.0, level);
            }
        }
    }
    return Ok(levels);
}

type QueryLift<'w, 's> = Query<
    'w,
    's,
    (
        Entity,
        &'static NameInSite,
        &'static Edge<Entity>,
        Option<&'static Original<Edge<Entity>>>,
        &'static LiftCabin<Entity>,
        &'static IsStatic,
        &'static InitialLevel<Entity>,
        &'static SiteID,
        &'static ChildOf,
    ),
    Without<Pending>,
>;

fn generate_lifts(
    world: &mut World,
    site: Entity,
) -> Result<BTreeMap<u32, Lift<u32>>, SiteGenerationError> {
    let mut state: SystemState<(
        Query<(&SiteID, &Anchor), Without<Pending>>,
        QueryLiftDoor,
        Query<&SiteID, (With<LevelElevation>, Without<Pending>)>,
        QueryLift,
        Query<Entity, With<CabinAnchorGroup>>,
        Query<&ChildOf, Without<Pending>>,
        Query<&Children>,
        Query<&SiteID>,
    )> = SystemState::new(world);

    let (
        q_anchors,
        q_doors,
        q_levels,
        q_lifts,
        q_cabin_anchor_groups,
        q_child_of,
        q_children,
        q_site_id,
    ) = state.get(world);

    let mut lifts = BTreeMap::new();

    let get_anchor_id = |object, anchor| {
        let (site_id, _) = q_anchors
            .get(anchor)
            .map_err(|_| SiteGenerationError::BrokenAnchorReference { object, anchor })?;
        Ok(site_id.0)
    };

    let get_level_id = |entity| -> Result<u32, SiteGenerationError> {
        let site_id = q_levels
            .get(entity)
            .map_err(|_| SiteGenerationError::BrokenLevelReference(entity))?;
        Ok(site_id.0)
    };

    let get_anchor_id_edge = |object, edge: &Edge<Entity>| {
        let left = get_anchor_id(object, edge.left())?;
        let right = get_anchor_id(object, edge.right())?;
        Ok(Edge::new(left, right))
    };

    let confirm_entity_parent = |intended_parent, child| {
        if let Ok(actual_parent) = q_child_of.get(child) {
            if actual_parent.parent() == intended_parent {
                return true;
            }
        }

        return false;
    };

    let validate_site_anchor = |anchor| {
        if confirm_entity_parent(site, anchor) {
            return Ok(());
        }

        Err(SiteGenerationError::InvalidAnchorReference {
            site: q_site_id.get(site).unwrap().0,
            anchor: q_site_id.get(anchor).unwrap().0,
        })
    };

    let validate_site_anchors = |edge: &Edge<Entity>| {
        validate_site_anchor(edge.left())?;
        validate_site_anchor(edge.right())?;
        Ok(())
    };

    for (lift_entity, name, edge, o_edge, cabin, is_static, initial_level, id, child_of) in &q_lifts
    {
        if child_of.parent() != site {
            continue;
        }

        // TODO(MXG): Clean up this spaghetti
        let anchor_group_entity = match match q_children.get(lift_entity) {
            Ok(children) => children,
            Err(_) => return Err(SiteGenerationError::BrokenLift(id.0)),
        }
        .iter()
        .find(|c| q_cabin_anchor_groups.contains(*c))
        {
            Some(c) => c,
            None => return Err(SiteGenerationError::BrokenLift(id.0)),
        };

        let edge = o_edge.map(|x| &x.0).unwrap_or(edge);
        validate_site_anchors(edge)?;

        let validate_level_door_anchor = |door: Entity, anchor: Entity| {
            if confirm_entity_parent(anchor_group_entity, anchor) {
                return Ok(());
            }

            Err(SiteGenerationError::InvalidLiftDoorReference { door, anchor })
        };

        let validate_level_door_anchors = |door: Entity, edge: &Edge<Entity>| {
            validate_level_door_anchor(door, edge.left())?;
            validate_level_door_anchor(door, edge.right())?;
            get_anchor_id_edge(door, edge)
        };

        let mut cabin_anchors = BTreeMap::new();
        let mut cabin_doors = BTreeMap::new();
        if let Ok(children) = q_children.get(lift_entity) {
            for child in children {
                if let Ok(anchor_group) = q_cabin_anchor_groups.get(*child) {
                    if let Ok(anchor_children) = q_children.get(anchor_group) {
                        for anchor_child in anchor_children {
                            if let Ok((site_id, anchor)) = q_anchors.get(*anchor_child) {
                                cabin_anchors.insert(site_id.0, anchor.clone());
                            }
                        }
                    }
                }

                if let Ok((site_id, door_type, edge, o_edge, visits)) = q_doors.get(*child) {
                    let edge = o_edge.map(|x| &x.0).unwrap_or(edge);
                    cabin_doors.insert(
                        site_id.0,
                        LiftCabinDoor {
                            kind: door_type.clone(),
                            reference_anchors: validate_level_door_anchors(*child, edge)?,
                            visits: LevelVisits(
                                visits
                                    .iter()
                                    .map(|level| get_level_id(*level))
                                    .collect::<Result<_, _>>()?,
                            ),
                            marker: Default::default(),
                        },
                    );
                }
            }
        }

        let reference_anchors = get_anchor_id_edge(lift_entity, edge)?;
        lifts.insert(
            id.0,
            Lift {
                cabin_doors,
                properties: LiftProperties {
                    name: name.clone(),
                    reference_anchors,
                    cabin: cabin.to_u32(&q_doors),
                    is_static: is_static.clone(),
                    initial_level: InitialLevel(
                        initial_level
                            .0
                            .map_or(Ok(None), |level| get_level_id(level).map(|id| Some(id)))?,
                    ),
                },
                cabin_anchors,
            },
        );
    }

    return Ok(lifts);
}

fn generate_fiducials(
    world: &mut World,
    parent: Entity,
) -> Result<BTreeMap<u32, Fiducial<u32>>, SiteGenerationError> {
    let mut state: SystemState<(
        Query<&SiteID, (With<Anchor>, Without<Pending>)>,
        Query<&SiteID, (With<Group>, Without<Pending>)>,
        Query<
            (&Point<Entity>, &Affiliation<Entity>, &SiteID),
            (With<FiducialMarker>, Without<Pending>),
        >,
        Query<&Children>,
    )> = SystemState::new(world);

    let (q_anchor_ids, q_group_ids, q_fiducials, q_children) = state.get(world);

    let Ok(children) = q_children.get(parent) else {
        return Ok(BTreeMap::new());
    };

    let mut fiducials = BTreeMap::new();
    for child in children {
        let Ok((point, affiliation, site_id)) = q_fiducials.get(*child) else {
            continue;
        };
        let anchor = q_anchor_ids
            .get(point.0)
            .map_err(|_| SiteGenerationError::BrokenAnchorReference {
                object: *child,
                anchor: point.0,
            })?
            .0;
        let anchor = Point(anchor);
        let affiliation = if let Some(e) = affiliation.0 {
            let group_id = q_group_ids
                .get(e)
                .map_err(|_| SiteGenerationError::BrokenAffiliation {
                    object: *child,
                    group: e,
                })?
                .0;
            Affiliation(Some(group_id))
        } else {
            Affiliation(None)
        };

        fiducials.insert(
            site_id.0,
            Fiducial {
                anchor,
                affiliation,
                marker: Default::default(),
            },
        );
    }

    Ok(fiducials)
}

fn generate_fiducial_groups(
    world: &mut World,
    parent: Entity,
) -> Result<BTreeMap<u32, FiducialGroup>, SiteGenerationError> {
    let mut state: SystemState<(
        Query<(&NameInSite, &SiteID), (With<Group>, With<FiducialMarker>)>,
        Query<&Children>,
    )> = SystemState::new(world);

    let (q_groups, q_children) = state.get(world);

    let Ok(children) = q_children.get(parent) else {
        return Ok(BTreeMap::new());
    };

    let mut fiducial_groups = BTreeMap::new();
    for child in children {
        let Ok((name, site_id)) = q_groups.get(*child) else {
            continue;
        };
        fiducial_groups.insert(site_id.0, FiducialGroup::new(name.clone()));
    }

    Ok(fiducial_groups)
}

fn generate_texture_groups(
    world: &mut World,
    parent: Entity,
) -> Result<BTreeMap<u32, TextureGroup>, SiteGenerationError> {
    let mut state: SystemState<(
        Query<(&NameInSite, &Texture, &SiteID), With<Group>>,
        Query<&Children>,
    )> = SystemState::new(world);

    let (q_groups, q_children) = state.get(world);

    let Ok(children) = q_children.get(parent) else {
        return Ok(BTreeMap::new());
    };

    let mut texture_groups = BTreeMap::new();
    for child in children {
        let Ok((name, texture, site_id)) = q_groups.get(*child) else {
            continue;
        };
        texture_groups.insert(
            site_id.0,
            TextureGroup {
                name: name.clone(),
                texture: texture.clone(),
                group: Default::default(),
            },
        );
    }

    Ok(texture_groups)
}

fn generate_nav_graphs(
    world: &mut World,
    site: Entity,
) -> Result<BTreeMap<u32, NavGraph>, SiteGenerationError> {
    let mut state: SystemState<
        Query<
            (&NameInSite, &DisplayColor, &SiteID, &ChildOf),
            (With<NavGraphMarker>, Without<Pending>),
        >,
    > = SystemState::new(world);

    let q_nav_graphs = state.get(world);

    let mut nav_graphs = BTreeMap::new();
    for (name, color, id, child_of) in &q_nav_graphs {
        if child_of.parent() != site {
            continue;
        }

        nav_graphs.insert(
            id.0,
            NavGraph {
                name: name.clone(),
                color: color.clone(),
                marker: Default::default(),
            },
        );
    }

    return Ok(nav_graphs);
}

fn generate_lanes(
    world: &mut World,
    site: Entity,
) -> Result<BTreeMap<u32, Lane<u32>>, SiteGenerationError> {
    let mut state: SystemState<(
        Query<
            (
                Entity,
                &Edge<Entity>,
                Option<&Original<Edge<Entity>>>,
                &Motion,
                &ReverseLane,
                &AssociatedGraphs<Entity>,
                &SiteID,
                &ChildOf,
            ),
            (With<LaneMarker>, Without<Pending>),
        >,
        Query<&SiteID, With<NavGraphMarker>>,
        Query<&SiteID, With<Anchor>>,
    )> = SystemState::new(world);

    let (q_lanes, q_nav_graphs, q_anchors) = state.get(world);

    let get_anchor_id = |object, anchor| {
        let site_id = q_anchors
            .get(anchor)
            .map_err(|_| SiteGenerationError::BrokenAnchorReference { object, anchor })?;
        Ok(site_id.0)
    };

    let get_anchor_id_edge = |object, edge: &Edge<Entity>| {
        let left = get_anchor_id(object, edge.left())?;
        let right = get_anchor_id(object, edge.right())?;
        Ok(Edge::new(left, right))
    };

    let mut lanes = BTreeMap::new();
    for (e, edge, o_edge, forward, reverse, graphs, lane_id, child_of) in &q_lanes {
        if child_of.parent() != site {
            continue;
        }

        let edge = o_edge.map(|x| &x.0).unwrap_or(edge);
        let edge = get_anchor_id_edge(e, edge)?;
        let graphs = graphs
            .to_u32(&q_nav_graphs)
            .map_err(|e| SiteGenerationError::BrokenNavGraphReference(e))?;

        lanes.insert(
            lane_id.0,
            Lane {
                anchors: edge.clone(),
                forward: forward.clone(),
                reverse: reverse.clone(),
                graphs,
                marker: LaneMarker,
            },
        );
    }

    Ok(lanes)
}

fn generate_locations(
    world: &mut World,
    site: Entity,
) -> Result<BTreeMap<u32, Location<u32>>, SiteGenerationError> {
    let mut state: SystemState<(
        Query<
            (
                Entity,
                &Point<Entity>,
                Option<&Original<Point<Entity>>>,
                &LocationTags,
                &NameInSite,
                &AssociatedGraphs<Entity>,
                &SiteID,
                &ChildOf,
            ),
            Without<Pending>,
        >,
        Query<&SiteID, With<NavGraphMarker>>,
        Query<&SiteID, With<Anchor>>,
    )> = SystemState::new(world);

    let (q_locations, q_nav_graphs, q_anchors) = state.get(world);

    let get_anchor_id = |object, anchor| {
        let site_id = q_anchors
            .get(anchor)
            .map_err(|_| SiteGenerationError::BrokenAnchorReference { object, anchor })?;
        Ok(site_id.0)
    };

    let mut locations = BTreeMap::new();
    for (e, point, o_point, tags, name, graphs, location_id, child_of) in &q_locations {
        if child_of.parent() != site {
            continue;
        }

        let point = o_point.map(|x| &x.0).unwrap_or(point);
        let point = get_anchor_id(e, point.0)?;
        let graphs = graphs
            .to_u32(&q_nav_graphs)
            .map_err(|e| SiteGenerationError::BrokenNavGraphReference(e))?;

        locations.insert(
            location_id.0,
            Location {
                anchor: Point(point),
                tags: tags.clone(),
                name: name.clone(),
                graphs,
            },
        );
    }

    Ok(locations)
}

fn generate_graph_rankings(
    world: &mut World,
    site: Entity,
) -> Result<Vec<u32>, SiteGenerationError> {
    let mut state: SystemState<(Query<&RecencyRanking<NavGraphMarker>>, Query<&SiteID>)> =
        SystemState::new(world);

    let (rankings, site_id) = state.get(world);
    let ranking = match rankings.get(site) {
        Ok(r) => r,
        Err(_) => return Ok(Vec::new()),
    };

    ranking
        .entities()
        .iter()
        .map(|e| {
            site_id
                .get(*e)
                .map(|s| s.0)
                .map_err(|_| SiteGenerationError::BrokenNavGraphReference(*e))
        })
        .collect()
}

fn generate_site_properties(
    world: &mut World,
    site: Entity,
) -> Result<SiteProperties<u32>, SiteGenerationError> {
    let mut state: SystemState<(
        Query<(
            &NameOfSite,
            &FilteredIssues<Entity>,
            &FilteredIssueKinds,
            &GeographicComponent,
        )>,
        Query<&SiteID>,
    )> = SystemState::new(world);

    let (q_properties, q_ids) = state.get(world);

    let Ok((name, issues, issue_kinds, geographic_offset)) = q_properties.get(site) else {
        return Err(SiteGenerationError::InvalidSiteEntity(site));
    };

    let mut converted_issues = BTreeSet::new();
    for issue in issues.iter() {
        let mut entities = BTreeSet::new();
        for e in issue.entities.iter() {
            let id = q_ids
                .get(*e)
                .map_err(|_| SiteGenerationError::BrokenIssueReference(*e))?;
            entities.insert(**id);
        }
        converted_issues.insert(IssueKey {
            entities,
            kind: issue.kind.clone(),
        });
    }

    Ok(SiteProperties {
        name: name.clone(),
        geographic_offset: geographic_offset.clone(),
        filtered_issues: FilteredIssues(converted_issues),
        filtered_issue_kinds: issue_kinds.clone(),
    })
}

fn migrate_relative_paths(
    site: Entity,
    new_path: &PathBuf,
    world: &mut World,
    // In((new_path, site)): In<(&PathBuf, Entity)>,
    // mut assets: Query<(Entity, &mut AssetSource)>,
    // mut default_files: Query<&mut DefaultFile>,
    // mut commands: Commands,
    // child_of: Query<&ChildOf>,
) {
    let old_path = if let Some(mut default_file) = world.get_mut::<DefaultFile>(site) {
        let old_path = default_file.0.clone();
        default_file.0 = new_path.clone();
        old_path
    } else {
        world.entity_mut(site).insert(DefaultFile(new_path.clone()));
        // If there was not already a default file then there is no way to
        // migrate relative paths because they had no reference path to actually
        // be relative to.
        return;
    };

    let mut state: SystemState<(Query<(Entity, &mut AssetSource)>, Query<&ChildOf>)> =
        SystemState::new(world);

    let (mut assets, child_of) = state.get_mut(world);

    for (mut e, mut source) in &mut assets {
        let asset_entity = e;
        if !source.is_local_relative() {
            continue;
        }

        loop {
            if e == site {
                if source.migrate_relative_path(&old_path, new_path).is_err() {
                    error!(
                        "Failed to migrate relative path for {asset_entity:?}: {:?}",
                        *source,
                    );
                    break;
                }
            }

            if let Ok(child_of) = child_of.get(e) {
                e = child_of.parent();
            } else {
                break;
            }
        }
    }
}

fn generate_model_descriptions(
    site: Entity,
    world: &mut World,
) -> Result<BTreeMap<u32, ModelDescriptionBundle>, SiteGenerationError> {
    let mut state: SystemState<(
        Query<
            (
                &SiteID,
                &NameInSite,
                &ModelProperty<AssetSource>,
                &ModelProperty<IsStatic>,
                &ModelProperty<Scale>,
            ),
            (With<ModelMarker>, With<Group>, Without<Pending>),
        >,
        Query<&Children>,
    )> = SystemState::new(world);
    let (model_descriptions, children) = state.get(world);

    let mut res = BTreeMap::<u32, ModelDescriptionBundle>::new();
    if let Ok(children) = children.get(site) {
        for child in children.iter() {
            if let Ok((site_id, name, source, is_static, scale)) = model_descriptions.get(child) {
                let desc_bundle = ModelDescriptionBundle {
                    name: name.clone(),
                    source: source.clone(),
                    is_static: is_static.clone(),
                    scale: scale.clone(),
                    ..Default::default()
                };
                res.insert(site_id.0, desc_bundle);
            }
        }
    }
    Ok(res)
}

fn generate_robots(
    site: Entity,
    world: &mut World,
) -> Result<BTreeMap<u32, Robot>, SiteGenerationError> {
    let mut state: SystemState<(
        Query<(&SiteID, &ModelProperty<Robot>), (With<ModelMarker>, With<Group>, Without<Pending>)>,
        Query<&Children>,
    )> = SystemState::new(world);
    let (robots, children) = state.get(world);

    let mut res = BTreeMap::<u32, Robot>::new();
    if let Ok(children) = children.get(site) {
        for child in children.iter() {
            if let Ok((site_id, robot_property)) = robots.get(child) {
                let mut robot = robot_property.0.clone();
                // Remove any invalid properties
                robot.properties.retain(|k, _| !k.is_empty());
                res.insert(site_id.0, robot);
            }
        }
    }
    Ok(res)
}

fn generate_model_instances(
    site: Entity,
    world: &mut World,
) -> Result<BTreeMap<u32, Parented<u32, ModelInstance<u32>>>, SiteGenerationError> {
    let mut state: SystemState<(
        Query<(&SiteID, &ExportWith), (With<ModelMarker>, With<Group>, Without<Pending>)>,
        Query<
            (Entity, &SiteID, &NameInSite, &Pose, &Affiliation<Entity>),
            (With<ModelMarker>, Without<Group>, Without<Pending>),
        >,
        Query<(Entity, &SiteID), With<LevelElevation>>,
        Query<&ChildOf>,
    )> = SystemState::new(world);
    let (model_descriptions, model_instances, levels, child_of) = state.get(world);

    let mut site_levels_ids = HashMap::<Entity, u32>::new();
    for (level_entity, site_id) in levels.iter() {
        if child_of
            .get(level_entity)
            .is_ok_and(|co| co.parent() == site)
        {
            site_levels_ids.insert(level_entity, site_id.0);
        }
    }
    // Store model instance data in a HashMap for later access with mutable World
    let mut model_instances_data = HashMap::<
        Entity,
        (
            SiteID,
            NameInSite,
            Pose,
            u32,
            Option<SiteID>,
            HashMap<String, serde_json::Value>,
        ),
    >::new();
    for (instance_entity, instance_id, instance_name, instance_pose, instance_affiliation) in
        model_instances.iter()
    {
        let Some(level_id) = child_of
            .get(instance_entity)
            .ok()
            .map(|co| site_levels_ids.get(&co.parent()).copied())
            .flatten()
        else {
            error!("Unable to find parent for instance [{}]", instance_name.0);
            continue;
        };
        let (description_id, description_export) = instance_affiliation
            .0
            .and_then(|e| model_descriptions.get(e).ok())
            .unzip();

        model_instances_data.insert(
            instance_entity,
            (
                instance_id.clone(),
                instance_name.clone(),
                instance_pose.clone(),
                level_id.clone(),
                description_id.cloned(),
                description_export
                    .map(|e| e.0.clone())
                    .unwrap_or(HashMap::new()),
            ),
        );
    }

    let mut res = BTreeMap::<u32, Parented<u32, ModelInstance<u32>>>::new();
    for (entity, (id, name, pose, level_id, description_id, description_export)) in
        model_instances_data.iter()
    {
        let mut export_data = HashMap::<String, sdformat_rs::XmlElement>::new();
        for (label, value) in description_export.iter() {
            if let Some(data) = world
                .resource_scope::<ExportHandlers, Option<sdformat_rs::XmlElement>>(
                    move |world, mut export_handlers| {
                        if let Some(export_handler) = export_handlers.get_mut(label) {
                            export_handler.export(*entity, value.clone(), world)
                        } else {
                            None
                        }
                    },
                )
            {
                export_data.insert(label.clone(), data);
            }
        }
        let model_instance = ModelInstance::<u32> {
            name: name.clone(),
            pose: pose.clone(),
            description: Affiliation(description_id.map(|d| d.0)),
            export_data: ExportData(export_data),
            ..Default::default()
        };
        res.insert(
            id.0,
            Parented {
                parent: *level_id,
                bundle: model_instance,
            },
        );
    }
    Ok(res)
}

fn generate_scenarios(
    site: Entity,
    world: &mut World,
) -> Result<BTreeMap<u32, Scenario<u32>>, SiteGenerationError> {
    let mut state: SystemState<(
        Query<(
            Entity,
            &ScenarioModifiers<Entity>,
            &NameInSite,
            &SiteID,
            &Affiliation<Entity>,
        )>,
        Query<&SiteID, Without<Pending>>,
        Query<(Option<&Modifier<Pose>>, Option<&Modifier<Inclusion>>), With<Affiliation<Entity>>>,
        Query<
            (Option<&Modifier<Inclusion>>, Option<&Modifier<TaskParams>>),
            With<Affiliation<Entity>>,
        >,
        Query<&Children>,
    )> = SystemState::new(world);
    let (scenarios, site_id, instance_modifiers, task_modifiers, children) = state.get(world);
    let mut res = BTreeMap::<u32, Scenario<u32>>::new();

    if let Ok(site_children) = children.get(site) {
        for site_child in site_children.iter() {
            if let Ok((entity, ..)) = scenarios.get(site_child) {
                let mut queue = vec![entity];

                while let Some(scenario) = queue.pop() {
<<<<<<< HEAD
                    if let Ok((_, scenario_modifiers, name, scenario_id, parent_scenario)) =
                        scenarios.get(scenario)
=======
                    let mut scenario_instance_modifiers = Vec::new();
                    let mut scenario_task_modifiers = Vec::new();
                    if let Ok(scenario_children) = children.get(scenario) {
                        for scenario_child in scenario_children.iter() {
                            if scenarios.contains(scenario_child) {
                                queue.push(scenario_child);
                            } else if instance_modifiers
                                .get(scenario_child)
                                .is_ok_and(|(p, v, _)| p.is_some() || v.is_some())
                            {
                                scenario_instance_modifiers.push(scenario_child);
                            } else if task_modifiers
                                .get(scenario_child)
                                .is_ok_and(|(i, p, _)| i.is_some() || p.is_some())
                            {
                                scenario_task_modifiers.push(scenario_child);
                            }
                        }
                    }

                    if let Ok((scenario, name, site_id, parent_scenario)) = scenarios.get(scenario)
>>>>>>> 96dd6b0b
                    {
                        res.insert(
                            scenario_id.0,
                            Scenario {
                                instances: scenario_modifiers
                                    .iter()
<<<<<<< HEAD
                                    .map(|(e_element, e_modifier)| {
                                        let (pose, inclusion) =
                                            instance_modifiers.get(*e_modifier).map_err(|_| {
                                                SiteGenerationError::BrokenModifier(*e_modifier)
                                            })?;
                                        let id = site_id.get(*e_element).map(|id| id.0).map_err(
                                            |_| SiteGenerationError::BrokenAffiliation(*e_element),
                                        )?;
=======
                                    .map(|e| {
                                        let (pose, visibility, affiliation) = instance_modifiers
                                            .get(*e)
                                            .map_err(|_| SiteGenerationError::BrokenModifier(*e))?;
                                        let a = affiliation
                                            .0
                                            .ok_or(SiteGenerationError::EmptyAffiliation(*e))?;
                                        let id = instances.get(a).map(|id| id.0).map_err(|_| {
                                            SiteGenerationError::BrokenAffiliation {
                                                object: *e,
                                                group: a,
                                            }
                                        })?;
>>>>>>> 96dd6b0b
                                        Ok((
                                            id,
                                            InstanceModifier {
                                                pose: pose.map(|p| **p),
                                                inclusion: inclusion.map(|i| **i),
                                            },
                                        ))
                                    })
                                    .collect::<Result<_, _>>()?,
                                tasks: scenario_modifiers
                                    .iter()
<<<<<<< HEAD
                                    .map(|(e_element, e_modifier)| {
                                        let (inclusion, task_params) =
                                            task_modifiers.get(*e_modifier).map_err(|_| {
                                                SiteGenerationError::BrokenModifier(*e_modifier)
                                            })?;
                                        let id = site_id.get(*e_element).map(|id| id.0).map_err(
                                            |_| SiteGenerationError::BrokenAffiliation(*e_element),
                                        )?;
=======
                                    .map(|e| {
                                        let (inclusion, task_params, affiliation) = task_modifiers
                                            .get(*e)
                                            .map_err(|_| SiteGenerationError::BrokenModifier(*e))?;
                                        let a = affiliation
                                            .0
                                            .ok_or(SiteGenerationError::EmptyAffiliation(*e))?;
                                        let id = tasks.get(a).map(|id| id.0).map_err(|_| {
                                            SiteGenerationError::BrokenAffiliation {
                                                object: *e,
                                                group: a,
                                            }
                                        })?;
>>>>>>> 96dd6b0b
                                        Ok((
                                            id,
                                            TaskModifier {
                                                inclusion: inclusion.map(|i| **i),
                                                params: task_params.map(|p| (**p).clone()),
                                            },
                                        ))
                                    })
                                    .collect::<Result<_, _>>()?,
                                properties: ScenarioBundle {
                                    name: name.clone(),
                                    parent_scenario: match parent_scenario.0 {
                                        Some(parent) => {
                                            let parent_id = scenarios
                                                .get(parent)
                                                .map(|(_, _, _, id, _)| id.0)
                                                .map_err(|_| {
                                                    SiteGenerationError::BrokenAffiliation {
                                                        object: scenario,
                                                        group: parent,
                                                    }
                                                })?;
                                            Affiliation(Some(parent_id))
                                        }
                                        None => Affiliation(None),
                                    },
                                    // ScenarioModifiers are not serialized
                                    scenario_modifiers: ScenarioModifiers::default(),
                                },
                            },
                        );
                    }
                }
            }
        }
    }
    info!("Added scenarios: {:?}", res.len());
    Ok(res)
}

fn generate_tasks(
    site: Entity,
    world: &mut World,
) -> Result<BTreeMap<u32, Task>, SiteGenerationError> {
    let mut state: SystemState<(Query<(&SiteID, &Task), Without<Pending>>, Query<&Children>)> =
        SystemState::new(world);
    let (tasks, children) = state.get(world);
    let mut res = BTreeMap::<u32, Task>::new();
    if let Ok(children) = children.get(site) {
        for child in children.iter() {
            if let Ok((site_id, task)) = tasks.get(child) {
                res.insert(site_id.0, task.clone());
            }
        }
    }
    Ok(res)
}

pub fn generate_site(
    world: &mut World,
    site: Entity,
) -> Result<rmf_site_format::Site, SiteGenerationError> {
    assemble_edited_drawing(world);

    assign_site_ids(world, site)?;
    let anchors = collect_site_anchors(world, site);
    let levels = generate_levels(world, site)?;
    let lifts = generate_lifts(world, site)?;
    let fiducials = generate_fiducials(world, site)?;
    let fiducial_groups = generate_fiducial_groups(world, site)?;
    let textures = generate_texture_groups(world, site)?;
    let nav_graphs = generate_nav_graphs(world, site)?;
    let lanes = generate_lanes(world, site)?;
    let locations = generate_locations(world, site)?;
    let graph_ranking = generate_graph_rankings(world, site)?;
    let properties = generate_site_properties(world, site)?;
    let model_descriptions = generate_model_descriptions(site, world)?;
    let robots = generate_robots(site, world)?;
    let model_instances = generate_model_instances(site, world)?;
    let scenarios = generate_scenarios(site, world)?;
    let tasks = generate_tasks(site, world)?;

    disassemble_edited_drawing(world);
    return Ok(Site {
        format_version: rmf_site_format::SemVer::default(),
        anchors,
        properties,
        levels,
        lifts,
        fiducials,
        fiducial_groups,
        textures,
        navigation: Navigation {
            guided: Guided {
                graphs: nav_graphs,
                ranking: graph_ranking,
                lanes,
                locations,
            },
        },
        model_descriptions,
        robots,
        model_instances,
        scenarios,
        tasks,
    });
}

pub fn save_site(world: &mut World) {
    let save_events: Vec<_> = world.resource_mut::<Events<SaveSite>>().drain().collect();
    for save_event in save_events {
        let mut new_path = dbg!(save_event.to_location);
        let path_str = match new_path.to_str() {
            Some(s) => s,
            None => {
                error!("Unable to save file: Invalid path [{new_path:?}]");
                continue;
            }
        };
        match save_event.format {
            ExportFormat::Default => {
                if path_str.ends_with(".building.yaml") {
                    warn!("Detected old file format, converting to new format");
                    new_path = path_str.replace(".building.yaml", ".site.json").into();
                } else if path_str.ends_with(".site.ron") {
                    // Noop, we allow .site.ron to remain as-is
                } else if !path_str.ends_with(".site.json") {
                    info!("Appending .site.json to {}", new_path.display());
                    new_path = new_path.with_extension("site.json");
                }
                info!("Saving to {}", new_path.display());
                let f = match std::fs::File::create(new_path.clone()) {
                    Ok(f) => f,
                    Err(err) => {
                        error!("Unable to save file: {err}");
                        continue;
                    }
                };

                let old_default_path = world.get::<DefaultFile>(save_event.site).cloned();
                migrate_relative_paths(save_event.site, &new_path, world);

                let site = match generate_site(world, save_event.site) {
                    Ok(site) => site,
                    Err(err) => {
                        error!("Unable to compile site: {err}");
                        continue;
                    }
                };

                if new_path.extension().is_some_and(|e| e == "json") {
                    match site.to_writer_json(f) {
                        Ok(()) => {
                            info!("Save successful");
                        }
                        Err(err) => {
                            if let Some(old_default_path) = old_default_path {
                                world.entity_mut(save_event.site).insert(old_default_path);
                            }
                            error!("Save failed: {err}");
                            continue;
                        }
                    }
                } else {
                    match site.to_writer_ron(f) {
                        Ok(()) => {
                            info!("Save successful");
                        }
                        Err(err) => {
                            if let Some(old_default_path) = old_default_path {
                                world.entity_mut(save_event.site).insert(old_default_path);
                            }
                            error!("Save failed: {err}");
                            continue;
                        }
                    }
                }

                // Indicate that the site has not changed since the last save.
                // Note that we will need to change this logic when we start
                // supporting multiple sites being open in one app.
                world.resource_mut::<SiteChanged>().0 = false;
            }
            ExportFormat::Sdf => {
                // TODO(luca) reduce code duplication with default exporting

                // Make sure to generate the site before anything else, because
                // generating the site will ensure that all items are assigned a
                // SiteID, and the SDF export process will not work correctly if
                // any are unassigned.
                let site = match generate_site(world, save_event.site) {
                    Ok(site) => site,
                    Err(err) => {
                        error!("Unable to compile site: {err}");
                        continue;
                    }
                };

                info!("Saving to {}", new_path.display());
                if !new_path.exists() {
                    if let Err(e) = std::fs::create_dir_all(&new_path) {
                        error!("Unable to create folder {}: {e}", new_path.display());
                        continue;
                    }
                } else {
                    if !new_path.is_dir() {
                        error!("SDF can only be exported to a folder");
                        continue;
                    }
                }
                let mut sdf_path = new_path.clone();
                sdf_path.push(&site.properties.name.0);
                sdf_path.set_extension("world");
                let f = match std::fs::File::create(&sdf_path) {
                    Ok(f) => f,
                    Err(err) => {
                        error!("Unable to save file {}: {err}", sdf_path.display());
                        continue;
                    }
                };

                let mut meshes_dir = new_path.clone();
                meshes_dir.push("meshes");
                if let Err(e) = std::fs::create_dir_all(&meshes_dir) {
                    error!("Unable to create folder {}: {e}", meshes_dir.display());
                    continue;
                }
                if let Err(e) = collect_site_meshes(world, save_event.site, &meshes_dir) {
                    error!("Unable to collect site meshes: {e}");
                    continue;
                }

                migrate_relative_paths(save_event.site, &sdf_path, world);
                let sdf = match site.to_sdf() {
                    Ok(sdf) => sdf,
                    Err(err) => {
                        error!("Unable to convert site to sdf: {err}");
                        continue;
                    }
                };
                let config = yaserde::ser::Config {
                    perform_indent: true,
                    write_document_declaration: true,
                    ..Default::default()
                };
                if let Err(e) = yaserde::ser::serialize_with_writer(&sdf, f, &config) {
                    error!("Failed serializing site to sdf: {e}");
                    continue;
                }
            }
            ExportFormat::NavGraph => {
                let site = match generate_site(world, save_event.site) {
                    Ok(site) => site,
                    Err(err) => {
                        error!("Unable to compile site: {err}");
                        continue;
                    }
                };

                dbg!(&new_path);
                for (name, nav_graph) in legacy::nav_graph::NavGraph::from_site(&site) {
                    let graph_file = new_path.clone().join(name + ".nav.yaml");
                    info!(
                        "Saving legacy nav graph to {}",
                        graph_file.to_str().unwrap_or("<failed to render??>")
                    );
                    let f = match std::fs::File::create(graph_file) {
                        Ok(f) => f,
                        Err(err) => {
                            error!("Unable to save nav graph: {err}");
                            continue;
                        }
                    };
                    if let Err(err) = serde_yaml::to_writer(f, &nav_graph) {
                        error!("Failed to save nav graph: {err}");
                    }
                }

                info!(
                    "Saving all site nav graphs to {}",
                    new_path.to_str().unwrap_or("<failed to render??>")
                );
            }
        }
    }
}<|MERGE_RESOLUTION|>--- conflicted
+++ resolved
@@ -66,6 +66,8 @@
     InvalidLiftDoorReference { door: Entity, anchor: Entity },
     #[error("an object has a reference to a modifier that does not exist")]
     BrokenModifier(Entity),
+    #[error("A site element [{0:?}] is missing a site ID")]
+    MissingSiteID(Entity),
 }
 
 /// This is used when a drawing is being edited to fix its parenting before we
@@ -1415,104 +1417,76 @@
                 let mut queue = vec![entity];
 
                 while let Some(scenario) = queue.pop() {
-<<<<<<< HEAD
                     if let Ok((_, scenario_modifiers, name, scenario_id, parent_scenario)) =
                         scenarios.get(scenario)
-=======
-                    let mut scenario_instance_modifiers = Vec::new();
-                    let mut scenario_task_modifiers = Vec::new();
-                    if let Ok(scenario_children) = children.get(scenario) {
-                        for scenario_child in scenario_children.iter() {
-                            if scenarios.contains(scenario_child) {
-                                queue.push(scenario_child);
-                            } else if instance_modifiers
-                                .get(scenario_child)
-                                .is_ok_and(|(p, v, _)| p.is_some() || v.is_some())
-                            {
-                                scenario_instance_modifiers.push(scenario_child);
-                            } else if task_modifiers
-                                .get(scenario_child)
-                                .is_ok_and(|(i, p, _)| i.is_some() || p.is_some())
-                            {
-                                scenario_task_modifiers.push(scenario_child);
-                            }
-                        }
-                    }
-
-                    if let Ok((scenario, name, site_id, parent_scenario)) = scenarios.get(scenario)
->>>>>>> 96dd6b0b
                     {
                         res.insert(
                             scenario_id.0,
                             Scenario {
                                 instances: scenario_modifiers
                                     .iter()
-<<<<<<< HEAD
-                                    .map(|(e_element, e_modifier)| {
-                                        let (pose, inclusion) =
-                                            instance_modifiers.get(*e_modifier).map_err(|_| {
-                                                SiteGenerationError::BrokenModifier(*e_modifier)
-                                            })?;
-                                        let id = site_id.get(*e_element).map(|id| id.0).map_err(
-                                            |_| SiteGenerationError::BrokenAffiliation(*e_element),
-                                        )?;
-=======
-                                    .map(|e| {
-                                        let (pose, visibility, affiliation) = instance_modifiers
-                                            .get(*e)
-                                            .map_err(|_| SiteGenerationError::BrokenModifier(*e))?;
-                                        let a = affiliation
-                                            .0
-                                            .ok_or(SiteGenerationError::EmptyAffiliation(*e))?;
-                                        let id = instances.get(a).map(|id| id.0).map_err(|_| {
-                                            SiteGenerationError::BrokenAffiliation {
-                                                object: *e,
-                                                group: a,
-                                            }
-                                        })?;
->>>>>>> 96dd6b0b
-                                        Ok((
-                                            id,
-                                            InstanceModifier {
-                                                pose: pose.map(|p| **p),
-                                                inclusion: inclusion.map(|i| **i),
-                                            },
-                                        ))
+                                    .filter_map(|(e_element, e_modifier)| {
+                                        let Ok((pose, inclusion)) =
+                                            instance_modifiers.get(*e_modifier)
+                                        else {
+                                            return Some(Err(SiteGenerationError::BrokenModifier(
+                                                *e_modifier,
+                                            )));
+                                        };
+
+                                        let modifier = InstanceModifier {
+                                            pose: pose.map(|p| **p),
+                                            inclusion: inclusion.map(|i| **i),
+                                        };
+
+                                        if modifier.is_default() {
+                                            return None;
+                                        }
+
+                                        // Currently sub-assets such as visual and collision geometries
+                                        // are automatically being assigned pose and inclusion modifiers
+                                        // but we do not allow those to change, and we do not save them.
+                                        // Those sub-assets do not have their own Site IDs, so we filter
+                                        // them out here.
+                                        //
+                                        // TODO(@mxgrey): Figure out a setup that will prevent sub-assets
+                                        // from having modifiers at all.
+                                        let element_id =
+                                            site_id.get(*e_element).map(|id| id.0).ok()?;
+
+                                        Some(Ok((element_id, modifier)))
                                     })
                                     .collect::<Result<_, _>>()?,
                                 tasks: scenario_modifiers
                                     .iter()
-<<<<<<< HEAD
-                                    .map(|(e_element, e_modifier)| {
-                                        let (inclusion, task_params) =
-                                            task_modifiers.get(*e_modifier).map_err(|_| {
-                                                SiteGenerationError::BrokenModifier(*e_modifier)
-                                            })?;
-                                        let id = site_id.get(*e_element).map(|id| id.0).map_err(
-                                            |_| SiteGenerationError::BrokenAffiliation(*e_element),
-                                        )?;
-=======
-                                    .map(|e| {
-                                        let (inclusion, task_params, affiliation) = task_modifiers
-                                            .get(*e)
-                                            .map_err(|_| SiteGenerationError::BrokenModifier(*e))?;
-                                        let a = affiliation
-                                            .0
-                                            .ok_or(SiteGenerationError::EmptyAffiliation(*e))?;
-                                        let id = tasks.get(a).map(|id| id.0).map_err(|_| {
-                                            SiteGenerationError::BrokenAffiliation {
-                                                object: *e,
-                                                group: a,
-                                            }
-                                        })?;
->>>>>>> 96dd6b0b
-                                        Ok((
-                                            id,
-                                            TaskModifier {
-                                                inclusion: inclusion.map(|i| **i),
-                                                params: task_params.map(|p| (**p).clone()),
-                                            },
-                                        ))
+                                    .filter_map(|(e_element, e_modifier)| {
+                                        let Ok((inclusion, task_params)) =
+                                            task_modifiers.get(*e_modifier)
+                                        else {
+                                            return Some(Err(SiteGenerationError::BrokenModifier(
+                                                *e_modifier,
+                                            )));
+                                        };
+
+                                        if task_params.is_none() {
+                                            // This is not a task modifier
+                                            return None;
+                                        }
+
+                                        let modifier = TaskModifier {
+                                            inclusion: inclusion.map(|i| **i),
+                                            params: task_params.map(|p| (**p).clone()),
+                                        };
+
+                                        let Ok(id) = site_id.get(*e_element).map(|id| id.0) else {
+                                            // Every task element must have a Site ID. If it is
+                                            // missing, that implies an error has occurred.
+                                            return Some(Err(SiteGenerationError::MissingSiteID(
+                                                *e_element,
+                                            )));
+                                        };
+
+                                        Some(Ok((id, modifier)))
                                     })
                                     .collect::<Result<_, _>>()?,
                                 properties: ScenarioBundle {
@@ -1523,10 +1497,7 @@
                                                 .get(parent)
                                                 .map(|(_, _, _, id, _)| id.0)
                                                 .map_err(|_| {
-                                                    SiteGenerationError::BrokenAffiliation {
-                                                        object: scenario,
-                                                        group: parent,
-                                                    }
+                                                    SiteGenerationError::MissingSiteID(parent)
                                                 })?;
                                             Affiliation(Some(parent_id))
                                         }
