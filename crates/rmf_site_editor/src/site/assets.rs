--- conflicted
+++ resolved
@@ -25,15 +25,16 @@
 };
 use rmf_site_mesh::*;
 
-<<<<<<< HEAD
 const LANE_SHADER_PATH: &str = "embedded://librmf_site_editor/site/shaders/lane_arrow_shader.wgsl";
 
 pub const NAV_UNASSIGNED_COLOR: Color = Color::srgb(0.1, 0.1, 0.1);
 
 pub(crate) fn add_site_assets(app: &mut App) {
-    embedded_asset!(app, "src/", "icons/battery.png");
-    embedded_asset!(app, "src/", "icons/parking.png");
-    embedded_asset!(app, "src/", "icons/stopwatch.png");
+    embedded_asset!(app, "src/", "billboards/base.png");
+    embedded_asset!(app, "src/", "billboards/charging.png");
+    embedded_asset!(app, "src/", "billboards/parking.png");
+    embedded_asset!(app, "src/", "billboards/holding.png");
+    embedded_asset!(app, "src/", "billboards/empty.png");
 
     embedded_asset!(app, "src/", "shaders/lane_arrow_shader.wgsl");
 }
@@ -66,14 +67,6 @@
     fn deferred_fragment_shader() -> ShaderRef {
         LANE_SHADER_PATH.into()
     }
-=======
-pub(crate) fn add_site_icons(app: &mut App) {
-    embedded_asset!(app, "src/", "billboards/base.png");
-    embedded_asset!(app, "src/", "billboards/charging.png");
-    embedded_asset!(app, "src/", "billboards/parking.png");
-    embedded_asset!(app, "src/", "billboards/holding.png");
-    embedded_asset!(app, "src/", "billboards/empty.png");
->>>>>>> 26e18789
 }
 
 #[derive(Resource)]
