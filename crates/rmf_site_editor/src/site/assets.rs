/*
 * Copyright (C) 2022 Open Source Robotics Foundation
 *
 * Licensed under the Apache License, Version 2.0 (the "License");
 * you may not use this file except in compliance with the License.
 * You may obtain a copy of the License at
 *
 *     http://www.apache.org/licenses/LICENSE-2.0
 *
 * Unless required by applicable law or agreed to in writing, software
 * distributed under the License is distributed on an "AS IS" BASIS,
 * WITHOUT WARRANTIES OR CONDITIONS OF ANY KIND, either express or implied.
 * See the License for the specific language governing permissions and
 * limitations under the License.
 *
*/

use crate::{layers::ZLayer, site::*};
use bevy::{
    asset::embedded_asset,
    math::{primitives, Affine3A},
    pbr::MaterialExtension,
    prelude::*,
    render::render_resource::{AsBindGroup, ShaderRef},
};
use bevy_rich_text3d::TextAtlas;
use rmf_site_mesh::*;

<<<<<<< HEAD
pub(crate) fn add_site_assets(app: &mut App) {
    embedded_asset!(app, "src/", "icons/battery.png");
    embedded_asset!(app, "src/", "icons/parking.png");
    embedded_asset!(app, "src/", "icons/stopwatch.png");

    embedded_asset!(app, "src/", "textures/door_bottom.png");
=======
const LANE_SHADER_PATH: &str = "embedded://librmf_site_editor/site/shaders/lane_arrow_shader.wgsl";

pub const NAV_UNASSIGNED_COLOR: Color = Color::srgb(0.1, 0.1, 0.1);

pub(crate) fn add_site_assets(app: &mut App) {
    embedded_asset!(app, "src/", "billboards/base.png");
    embedded_asset!(app, "src/", "billboards/charging.png");
    embedded_asset!(app, "src/", "billboards/parking.png");
    embedded_asset!(app, "src/", "billboards/holding.png");
    embedded_asset!(app, "src/", "billboards/empty.png");

    embedded_asset!(app, "src/", "shaders/lane_arrow_shader.wgsl");
}

#[derive(Asset, AsBindGroup, Reflect, Debug, Clone, Component)]
pub struct LaneArrowMaterial {
    #[uniform(100)]
    pub single_arrow_color: LinearRgba,
    #[uniform(101)]
    pub double_arrow_color: LinearRgba,
    #[uniform(102)]
    pub background_color: LinearRgba,
    #[uniform(103)]
    pub number_of_arrows: f32,
    #[uniform(104)]
    pub forward_speed: f32,
    #[uniform(105)]
    pub backward_speed: f32,
    #[uniform(106)]
    pub bidirectional: u32,
    #[uniform(107)]
    pub is_active: u32,
}

impl MaterialExtension for LaneArrowMaterial {
    fn fragment_shader() -> ShaderRef {
        LANE_SHADER_PATH.into()
    }

    fn deferred_fragment_shader() -> ShaderRef {
        LANE_SHADER_PATH.into()
    }
>>>>>>> c871e978
}

#[derive(Resource)]
pub struct SiteAssets {
    pub lift_floor_material: Handle<StandardMaterial>,
    pub billboard_base_mesh: Handle<Mesh>,
    pub billboard_mesh: Handle<Mesh>,
    pub lane_mid_mesh: Handle<Mesh>,
    pub lane_mid_outline: Handle<Mesh>,
    pub lane_end_mesh: Handle<Mesh>,
    pub lane_end_outline: Handle<Mesh>,
    pub box_mesh: Handle<Mesh>,
    pub location_mesh: Handle<Mesh>,
    pub fiducial_mesh: Handle<Mesh>,
    pub physical_camera_mesh: Handle<Mesh>,
    pub unassigned_lane_material: Handle<StandardMaterial>,
    pub passive_anchor_material: Handle<StandardMaterial>,
    pub unassigned_anchor_material: Handle<StandardMaterial>,
    pub hover_anchor_material: Handle<StandardMaterial>,
    pub select_anchor_material: Handle<StandardMaterial>,
    pub hover_select_anchor_material: Handle<StandardMaterial>,
    pub preview_anchor_material: Handle<StandardMaterial>,
    pub hover_material: Handle<StandardMaterial>,
    pub select_material: Handle<StandardMaterial>,
    pub hover_select_material: Handle<StandardMaterial>,
    pub measurement_material: Handle<StandardMaterial>,
    pub fiducial_material: Handle<StandardMaterial>,
    pub level_anchor_mesh: Handle<Mesh>,
    pub lift_anchor_mesh: Handle<Mesh>,
    pub site_anchor_mesh: Handle<Mesh>,
    pub lift_wall_material: Handle<StandardMaterial>,
    pub door_cue_material: Handle<StandardMaterial>,
    pub text3d_material: Handle<StandardMaterial>,
    pub door_body_material: Handle<StandardMaterial>,
    pub translucent_black: Handle<StandardMaterial>,
    pub translucent_white: Handle<StandardMaterial>,
    pub physical_camera_material: Handle<StandardMaterial>,
    pub occupied_material: Handle<StandardMaterial>,
    pub default_mesh_grey_material: Handle<StandardMaterial>,
    pub location_tag_mesh: Handle<Mesh>,
    pub base_billboard_material: Handle<StandardMaterial>,
    pub charger_material: Handle<StandardMaterial>,
    pub holding_point_material: Handle<StandardMaterial>,
    pub parking_material: Handle<StandardMaterial>,
    pub empty_billboard_material: Handle<StandardMaterial>,
}

pub fn old_default_material(base_color: Color) -> StandardMaterial {
    StandardMaterial {
        base_color,
        perceptual_roughness: 0.089,
        metallic: 0.01,
        // fog_enabled: false,
        ..default()
    }
}

pub fn old_default_material_t(base_color_texture: Handle<Image>) -> StandardMaterial {
    StandardMaterial {
        base_color_texture: Some(base_color_texture),
        alpha_mode: AlphaMode::Blend,
        depth_bias: 15.0,
        unlit: true,
        ..default()
    }
}

impl FromWorld for SiteAssets {
    fn from_world(world: &mut World) -> Self {
        let asset_server = world.get_resource::<AssetServer>().unwrap();
        let base_billboard_texture =
            asset_server.load("embedded://librmf_site_editor/site/billboards/base.png");
        let charger_texture =
            asset_server.load("embedded://librmf_site_editor/site/billboards/charging.png");
        let holding_point_texture =
            asset_server.load("embedded://librmf_site_editor/site/billboards/holding.png");
        let parking_texture =
<<<<<<< HEAD
            asset_server.load("embedded://librmf_site_editor/site/icons/parking.png");
        let door_texture: Handle<Image> =
            asset_server.load("embedded://librmf_site_editor/site/textures/door_bottom.png");
=======
            asset_server.load("embedded://librmf_site_editor/site/billboards/parking.png");
        let empty_billboard_texture =
            asset_server.load("embedded://librmf_site_editor/site/billboards/empty.png");
>>>>>>> c871e978

        let mut materials = world
            .get_resource_mut::<Assets<StandardMaterial>>()
            .unwrap();
        let unassigned_lane_material = materials.add(old_default_material(NAV_UNASSIGNED_COLOR));
        let select_color = Color::srgb(1., 0.3, 1.);
        let hover_color = Color::srgb(0.3, 1., 1.);
        let hover_select_color = Color::srgb(1.0, 0.0, 0.3);
        let select_material = materials.add(old_default_material(select_color));
        let hover_material = materials.add(old_default_material(hover_color));
        let hover_select_material = materials.add(old_default_material(hover_select_color));
        // let hover_select_material = materials.add(Color::srgb_u8(177, 178, 255));
        // let hover_select_material = materials.add(Color::srgb_u8(214, 28, 78));
        let measurement_material =
            materials.add(old_default_material(Color::srgb_u8(250, 234, 72)));
        let fiducial_material = materials.add(old_default_material(Color::srgb(0.1, 0.1, 0.8)));
        let passive_anchor_material = materials.add(StandardMaterial {
            base_color: Color::srgb(0.4, 0.7, 0.6),
            // unlit: true,
            unlit: false,
            perceptual_roughness: 0.089,
            metallic: 0.01,
            ..default()
        });
        let unassigned_anchor_material = materials.add(StandardMaterial {
            // unlit: true,
            unlit: false,
            ..old_default_material(Color::srgb(1.0, 0.9, 0.05))
        });
        let hover_anchor_material = materials.add(StandardMaterial {
            // unlit: true,
            unlit: false,
            ..old_default_material(hover_color)
        });
        let select_anchor_material = materials.add(StandardMaterial {
            // unlit: true,
            unlit: false,
            ..old_default_material(select_color)
        });
        let hover_select_anchor_material = materials.add(StandardMaterial {
            // unlit: true,
            unlit: false,
            ..old_default_material(hover_select_color)
        });
        let preview_anchor_material = materials.add(StandardMaterial {
            alpha_mode: AlphaMode::Blend,
            depth_bias: 1.0,
            // unlit: true,
            unlit: false,
            ..old_default_material(Color::srgba(0.98, 0.91, 0.28, 0.5))
        });
        let lift_wall_material =
            materials.add(old_default_material(Color::srgba(0.7, 0.7, 0.7, 1.0)));
        let lift_floor_material = materials.add(old_default_material(Color::srgb(0.3, 0.3, 0.3)));
        let door_body_material = materials.add(StandardMaterial {
            alpha_mode: AlphaMode::Blend,
            ..old_default_material(Color::srgba(1., 1., 1., 0.8))
        });
        let translucent_black = materials.add(StandardMaterial {
            alpha_mode: AlphaMode::Blend,
            ..old_default_material(Color::srgba(0., 0., 0., 0.8))
        });
        let door_cue_material = materials.add(StandardMaterial {
            base_color_texture: Some(door_texture),
            depth_bias: 5.0,
            alpha_mode: AlphaMode::Blend,
            ..default()
        });
        let text3d_material = materials.add(StandardMaterial {
            base_color_texture: Some(TextAtlas::DEFAULT_IMAGE.clone_weak()),
            alpha_mode: AlphaMode::Mask(0.5),
            unlit: true,
            cull_mode: None,
            ..Default::default()
        });
        let translucent_white = materials.add(StandardMaterial {
            alpha_mode: AlphaMode::Blend,
            ..old_default_material(Color::srgba(1., 1., 1., 0.8))
        });
        let physical_camera_material =
            materials.add(old_default_material(Color::srgb(0.6, 0.7, 0.8)));
        let occupied_material =
            materials.add(old_default_material(Color::srgba(0.8, 0.1, 0.1, 0.2)));
        let default_mesh_grey_material =
            materials.add(old_default_material(Color::srgb(0.7, 0.7, 0.7)));

        let base_billboard_material = materials.add(old_default_material_t(base_billboard_texture));
        let charger_material: Handle<StandardMaterial> =
            materials.add(old_default_material_t(charger_texture));
        let holding_point_material = materials.add(old_default_material_t(holding_point_texture));
        let parking_material = materials.add(old_default_material_t(parking_texture));
        let empty_billboard_material =
            materials.add(old_default_material_t(empty_billboard_texture));

        let mut meshes = world.get_resource_mut::<Assets<Mesh>>().unwrap();
        let billboard_base_mesh =
            meshes.add(Rectangle::new(BILLBOARD_LENGTH, BILLBOARD_LENGTH / 3.0));
        let billboard_mesh: Handle<Mesh> =
            meshes.add(Rectangle::new(BILLBOARD_LENGTH, BILLBOARD_LENGTH));
        let level_anchor_mesh = meshes.add(
            Mesh::from(
                primitives::Sphere::new(0.05), // TODO(MXG): Make the vertex radius configurable
            )
            .with_generated_outline_normals()
            .unwrap(),
        );
        let lift_anchor_mesh = meshes
            .add(Mesh::from(make_diamond(0.15 / 2.0, 0.15).transform_by(
                Affine3A::from_translation([0.0, 0.0, 0.15 / 2.0].into()),
            )));
        let site_anchor_mesh = meshes.add(Mesh::from(
            primitives::Sphere::new(0.05), // TODO(MXG): Make the vertex radius configurable
        ));
        let lane_mid_mesh = meshes.add(make_flat_square_mesh(1.0));
        let lane_mid_outline = meshes.add(make_flat_rect_mesh(1.0, 1.125));
        let lane_end_mesh = meshes.add(make_flat_disk(
            OffsetCircle {
                radius: LANE_WIDTH / 2.0,
                height: 0.0,
            },
            32,
        ));
        let lane_end_outline = meshes.add(make_flat_disk(
            OffsetCircle {
                radius: 1.125 * LANE_WIDTH / 2.0,
                height: 0.0,
            },
            32,
        ));
        let box_mesh = meshes.add(
            Mesh::from(primitives::Cuboid::new(1., 1., 1.))
                .with_generated_outline_normals()
                .unwrap(),
        );
        let location_mesh = meshes.add(
            Mesh::from(Torus::new(LANE_WIDTH / 2.0, 1.4 * LANE_WIDTH / 2.0))
                .rotated_by(Quat::from_rotation_x(90_f32.to_radians()))
                .scaled_by(Vec3::new(1.0, 1.0, 0.3))
                .with_generated_outline_normals()
                .unwrap(),
        );
        let fiducial_mesh = meshes.add(
            Mesh::from(
                make_icon_halo(1.1 * LANE_WIDTH / 2.0, 0.01, 4).transform_by(
                    Affine3A::from_translation((0.00125 + ZLayer::Location.to_z()) * Vec3::Z),
                ),
            )
            .with_generated_outline_normals()
            .unwrap(),
        );
        let location_tag_mesh = meshes.add(make_location_icon(1.1 * LANE_WIDTH / 2.0, 0.01, 6));
        let physical_camera_mesh = meshes.add(
            make_physical_camera_mesh()
                .with_generated_outline_normals()
                .unwrap(),
        );

        Self {
            level_anchor_mesh,
            lift_anchor_mesh,
            site_anchor_mesh,
            lift_floor_material,
            lane_mid_mesh,
            lane_mid_outline,
            lane_end_mesh,
            lane_end_outline,
            billboard_mesh,
            billboard_base_mesh,
            box_mesh,
            location_mesh,
            fiducial_mesh,
            physical_camera_mesh,
            unassigned_lane_material,
            hover_anchor_material,
            select_anchor_material,
            hover_select_anchor_material,
            hover_material,
            select_material,
            hover_select_material,
            measurement_material,
            fiducial_material,
            passive_anchor_material,
            unassigned_anchor_material,
            preview_anchor_material,
            lift_wall_material,
            door_cue_material,
            text3d_material,
            door_body_material,
            translucent_black,
            translucent_white,
            physical_camera_material,
            occupied_material,
            default_mesh_grey_material,
            location_tag_mesh,
            base_billboard_material,
            charger_material,
            holding_point_material,
            parking_material,
            empty_billboard_material,
        }
    }
}

impl SiteAssets {
    pub fn decide_passive_anchor_material(
        &self,
        anchor: Entity,
        deps: &Query<&Dependents>,
    ) -> &Handle<StandardMaterial> {
        if deps.get(anchor).ok().filter(|d| !d.is_empty()).is_some() {
            &self.passive_anchor_material
        } else {
            &self.unassigned_anchor_material
        }
    }
}<|MERGE_RESOLUTION|>--- conflicted
+++ resolved
@@ -26,14 +26,6 @@
 use bevy_rich_text3d::TextAtlas;
 use rmf_site_mesh::*;
 
-<<<<<<< HEAD
-pub(crate) fn add_site_assets(app: &mut App) {
-    embedded_asset!(app, "src/", "icons/battery.png");
-    embedded_asset!(app, "src/", "icons/parking.png");
-    embedded_asset!(app, "src/", "icons/stopwatch.png");
-
-    embedded_asset!(app, "src/", "textures/door_bottom.png");
-=======
 const LANE_SHADER_PATH: &str = "embedded://librmf_site_editor/site/shaders/lane_arrow_shader.wgsl";
 
 pub const NAV_UNASSIGNED_COLOR: Color = Color::srgb(0.1, 0.1, 0.1);
@@ -46,6 +38,8 @@
     embedded_asset!(app, "src/", "billboards/empty.png");
 
     embedded_asset!(app, "src/", "shaders/lane_arrow_shader.wgsl");
+
+    embedded_asset!(app, "src/", "textures/door_bottom.png");
 }
 
 #[derive(Asset, AsBindGroup, Reflect, Debug, Clone, Component)]
@@ -76,7 +70,6 @@
     fn deferred_fragment_shader() -> ShaderRef {
         LANE_SHADER_PATH.into()
     }
->>>>>>> c871e978
 }
 
 #[derive(Resource)]
@@ -154,15 +147,11 @@
         let holding_point_texture =
             asset_server.load("embedded://librmf_site_editor/site/billboards/holding.png");
         let parking_texture =
-<<<<<<< HEAD
-            asset_server.load("embedded://librmf_site_editor/site/icons/parking.png");
-        let door_texture: Handle<Image> =
-            asset_server.load("embedded://librmf_site_editor/site/textures/door_bottom.png");
-=======
             asset_server.load("embedded://librmf_site_editor/site/billboards/parking.png");
         let empty_billboard_texture =
             asset_server.load("embedded://librmf_site_editor/site/billboards/empty.png");
->>>>>>> c871e978
+        let door_texture: Handle<Image> =
+            asset_server.load("embedded://librmf_site_editor/site/textures/door_bottom.png");
 
         let mut materials = world
             .get_resource_mut::<Assets<StandardMaterial>>()
