--- conflicted
+++ resolved
@@ -117,12 +117,9 @@
     pub charger_material: Handle<StandardMaterial>,
     pub holding_point_material: Handle<StandardMaterial>,
     pub parking_material: Handle<StandardMaterial>,
-<<<<<<< HEAD
+    pub empty_billboard_material: Handle<StandardMaterial>,
     pub robot_path_rectangle_mesh: Handle<Mesh>,
     pub robot_path_circle_mesh: Handle<Mesh>,
-=======
-    pub empty_billboard_material: Handle<StandardMaterial>,
->>>>>>> 14dcaf98
 }
 
 pub fn old_default_material(base_color: Color) -> StandardMaterial {
@@ -364,12 +361,9 @@
             charger_material,
             holding_point_material,
             parking_material,
-<<<<<<< HEAD
+            empty_billboard_material,
             robot_path_rectangle_mesh,
             robot_path_circle_mesh,
-=======
-            empty_billboard_material,
->>>>>>> 14dcaf98
         }
     }
 }
