--- conflicted
+++ resolved
@@ -24,17 +24,10 @@
 use std::collections::{BTreeSet, HashMap};
 use uuid::Uuid;
 
-<<<<<<< HEAD
-pub const SELECTED_LANE_OFFSET: f32 = 0.001;
-pub const HOVERED_LANE_OFFSET: f32 = 0.002;
-pub const LANE_LAYER_START: f32 = FLOOR_LAYER_START + 0.001;
-pub const LANE_LAYER_LIMIT: f32 = LANE_LAYER_START + SELECTED_LANE_OFFSET;
 const LANE_BASE_COLOR: Color = Color::srgb(1.0, 0.5, 0.3);
 const LANE_SINGLE_ARROW_COLOR: Color = Color::srgb(0.83, 0.33, 0.09);
 const LANE_DOUBLE_ARROW_COLOR: Color = Color::srgb(1.0, 0.70, 0.48);
 
-=======
->>>>>>> 7f076026
 // TODO(MXG): Make this configurable, perhaps even a field in the Lane data
 // so users can customize the lane width per lane.
 pub const LANE_WIDTH: f32 = 0.5;
