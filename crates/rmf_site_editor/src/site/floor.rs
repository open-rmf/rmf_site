/*
 * Copyright (C) 2022 Open Source Robotics Foundation
 *
 * Licensed under the Apache License, Version 2.0 (the "License");
 * you may not use this file except in compliance with the License.
 * You may obtain a copy of the License at
 *
 *     http://www.apache.org/licenses/LICENSE-2.0
 *
 * Unless required by applicable law or agreed to in writing, software
 * distributed under the License is distributed on an "AS IS" BASIS,
 * WITHOUT WARRANTIES OR CONDITIONS OF ANY KIND, either express or implied.
 * See the License for the specific language governing permissions and
 * limitations under the License.
 *
*/

<<<<<<< HEAD
use crate::{layers, site::*, RecencyRanking};
=======
use crate::{layers::ZLayer, site::*, RecencyRanking};
>>>>>>> fff230d9
use bevy::{
    ecs::hierarchy::ChildOf,
    math::Affine3A,
    prelude::*,
    render::{mesh::PrimitiveTopology, render_asset::RenderAssetUsages},
};
use geo::{
    geometry::{LineString, MultiPolygon, Polygon},
    BooleanOps, CoordsIter, TriangulateSpade,
};
use rmf_site_format::{FloorMarker, Path, Texture};
use rmf_site_mesh::*;
use rmf_site_picking::Selectable;

pub const FALLBACK_FLOOR_SIZE: f32 = 0.1;

#[derive(Debug, Clone, Copy, Component)]
pub struct FloorSegments {
    pub mesh: Entity,
}

fn make_fallback_floor_mesh(p: Vec3) -> Mesh {
    make_flat_square_mesh(1.0)
        .transform_by(Affine3A::from_scale_rotation_translation(
            Vec3::splat(0.5),
            Quat::from_rotation_z(0.0),
            p,
        ))
        .into()
}

fn make_fallback_floor_mesh_at_avg(positions: Vec<Vec3>) -> Mesh {
    let p = positions.iter().fold(Vec3::ZERO, |sum, x| sum + *x) / positions.len() as f32;
    return make_fallback_floor_mesh(p);
}

fn make_fallback_floor_mesh_near_path(
    entity: Entity,
    path: &Path<Entity>,
    anchors: &AnchorParams,
) -> Mesh {
    let mut positions: Vec<Vec3> = Vec::new();
    for anchor in path.iter() {
        if let Ok(p) = anchors.point_in_parent_frame_of(*anchor, Category::Floor, entity) {
            positions.push(p);
        }
    }
    return make_fallback_floor_mesh_at_avg(positions);
}

fn make_floor_mesh(
    entity: Entity,
    anchor_path: &Path<Entity>,
    texture: &Texture,
    anchors: &AnchorParams,
    lifts: &Query<(&Transform, &LiftCabin<Entity>)>,
) -> Mesh {
    if anchor_path.len() == 0 {
        return Mesh::new(
            PrimitiveTopology::TriangleList,
            RenderAssetUsages::default(),
        );
    } else if anchor_path.len() == 1 {
        let p = anchors
            .point_in_parent_frame_of(anchor_path[0], Category::Floor, entity)
            .unwrap_or(Vec3::ZERO);
        return make_fallback_floor_mesh(p);
    } else if anchor_path.len() == 2 {
        let mut positions: Vec<Vec3> = Vec::new();
        let mut valid = true;
        for anchor in anchor_path.iter() {
            if let Ok(p) = anchors.point_in_parent_frame_of(*anchor, Category::Floor, entity) {
                positions.push(p);
            } else {
                error!("Failed to find anchor {anchor:?} used by a path");
                valid = false;
            }
        }
        if !valid {
            return make_fallback_floor_mesh_at_avg(positions);
        }

        let tf = line_stroke_transform(&positions[0], &positions[1], FALLBACK_FLOOR_SIZE);
        return make_flat_square_mesh(1.0)
            .transform_by(tf.compute_affine())
            .into();
    }

    let mut reference_positions = Vec::new();
    let mut valid = true;
    for anchor in &anchor_path.0 {
        match anchors.point_in_parent_frame_of(*anchor, Category::Floor, entity) {
            Ok(p) => reference_positions.push(p.to_array()),
            Err(_) => {
                error!("Failed to find anchor {anchor:?} used by a path");
                valid = false;
                continue;
            }
        };
    }
    let mut polygon = MultiPolygon::from(Polygon::new(
        LineString::from(
            reference_positions
                .iter()
                .map(|p| [p[0], p[1]])
                .collect::<Vec<_>>(),
        ),
        vec![],
    ));
    let outline_buffer = make_closed_path_outline(reference_positions);

    if !valid {
        return make_fallback_floor_mesh_near_path(entity, anchor_path, anchors);
    }
    // Subtract all the lift cabin AABBs
    for (tf, cabin) in lifts.iter() {
        let to_subtract = match cabin {
            LiftCabin::Rect(params) => {
                let w = params.thickness();
                let gap_for_door = |d: &Option<LiftCabinDoorPlacement<Entity>>| -> f32 {
                    d.map(|d| d.custom_gap.unwrap_or(params.gap()))
                        .unwrap_or(DEFAULT_CABIN_GAP)
                        + w
                };
                let aabb = params.aabb();
                let tf_cabin = *tf * Transform::from_translation(aabb.center.into());
                let front_gap = gap_for_door(&params.front_door);
                let right_gap = gap_for_door(&params.right_door);
                let back_gap = gap_for_door(&params.back_door);
                let left_gap = gap_for_door(&params.left_door);
                let he = aabb.half_extents;
                let he0 = Vec3::new(he.x + front_gap, he.y + left_gap, 0.0);
                let he1 = Vec3::new(he.x + front_gap, -he.y - right_gap, 0.0);
                let he2 = Vec3::new(-he.x - back_gap, -he.y - right_gap, 0.0);
                let he3 = Vec3::new(-he.x - back_gap, he.y + left_gap, 0.0);
                let p0 = tf_cabin.transform_point(he0);
                let p1 = tf_cabin.transform_point(he1);
                let p2 = tf_cabin.transform_point(he2);
                let p3 = tf_cabin.transform_point(he3);
                Polygon::new(
                    LineString::from(vec![[p0.x, p0.y], [p1.x, p1.y], [p2.x, p2.y], [p3.x, p3.y]]),
                    vec![],
                )
            } // When new lift types are added, add their footprint calculation here.
        };
        polygon = polygon.difference(&to_subtract.into());
    }
    let mut positions: Vec<[f32; 3]> = Vec::new();
    for polygon in polygon.iter() {
        let Ok(triangles) = polygon.constrained_triangulation(Default::default()) else {
            warn!("Failed triangulating lift floor hole");
            continue;
        };
        positions.reserve(triangles.len() * 3);
        for triangle in triangles.iter() {
            positions.extend(triangle.coords_iter().map(|v| [v.x, v.y, 0.]));
        }
    }

    let texture_width = texture.width.unwrap_or(1.0);
    let texture_height = texture.height.unwrap_or(1.0);
    let indices = (0..positions.len() as u32).collect();
    let normals: Vec<[f32; 3]> = positions.iter().map(|_| [0., 0., 1.]).collect();
    let uv: Vec<[f32; 2]> = positions
        .iter()
        .map(|v| [v[0] / texture_width, v[1] / texture_height])
        .collect();

    MeshBuffer::new(positions, normals, indices)
        .with_uv(uv)
        .merge_with(outline_buffer)
        .into()
}

fn floor_height(rank: Option<&RecencyRank<FloorMarker>>) -> f32 {
<<<<<<< HEAD
    let floor_layer_start = layers::ZLayer::Floor.to_z();
    let lane_layer_start = layers::ZLayer::Lane.to_z();
=======
    let floor_layer_start = ZLayer::Floor.to_z();
    let lane_layer_start = ZLayer::Lane.to_z();
>>>>>>> fff230d9
    rank.map(|r| r.proportion() * (lane_layer_start - floor_layer_start) + floor_layer_start)
        .unwrap_or(floor_layer_start)
}

#[inline]
fn floor_transparency(
    specific: Option<&LayerVisibility>,
    general: Option<(&GlobalFloorVisibility, &RecencyRanking<DrawingMarker>)>,
) -> (Color, AlphaMode) {
    let alpha = specific
        .copied()
        .unwrap_or_else(|| {
            general
                .map(|(v, r)| {
                    if r.is_empty() {
                        &v.without_drawings
                    } else {
                        &v.general
                    }
                })
                .copied()
                .unwrap_or(LayerVisibility::Opaque)
        })
        .alpha();

    let alpha_mode = if alpha < 1.0 {
        AlphaMode::Blend
    } else {
        AlphaMode::Opaque
    };
    (Color::default().with_alpha(alpha), alpha_mode)
}

pub fn add_floor_visuals(
    mut commands: Commands,
    floors: Query<
        (
            Entity,
            &Path<Entity>,
            &Affiliation<Entity>,
            Option<&RecencyRank<FloorMarker>>,
            Option<&LayerVisibility>,
            Option<&ChildOf>,
        ),
        Added<FloorMarker>,
    >,
    anchors: AnchorParams,
    textures: Query<(Option<&TextureImage>, &Texture)>,
    mut dependents: Query<&mut Dependents, With<Anchor>>,
    mut meshes: ResMut<Assets<Mesh>>,
    mut materials: ResMut<Assets<StandardMaterial>>,
    default_floor_vis: Query<(&GlobalFloorVisibility, &RecencyRanking<DrawingMarker>)>,
    lifts: Query<(&Transform, &LiftCabin<Entity>)>,
) {
    for (e, new_floor, texture_source, rank, vis, child_of) in &floors {
        let (base_color_texture, texture) = from_texture_source(texture_source, &textures);

        let mesh = make_floor_mesh(e, new_floor, &texture, &anchors, &lifts);
        let height = floor_height(rank);
        let default_vis = child_of
            .map(|co| default_floor_vis.get(co.parent()).ok())
            .flatten();
        let (base_color, alpha_mode) = floor_transparency(vis, default_vis);
        let material = materials.add(StandardMaterial {
            base_color_texture,
            base_color,
            alpha_mode,
            perceptual_roughness: 0.089,
            metallic: 0.01,
            ..default()
        });

        let mesh_entity_id = commands
            .spawn((
                Mesh3d(meshes.add(mesh)),
                MeshMaterial3d(material),
                Transform::default(),
                Visibility::default(),
            ))
            .insert(Selectable::new(e))
            .id();

        commands
            .entity(e)
            .insert((Transform::from_xyz(0.0, 0.0, height), Visibility::default()))
            .insert(FloorSegments {
                mesh: mesh_entity_id,
            })
            .insert(Category::Floor)
            .insert(PathBehavior::for_floor())
            .add_child(mesh_entity_id);

        for anchor in &new_floor.0 {
            let Ok(mut deps) = dependents.get_mut(*anchor) else {
                continue;
            };
            deps.insert(e);
        }
    }
}

pub fn update_changed_floor_ranks(
    changed_rank: Query<(Entity, &RecencyRank<FloorMarker>), Changed<RecencyRank<FloorMarker>>>,
    mut transforms: Query<&mut Transform>,
) {
    for (e, rank) in &changed_rank {
        if let Ok(mut tf) = transforms.get_mut(e) {
            tf.translation.z = floor_height(Some(rank));
        }
    }
}

pub fn update_floors_for_moved_anchors(
    floors: Query<(Entity, &FloorSegments, &Path<Entity>, &Affiliation<Entity>), With<FloorMarker>>,
    anchors: AnchorParams,
    textures: Query<(Option<&TextureImage>, &Texture)>,
    changed_anchors: Query<
        &Dependents,
        (
            With<Anchor>,
            Or<(Changed<Anchor>, Changed<GlobalTransform>)>,
        ),
    >,
    mut mesh_assets: ResMut<Assets<Mesh>>,
    mesh_handles: Query<&Mesh3d>,
    lifts: Query<(&Transform, &LiftCabin<Entity>)>,
) {
    for dependents in &changed_anchors {
        for dependent in dependents.iter() {
            if let Some((e, segments, path, texture_source)) = floors.get(*dependent).ok() {
                let (_, texture) = from_texture_source(texture_source, &textures);
                if let Ok(mesh_handle) = mesh_handles.get(segments.mesh) {
                    let Some(mesh) = mesh_assets.get_mut(&mesh_handle.0) else {
                        continue;
                    };
                    *mesh = make_floor_mesh(e, path, &texture, &anchors, &lifts);
                }
            }
        }
    }
}

pub fn update_floors(
    floors: Query<(&FloorSegments, &Path<Entity>, &Affiliation<Entity>), With<FloorMarker>>,
    changed_floors: Query<
        Entity,
        (
            With<FloorMarker>,
            Or<(Changed<Affiliation<Entity>>, Changed<Path<Entity>>)>,
        ),
    >,
    changed_texture_sources: Query<
        &Members,
        (With<Group>, Or<(Changed<TextureImage>, Changed<Texture>)>),
    >,
    mut meshes: ResMut<Assets<Mesh>>,
    mut materials: ResMut<Assets<StandardMaterial>>,
    mesh_handles: Query<&Mesh3d>,
    material_handles: Query<&MeshMaterial3d<StandardMaterial>>,
    anchors: AnchorParams,
    textures: Query<(Option<&TextureImage>, &Texture)>,
    lifts: Query<(&Transform, &LiftCabin<Entity>)>,
) {
    for e in changed_floors.iter().chain(
        changed_texture_sources
            .iter()
            .flat_map(|members| members.iter().cloned()),
    ) {
        let Ok((segment, path, texture_source)) = floors.get(e) else {
            continue;
        };
        let (base_color_texture, texture) = from_texture_source(texture_source, &textures);
        if let Ok(mesh_handle) = mesh_handles.get(segment.mesh) {
            if let Ok(material) = material_handles.get(segment.mesh) {
                let Some(mesh) = meshes.get_mut(&mesh_handle.0) else {
                    continue;
                };
                *mesh = make_floor_mesh(e, path, &texture, &anchors, &lifts);
                if let Some(material) = materials.get_mut(material) {
                    material.base_color_texture = base_color_texture;
                }
            }
        }
    }
}

pub fn update_floors_for_changed_lifts(
    lifts: Query<(&Transform, &LiftCabin<Entity>)>,
    changed_lifts: Query<
        (),
        Or<(
            Changed<LiftCabin<Entity>>,
            (With<LiftCabin<Entity>>, Changed<GlobalTransform>),
        )>,
    >,
    removed_lifts: RemovedComponents<LiftCabin<Entity>>,
    floors: Query<(Entity, &FloorSegments, &Path<Entity>, &Affiliation<Entity>), With<FloorMarker>>,
    anchors: AnchorParams,
    textures: Query<(Option<&TextureImage>, &Texture)>,
    mut mesh_assets: ResMut<Assets<Mesh>>,
    mesh_handles: Query<&Mesh3d>,
) {
    if changed_lifts.is_empty() && removed_lifts.is_empty() {
        return;
    }
    for (e, segments, path, texture_source) in floors.iter() {
        let (_, texture) = from_texture_source(texture_source, &textures);
        if let Ok(mesh_handle) = mesh_handles.get(segments.mesh) {
            let Some(mesh) = mesh_assets.get_mut(&mesh_handle.0) else {
                continue;
            };
            *mesh = make_floor_mesh(e, path, &texture, &anchors, &lifts);
        }
    }
}

#[inline]
fn iter_update_floor_visibility<'a>(
    iter: impl Iterator<
        Item = (
            Option<&'a LayerVisibility>,
            Option<&'a ChildOf>,
            &'a FloorSegments,
        ),
    >,
    material_handles: &Query<&MeshMaterial3d<StandardMaterial>>,
    material_assets: &mut ResMut<Assets<StandardMaterial>>,
    default_floor_vis: &Query<(&GlobalFloorVisibility, &RecencyRanking<DrawingMarker>)>,
) {
    for (vis, child_of, segments) in iter {
        if let Ok(handle) = material_handles.get(segments.mesh) {
            if let Some(mat) = material_assets.get_mut(handle) {
                let default_vis = child_of
                    .map(|co| default_floor_vis.get(co.parent()).ok())
                    .flatten();
                let (base_color, alpha_mode) = floor_transparency(vis, default_vis);
                mat.base_color = base_color;
                mat.alpha_mode = alpha_mode;
            }
        }
    }
}

// TODO(luca) RemovedComponents is brittle, maybe wrap component in an option?
pub fn update_floor_visibility(
    changed_floors: Query<Entity, Or<(Changed<LayerVisibility>, Changed<ChildOf>)>>,
    mut removed_vis: RemovedComponents<LayerVisibility>,
    all_floors: Query<(Option<&LayerVisibility>, Option<&ChildOf>, &FloorSegments)>,
    material_handles: Query<&MeshMaterial3d<StandardMaterial>>,
    mut material_assets: ResMut<Assets<StandardMaterial>>,
    default_floor_vis: Query<(&GlobalFloorVisibility, &RecencyRanking<DrawingMarker>)>,
    changed_default_floor_vis: Query<
        &Children,
        Or<(
            Changed<GlobalFloorVisibility>,
            Changed<RecencyRanking<DrawingMarker>>,
        )>,
    >,
) {
    iter_update_floor_visibility(
        changed_floors.iter().filter_map(|e| all_floors.get(e).ok()),
        &material_handles,
        &mut material_assets,
        &default_floor_vis,
    );

    iter_update_floor_visibility(
        removed_vis.read().filter_map(|e| all_floors.get(e).ok()),
        &material_handles,
        &mut material_assets,
        &default_floor_vis,
    );

    for children in &changed_default_floor_vis {
        iter_update_floor_visibility(
            children.iter().filter_map(|e| all_floors.get(e).ok()),
            &material_handles,
            &mut material_assets,
            &default_floor_vis,
        );
    }
}<|MERGE_RESOLUTION|>--- conflicted
+++ resolved
@@ -15,11 +15,7 @@
  *
 */
 
-<<<<<<< HEAD
-use crate::{layers, site::*, RecencyRanking};
-=======
 use crate::{layers::ZLayer, site::*, RecencyRanking};
->>>>>>> fff230d9
 use bevy::{
     ecs::hierarchy::ChildOf,
     math::Affine3A,
@@ -195,13 +191,8 @@
 }
 
 fn floor_height(rank: Option<&RecencyRank<FloorMarker>>) -> f32 {
-<<<<<<< HEAD
-    let floor_layer_start = layers::ZLayer::Floor.to_z();
-    let lane_layer_start = layers::ZLayer::Lane.to_z();
-=======
     let floor_layer_start = ZLayer::Floor.to_z();
     let lane_layer_start = ZLayer::Lane.to_z();
->>>>>>> fff230d9
     rank.map(|r| r.proportion() * (lane_layer_start - floor_layer_start) + floor_layer_start)
         .unwrap_or(floor_layer_start)
 }
