--- conflicted
+++ resolved
@@ -258,15 +258,6 @@
     }
 }
 
-<<<<<<< HEAD
-// /// A unit component that indicates the entity is only for previewing and
-// /// should never be interacted with. This is applied to the "anchor" that is
-// /// attached to the cursor.
-// #[derive(Component, Clone, Copy, Debug)]
-// pub struct Preview;
-
-=======
->>>>>>> bffbb443
 #[derive(SystemParam)]
 pub struct IntersectGroundPlaneParams<'w, 's> {
     active_camera: ActiveCameraQuery<'w, 's>,
