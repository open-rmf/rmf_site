/*
 * Copyright (C) 2024 Open Source Robotics Foundation
 *
 * Licensed under the Apache License, Version 2.0 (the "License");
 * you may not use this file except in compliance with the License.
 * You may obtain a copy of the License at
 *
 *     http://www.apache.org/licenses/LICENSE-2.0
 *
 * Unless required by applicable law or agreed to in writing, software
 * distributed under the License is distributed on an "AS IS" BASIS,
 * WITHOUT WARRANTIES OR CONDITIONS OF ANY KIND, either express or implied.
 * See the License for the specific language governing permissions and
 * limitations under the License.
 *
*/

use crate::{
<<<<<<< HEAD
    interaction::{spawn_place_object_2d_workflow, ButtonInputType, PlaceObject2d},
    site::{CurrentLevel, ModelInstance},
=======
    interaction::{spawn_place_object_2d_workflow, PlaceObject2d, PlaceObjectContinuity},
    site::ModelInstance,
>>>>>>> b53924b1
};
use bevy::{
    app::{App, Plugin},
    ecs::{
        prelude::*,
        system::{SystemParam, SystemState},
    },
    prelude::*,
};
use crossflow::{testing::Resource, Service};
use rmf_site_picking::{RunSelector, SelectionNodeResult, SelectorInput};

#[derive(Default)]
pub struct ObjectPlacementPlugin {}

impl Plugin for ObjectPlacementPlugin {
    fn build(&self, app: &mut App) {
        let services = ObjectPlacementServices::from_app(app);
        app.insert_resource(services);
    }
}

#[derive(Resource, Clone, Copy)]
pub struct ObjectPlacementServices {
    pub place_object_2d: Service<Option<Entity>, ()>,
    pub find_placement_2d: Service<(), Transform>,
    pub on_key_code_2d: Service<(KeyCode, ButtonInputType), SelectionNodeResult>,
}

impl ObjectPlacementServices {
    pub fn from_app(app: &mut App) -> Self {
        spawn_place_object_2d_workflow(app)
    }
}

#[derive(SystemParam)]
pub struct ObjectPlacement<'w, 's> {
    pub services: Res<'w, ObjectPlacementServices>,
    pub commands: Commands<'w, 's>,
}

impl<'w, 's> ObjectPlacement<'w, 's> {
    pub fn place_object_2d(
        &mut self,
        object: ModelInstance<Entity>,
        on_placed: PlaceObjectContinuity,
    ) {
        let state = self
            .commands
            .spawn(SelectorInput(PlaceObject2d { object, on_placed }))
            .id();
        self.send(RunSelector {
            selector: self.services.place_object_2d,
            input: Some(state),
        });
    }

    fn send(&mut self, run: RunSelector) {
        self.commands.queue(move |world: &mut World| {
            world.send_event(run);
        });
    }
}

/// Trait to be implemented to allow placing models with commands
pub trait ObjectPlacementExt<'w, 's> {
    fn place_object_2d(&mut self, object: ModelInstance<Entity>);
}

impl<'w, 's> ObjectPlacementExt<'w, 's> for Commands<'w, 's> {
    fn place_object_2d(&mut self, object: ModelInstance<Entity>) {
        self.queue(ObjectPlaceCommand(object));
    }
}

#[derive(Deref, DerefMut)]
pub struct ObjectPlaceCommand(ModelInstance<Entity>);

impl Command for ObjectPlaceCommand {
    fn apply(self, world: &mut World) {
        let mut system_state: SystemState<ObjectPlacement> = SystemState::new(world);
        let mut placement = system_state.get_mut(world);
        placement.place_object_2d(self.0, Default::default());
        system_state.apply(world);
    }
}<|MERGE_RESOLUTION|>--- conflicted
+++ resolved
@@ -16,13 +16,10 @@
 */
 
 use crate::{
-<<<<<<< HEAD
-    interaction::{spawn_place_object_2d_workflow, ButtonInputType, PlaceObject2d},
-    site::{CurrentLevel, ModelInstance},
-=======
-    interaction::{spawn_place_object_2d_workflow, PlaceObject2d, PlaceObjectContinuity},
+    interaction::{
+        spawn_place_object_2d_workflow, ButtonInputType, PlaceObject2d, PlaceObjectContinuity,
+    },
     site::ModelInstance,
->>>>>>> b53924b1
 };
 use bevy::{
     app::{App, Plugin},
