/*
 * Copyright (C) 2024 Open Source Robotics Foundation
 *
 * Licensed under the Apache License, Version 2.0 (the "License");
 * you may not use this file except in compliance with the License.
 * You may obtain a copy of the License at
 *
 *     http://www.apache.org/licenses/LICENSE-2.0
 *
 * Unless required by applicable law or agreed to in writing, software
 * distributed under the License is distributed on an "AS IS" BASIS,
 * WITHOUT WARRANTIES OR CONDITIONS OF ANY KIND, either express or implied.
 * See the License for the specific language governing permissions and
 * limitations under the License.
 *
*/

use crate::{
    interaction::*,
    site::{ChangeDependent, Dependents, Pending, TextureNeedsAssignment},
};
use bevy::prelude::*;
use crossflow::*;
use rmf_site_format::{Edge, Side};
use std::borrow::Borrow;

pub fn spawn_create_edges_service(
    helpers: &AnchorSelectionHelpers,
    app: &mut App,
) -> Service<Option<Entity>, ()> {
    let anchor_setup =
        app.spawn_service(anchor_selection_setup::<CreateEdges>.into_blocking_service());
    let state_setup = app.spawn_service(create_edges_setup.into_blocking_service());
    let update_preview = app.spawn_service(on_hover_for_create_edges.into_blocking_service());
    let update_current = app.spawn_service(on_select_for_create_edges.into_blocking_service());
    let handle_key_code = app.spawn_service(on_keyboard_for_create_edges.into_blocking_service());
    let cleanup_state = app.spawn_service(cleanup_create_edges.into_blocking_service());

    helpers.spawn_anchor_selection_workflow(
        anchor_setup,
        state_setup,
        update_preview,
        update_current,
        handle_key_code,
        cleanup_state,
        app.world_mut(),
    )
}

pub struct CreateEdges {
    pub spawn_edge: fn(Edge<Entity>, &mut Commands) -> Entity,
    /// This allows the final edge to be modified in some way as it switches
    /// from being a preview to the final thing. This is used to switch doors
    /// from being closed to open after they are created.
    pub finish_edge: Option<fn(Edge<Entity>, &mut EntityCommands)>,
    pub preview_edge: Option<PreviewEdge>,
    pub creation_continuity: EdgeCreationContinuity,
    pub scope: AnchorScope,
    pub level_change_continuity: LevelChangeContinuity,
}

impl CreateEdges {
    pub fn new<T: Bundle + From<Edge<Entity>>>(
        continuity: EdgeCreationContinuity,
        scope: AnchorScope,
    ) -> Self {
        Self {
            spawn_edge: create_edge::<T>,
            finish_edge: None,
            preview_edge: None,
            creation_continuity: continuity,
            scope,
            level_change_continuity: Default::default(),
        }
    }

    pub fn new_with_texture<T: Bundle + From<Edge<Entity>>>(
        continuity: EdgeCreationContinuity,
        scope: AnchorScope,
    ) -> Self {
        Self {
            spawn_edge: create_edge_with_texture::<T>,
            finish_edge: None,
            preview_edge: None,
            creation_continuity: continuity,
            scope,
            level_change_continuity: Default::default(),
        }
    }

    pub fn with_finish(mut self, finish_edge: fn(Edge<Entity>, &mut EntityCommands)) -> Self {
        self.finish_edge = Some(finish_edge);
        self
    }

    pub fn initialize_preview(&mut self, anchor: Entity, commands: &mut Commands) {
        let edge = Edge::new(anchor, anchor);
        let edge = (self.spawn_edge)(edge, commands);
        self.preview_edge = Some(PreviewEdge {
            edge,
            side: Side::start(),
            provisional_start: false,
        });

        commands.queue(ChangeDependent::add(anchor, edge));
    }
}

impl Borrow<AnchorScope> for CreateEdges {
    fn borrow(&self) -> &AnchorScope {
        &self.scope
    }
}

fn create_edge<T: Bundle + From<Edge<Entity>>>(
    edge: Edge<Entity>,
    commands: &mut Commands,
) -> Entity {
    let new_bundle: T = edge.into();
    commands.spawn((new_bundle, Pending)).id()
}

fn create_edge_with_texture<T: Bundle + From<Edge<Entity>>>(
    edge: Edge<Entity>,
    commands: &mut Commands,
) -> Entity {
    let new_bundle: T = edge.into();
    commands
        .spawn((new_bundle, TextureNeedsAssignment, Pending))
        .id()
}

#[derive(Clone, Copy)]
pub struct PreviewEdge {
    pub edge: Entity,
    pub side: Side,
    /// True if the start anchor of the edge was created specifically to build
    /// this edge. If this true, we will despawn the anchor during cleanup if
    /// the edge does not get completed.
    pub provisional_start: bool,
}

impl PreviewEdge {
    pub fn cleanup(
        &self,
        edges: &Query<&'static Edge<Entity>>,
        commands: &mut Commands,
    ) -> SelectionNodeResult {
        let edge = edges.get(self.edge).or_broken_query()?;
        for anchor in edge.array() {
            commands.queue(ChangeDependent::remove(anchor, self.edge));
        }

        if self.provisional_start {
            // The start anchor was created specifically for this preview edge
            // which we are about to despawn. Let's despawn both so we aren't
            // littering the scene with unintended anchors.
            commands
                .get_entity(edge.start())
                .or_broken_query()?
                .despawn();
        }

        commands.get_entity(self.edge).or_broken_query()?.despawn();
        Ok(())
    }
}

#[derive(Debug, Clone, Copy)]
pub enum EdgeCreationContinuity {
    /// Create just a single edge
    Single,
    /// Create a sequence of separate edges
    Separate,
    /// Create edges continuously, i.e. the beginning of the next edge will
    /// automatically be the end of the previous edge.
    Continuous,
}

pub fn create_edges_setup(
    In(key): In<BufferKey<CreateEdges>>,
    mut access: BufferAccessMut<CreateEdges>,
    cursor: Res<Cursor>,
    mut commands: Commands,
) -> SelectionNodeResult {
    let mut access = access.get_mut(&key).or_broken_buffer()?;
    let state = access.newest_mut().or_broken_state()?;

    if state.preview_edge.is_none() {
        state.initialize_preview(cursor.level_anchor_placement, &mut commands);
    }
    Ok(())
}

pub fn on_hover_for_create_edges(
    In((hover, key)): In<(Hover, BufferKey<CreateEdges>)>,
    mut access: BufferAccessMut<CreateEdges>,
    mut cursor: ResMut<Cursor>,
    mut visibility: Query<&mut Visibility>,
    mut edges: Query<&mut Edge<Entity>>,
    mut commands: Commands,
) -> SelectionNodeResult {
    let mut access = access.get_mut(&key).or_broken_buffer()?;
    let state = access.newest_mut().or_broken_state()?;

    // TODO(@mxgrey): Consider moving this logic into AnchorFilter since it gets
    // used by all the different anchor selection modes.
    let anchor = match hover.0 {
        Some(anchor) => {
            cursor.remove_mode(SELECT_ANCHOR_MODE_LABEL, &mut visibility);
            anchor
        }
        None => {
            cursor.add_mode(SELECT_ANCHOR_MODE_LABEL, &mut visibility);
            cursor.level_anchor_placement
        }
    };

    if let Some(preview) = &mut state.preview_edge {
        // If we already have an active preview, then use the new anchor for the
        // side that we currently need to select for.
        let index = preview.side.index();
        let mut edge = edges.get_mut(preview.edge).or_broken_query()?;

        let old_anchor = edge.array()[index];
        if old_anchor != anchor {
            let opposite_anchor = edge.array()[preview.side.opposite().index()];
            if opposite_anchor != old_anchor {
                commands.queue(ChangeDependent::remove(old_anchor, preview.edge));
            }

            edge.array_mut()[index] = anchor;
            commands.queue(ChangeDependent::add(anchor, preview.edge));
        }
    } else {
        // There is currently no active preview, so we need to create one.
        let edge = Edge::new(anchor, anchor);
        let edge = (state.spawn_edge)(edge, &mut commands);
        state.preview_edge = Some(PreviewEdge {
            edge,
            side: Side::start(),
            provisional_start: false,
        });
        commands.queue(ChangeDependent::add(anchor, edge));
    }

    Ok(())
}

pub fn on_select_for_create_edges(
    In((selection, key)): In<(SelectionCandidate, BufferKey<CreateEdges>)>,
    mut access: BufferAccessMut<CreateEdges>,
    mut edges: Query<&mut Edge<Entity>>,
    mut commands: Commands,
    parents: Query<&ChildOf>,
    lifts: Query<(), With<LiftCabin<Entity>>>,
    cursor: Res<Cursor>,
) -> SelectionNodeResult {
    let mut access = access.get_mut(&key).or_broken_buffer()?;
    let state = access.newest_mut().or_broken_state()?;

    // Check if there is a break in level continuity for the new anchor
    match state.level_change_continuity {
        LevelChangeContinuity::Separate => {
            if let Some(preview) = &mut state.preview_edge {
                let edge = edges.get(preview.edge).or_broken_query()?;
                if preview.side == Side::end() {
                    // Check if the current level matches the level of the previously placed anchor
                    if !are_anchors_siblings(edge.start(), selection.candidate, &parents, &lifts)? {
                        // Perform the backout before assigning the candidate anchor
                        let _ = backout(state, &mut edges, &cursor, &mut commands);
                    }
                }
            }
        }
        LevelChangeContinuity::Continuous => {
            // Do nothing
        }
    }

    let anchor = selection.candidate;
    if let Some(preview) = &mut state.preview_edge {
        match preview.side {
            Side::Left => {
                // We are pinning down the first anchor of the edge
                let mut edge = edges.get_mut(preview.edge).or_broken_query()?;
                commands.queue(ChangeDependent::remove(edge.left(), preview.edge));
                *edge.left_mut() = anchor;
                commands.queue(ChangeDependent::add(anchor, preview.edge));

                if edge.right() != anchor {
                    commands.queue(ChangeDependent::remove(edge.right(), preview.edge));
                }

                *edge.right_mut() = cursor.level_anchor_placement;
                commands.queue(ChangeDependent::add(
                    cursor.level_anchor_placement,
                    preview.edge,
                ));

                preview.side = Side::Right;
                preview.provisional_start = selection.provisional;
            }
            Side::Right => {
                // We are finishing the edge
                let mut edge = edges.get_mut(preview.edge).or_broken_query()?;
                if edge.left() == anchor {
                    // The user is trying to use the same point for the start
                    // and end of an edge. Issue a warning and exit early.
                    warn!(
                        "You are trying to select an anchor {:?} for both the \
                        start and end points of an edge, which is not allowed.",
                        anchor,
                    );
                    return Ok(());
                }
                *edge.right_mut() = anchor;
                commands.queue(ChangeDependent::add(anchor, preview.edge));
                let mut entity_mut = commands.get_entity(preview.edge).or_broken_query()?;
                entity_mut.remove::<Pending>();

                if let Some(finish_edge) = state.finish_edge {
                    (finish_edge)(*edge, &mut entity_mut);
                }

                match state.creation_continuity {
                    EdgeCreationContinuity::Single => {
                        state.preview_edge = None;
                        // This simply means we are terminating the workflow now
                        // because we have finished drawing the single edge
                        return Err(None);
                    }
                    EdgeCreationContinuity::Separate => {
                        // Start drawing a new edge from a blank slate with the
                        // next selection
                        state.initialize_preview(cursor.level_anchor_placement, &mut commands);
                    }
                    EdgeCreationContinuity::Continuous => {
                        // Start drawing a new edge, picking up from the end
                        // point of the previous edge
                        let edge = Edge::new(anchor, cursor.level_anchor_placement);
                        let edge = (state.spawn_edge)(edge, &mut commands);
                        state.preview_edge = Some(PreviewEdge {
                            edge,
                            side: Side::end(),
                            provisional_start: false,
                        });
                        commands.queue(ChangeDependent::add(anchor, edge));
                        commands.queue(ChangeDependent::add(cursor.level_anchor_placement, edge));
                    }
                }
            }
        }
    } else {
        // We have no preview at all yet somehow, so we'll need to create a
        // fresh new edge to insert the selected anchor into
        let edge = Edge::new(anchor, anchor);
        let edge = (state.spawn_edge)(edge, &mut commands);
        state.preview_edge = Some(PreviewEdge {
            edge,
            side: Side::start(),
            provisional_start: selection.provisional,
        });
    }

    Ok(())
}

pub fn on_keyboard_for_create_edges(
    In(((button, input_type), key)): In<((KeyCode, ButtonInputType), BufferKey<CreateEdges>)>,
    mut access: BufferAccessMut<CreateEdges>,
    mut edges: Query<&mut Edge<Entity>>,
    cursor: Res<Cursor>,
    mut creation_settings: ResMut<CreationSettings>,
    mut commands: Commands,
    transform: Query<&'static Transform>,
) -> SelectionNodeResult {
    if !matches!(button, KeyCode::Escape) && !matches!(button, KeyCode::ShiftLeft) {
        // The button was not the escape or shift key, so there's nothing for us to do
        // here.
        return Ok(());
    }

    let mut access = access.get_mut(&key).or_broken_buffer()?;
    let state = access.newest_mut().or_broken_state()?;
    backout(state, &mut edges, &cursor, &mut commands)
}

<<<<<<< HEAD
    if matches!(button, KeyCode::Escape) {
        if !matches!(input_type, ButtonInputType::JustPressed) {
            return Ok(());
        }
        if let Some(preview) = &mut state.preview_edge {
            if preview.side == Side::end() {
                // We currently have an active preview edge and are selecting for
                // the second point in the edge. Esc means we should back out of the
                // current edge without exiting the edge creation workflow so the
                // user can choose a different start point.
                let mut edge = edges.get_mut(preview.edge).or_broken_query()?;
                for anchor in edge.array() {
                    commands.queue(ChangeDependent::remove(anchor, preview.edge));
                }
                if preview.provisional_start {
                    commands
                        .get_entity(edge.start())
                        .or_broken_query()?
                        .despawn();
                }

                *edge.left_mut() = cursor.level_anchor_placement;
                *edge.right_mut() = cursor.level_anchor_placement;
                preview.side = Side::start();
                preview.provisional_start = false;
                commands.queue(ChangeDependent::add(
                    cursor.level_anchor_placement,
                    preview.edge,
                ));
            } else {
                // We are selecting for the first point in the edge. If the user has
                // pressed Esc then that means they want to stop creating edges
                // altogether. Return Err(None) to indicate that the workflow should
                // exit cleaning.
                return Err(None);
            }
=======
fn backout(
    state: &mut CreateEdges,
    edges: &mut Query<&mut Edge<Entity>>,
    cursor: &Res<Cursor>,
    commands: &mut Commands,
) -> SelectionNodeResult {
    if let Some(preview) = &mut state.preview_edge {
        if preview.side == Side::end() {
            // We currently have an active preview edge and are selecting for
            // the second point in the edge. Esc means we should back out of the
            // current edge without exiting the edge creation workflow so the
            // user can choose a different start point.
            let mut edge = edges.get_mut(preview.edge).or_broken_query()?;
            for anchor in edge.array() {
                commands.queue(ChangeDependent::remove(anchor, preview.edge));
            }
            if preview.provisional_start {
                commands
                    .get_entity(edge.start())
                    .or_broken_query()?
                    .despawn();
            }

            *edge.left_mut() = cursor.level_anchor_placement;
            *edge.right_mut() = cursor.level_anchor_placement;
            preview.side = Side::start();
            preview.provisional_start = false;
            commands.queue(ChangeDependent::add(
                cursor.level_anchor_placement,
                preview.edge,
            ));
            // Allow the parent of the edge to be reset in case this is being
            // triggerd by a level change.
            commands.entity(preview.edge).remove::<ChildOf>();
>>>>>>> b53924b1
        } else {
            // We currently have no preview active at all. If the user hits Esc then
            // they want to exit the workflow altogether.
            return Err(None);
        }
    } else if matches!(button, KeyCode::ShiftLeft) {
        if let Some(preview) = &mut state.preview_edge {
            if preview.side == Side::end() {
                // We currently have an active preview edge and are selecting for
                // the second point in the edge. Shift means we want the current lane
                // to align with either the X- or Y- axis.
                let edge = edges.get(preview.edge).or_broken_query()?;
                let end_anchor = edge.right();
                if !cursor.is_placement_anchor(end_anchor) {
                    // We do not want to modify an existing anchor
                    return Ok(());
                }

                match input_type {
                    ButtonInputType::Pressed => {
                        let Ok(delta) = transform.get(edge.left()).and_then(|tf| {
                            transform
                                .get(cursor.frame)
                                .map(|c_tf| c_tf.translation - tf.translation)
                        }) else {
                            return Ok(());
                        };
                        if delta.x.abs() > delta.y.abs() {
                            creation_settings.direction_alignment = vec![Vec2::new(0.0, -delta.y)];
                        } else {
                            creation_settings.direction_alignment = vec![Vec2::new(-delta.x, 0.0)];
                        }
                    }
                    ButtonInputType::JustReleased => {
                        creation_settings.reset();
                    }
                    ButtonInputType::JustPressed => {}
                }
            }
        }
    }

    Ok(())
}

pub fn cleanup_create_edges(
    In(key): In<BufferKey<CreateEdges>>,
    mut access: BufferAccessMut<CreateEdges>,
    edges: Query<&'static Edge<Entity>>,
    mut commands: Commands,
    cursor: Res<Cursor>,
    mut creation_settings: ResMut<CreationSettings>,
    mut dependents: Query<&mut Dependents>,
) -> SelectionNodeResult {
    let mut access = access.get_mut(&key).or_broken_buffer()?;
    let state = access.pull().or_broken_state()?;

    if let Some(preview) = state.preview_edge {
        // We created a preview, so we should despawn it while cleaning up
        preview.cleanup(&edges, &mut commands)?;
    }

    // NOTE(@mxgrey): We resort to this brute force approach as a stopgap measure for
    // https://github.com/open-rmf/rmf_site/issues/398
    if let Ok(mut deps) = dependents.get_mut(cursor.level_anchor_placement) {
        // We're done trying to create edges, so just remove all lingering
        // dependents from the preview anchor.
        deps.0.clear();
    }

    creation_settings.reset();

    Ok(())
}<|MERGE_RESOLUTION|>--- conflicted
+++ resolved
@@ -383,47 +383,24 @@
 
     let mut access = access.get_mut(&key).or_broken_buffer()?;
     let state = access.newest_mut().or_broken_state()?;
-    backout(state, &mut edges, &cursor, &mut commands)
-}
-
-<<<<<<< HEAD
+
     if matches!(button, KeyCode::Escape) {
-        if !matches!(input_type, ButtonInputType::JustPressed) {
-            return Ok(());
-        }
-        if let Some(preview) = &mut state.preview_edge {
-            if preview.side == Side::end() {
-                // We currently have an active preview edge and are selecting for
-                // the second point in the edge. Esc means we should back out of the
-                // current edge without exiting the edge creation workflow so the
-                // user can choose a different start point.
-                let mut edge = edges.get_mut(preview.edge).or_broken_query()?;
-                for anchor in edge.array() {
-                    commands.queue(ChangeDependent::remove(anchor, preview.edge));
-                }
-                if preview.provisional_start {
-                    commands
-                        .get_entity(edge.start())
-                        .or_broken_query()?
-                        .despawn();
-                }
-
-                *edge.left_mut() = cursor.level_anchor_placement;
-                *edge.right_mut() = cursor.level_anchor_placement;
-                preview.side = Side::start();
-                preview.provisional_start = false;
-                commands.queue(ChangeDependent::add(
-                    cursor.level_anchor_placement,
-                    preview.edge,
-                ));
-            } else {
-                // We are selecting for the first point in the edge. If the user has
-                // pressed Esc then that means they want to stop creating edges
-                // altogether. Return Err(None) to indicate that the workflow should
-                // exit cleaning.
-                return Err(None);
-            }
-=======
+        return backout(state, &mut edges, &cursor, &mut commands);
+    }
+    if matches!(button, KeyCode::ShiftLeft) {
+        return align(
+            state,
+            &mut edges,
+            &cursor,
+            &mut creation_settings,
+            &input_type,
+            &transform,
+        );
+    }
+
+    Ok(())
+}
+
 fn backout(
     state: &mut CreateEdges,
     edges: &mut Query<&mut Edge<Entity>>,
@@ -458,45 +435,61 @@
             // Allow the parent of the edge to be reset in case this is being
             // triggerd by a level change.
             commands.entity(preview.edge).remove::<ChildOf>();
->>>>>>> b53924b1
         } else {
-            // We currently have no preview active at all. If the user hits Esc then
-            // they want to exit the workflow altogether.
+            // We are selecting for the first point in the edge. If the user has
+            // pressed Esc then that means they want to stop creating edges
+            // altogether. Return Err(None) to indicate that the workflow should
+            // exit cleaning.
             return Err(None);
         }
-    } else if matches!(button, KeyCode::ShiftLeft) {
-        if let Some(preview) = &mut state.preview_edge {
-            if preview.side == Side::end() {
-                // We currently have an active preview edge and are selecting for
-                // the second point in the edge. Shift means we want the current lane
-                // to align with either the X- or Y- axis.
-                let edge = edges.get(preview.edge).or_broken_query()?;
-                let end_anchor = edge.right();
-                if !cursor.is_placement_anchor(end_anchor) {
-                    // We do not want to modify an existing anchor
-                    return Ok(());
-                }
-
-                match input_type {
-                    ButtonInputType::Pressed => {
-                        let Ok(delta) = transform.get(edge.left()).and_then(|tf| {
-                            transform
-                                .get(cursor.frame)
-                                .map(|c_tf| c_tf.translation - tf.translation)
-                        }) else {
-                            return Ok(());
-                        };
-                        if delta.x.abs() > delta.y.abs() {
-                            creation_settings.direction_alignment = vec![Vec2::new(0.0, -delta.y)];
-                        } else {
-                            creation_settings.direction_alignment = vec![Vec2::new(-delta.x, 0.0)];
-                        }
+    } else {
+        // We currently have no preview active at all. If the user hits Esc then
+        // they want to exit the workflow altogether.
+        return Err(None);
+    }
+
+    Ok(())
+}
+
+fn align(
+    state: &mut CreateEdges,
+    edges: &mut Query<&mut Edge<Entity>>,
+    cursor: &Res<Cursor>,
+    creation_settings: &mut ResMut<CreationSettings>,
+    input_type: &ButtonInputType,
+    transform: &Query<&Transform>,
+) -> SelectionNodeResult {
+    if let Some(preview) = &mut state.preview_edge {
+        if preview.side == Side::end() {
+            // We currently have an active preview edge and are selecting for
+            // the second point in the edge. Shift means we want the current lane
+            // to align with either the X- or Y- axis.
+            let edge = edges.get(preview.edge).or_broken_query()?;
+            let end_anchor = edge.right();
+            if !cursor.is_placement_anchor(end_anchor) {
+                // We do not want to modify an existing anchor
+                return Ok(());
+            }
+
+            match input_type {
+                ButtonInputType::Pressed => {
+                    let Ok(delta) = transform.get(edge.left()).and_then(|tf| {
+                        transform
+                            .get(cursor.frame)
+                            .map(|c_tf| c_tf.translation - tf.translation)
+                    }) else {
+                        return Ok(());
+                    };
+                    if delta.x.abs() > delta.y.abs() {
+                        creation_settings.direction_alignment = vec![Vec2::new(0.0, -delta.y)];
+                    } else {
+                        creation_settings.direction_alignment = vec![Vec2::new(-delta.x, 0.0)];
                     }
-                    ButtonInputType::JustReleased => {
-                        creation_settings.reset();
-                    }
-                    ButtonInputType::JustPressed => {}
-                }
+                }
+                ButtonInputType::JustReleased => {
+                    creation_settings.reset();
+                }
+                ButtonInputType::JustPressed => {}
             }
         }
     }
