--- conflicted
+++ resolved
@@ -65,13 +65,8 @@
 pub fn build_2d_placement_workflow<State: 'static + Send + Sync>(
     setup: Service<BufferKey<State>, SelectionNodeResult>,
     find_placement: Service<(), Transform>,
-<<<<<<< HEAD
-    placement_chosen: Service<(Transform, BufferKey<State>), SelectionNodeResult>,
+    placement_chosen: Service<(Transform, BufferKey<State>), PlaceObjectResult>,
     handle_key_code: Service<(KeyCode, ButtonInputType), SelectionNodeResult>,
-=======
-    placement_chosen: Service<(Transform, BufferKey<State>), PlaceObjectResult>,
-    handle_key_code: Service<KeyCode, SelectionNodeResult>,
->>>>>>> b53924b1
     cleanup: Service<BufferKey<State>, ()>,
     keyboard_pressed: Service<(), (), StreamOf<(KeyCode, ButtonInputType)>>,
 ) -> impl FnOnce(Scope<Option<Entity>, ()>, &mut Builder) {
