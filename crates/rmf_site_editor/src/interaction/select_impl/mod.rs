--- conflicted
+++ resolved
@@ -24,17 +24,13 @@
 use rmf_site_picking::{CommonNodeErrors, Hover, Select, Selectable, SelectionFilter};
 pub use select_anchor::*;
 
-<<<<<<< HEAD
-use crate::interaction::*;
-use bevy::{ecs::system::SystemParam, prelude::*};
-=======
 use anyhow::Error as Anyhow;
 
+use crate::interaction::*;
 use bevy::{
     ecs::{relationship::AncestorIter, system::SystemParam},
     prelude::*,
 };
->>>>>>> b53924b1
 use rmf_site_picking::Preview;
 
 pub const SELECT_ANCHOR_MODE_LABEL: &'static str = "select_anchor";
@@ -59,40 +55,6 @@
     }
 }
 
-<<<<<<< HEAD
-#[derive(Default, Resource)]
-pub struct CreationSettings {
-    pub direction_alignment: Vec<Vec2>,
-}
-
-impl CreationSettings {
-    pub fn reset(&mut self) {
-        self.direction_alignment = Vec::new();
-    }
-}
-
-pub fn apply_creation_settings(
-    creation_settings: Res<CreationSettings>,
-    cursor: Res<Cursor>,
-    transform: Query<&Transform>,
-    mut move_to: EventWriter<MoveTo>,
-) {
-    let Ok(mut end_anchor_tf) = transform
-        .get(cursor.level_anchor_placement)
-        .map(|tf| tf.clone())
-    else {
-        return;
-    };
-    end_anchor_tf.translation = Vec3::default();
-    for alignment in &creation_settings.direction_alignment {
-        end_anchor_tf.translation += alignment.extend(0.0);
-    }
-
-    move_to.write(MoveTo {
-        entity: cursor.level_anchor_placement,
-        transform: end_anchor_tf,
-    });
-=======
 /// How should a selection tool behave if the level is changed while the tool is active?
 #[derive(Debug, Default, Clone, Copy)]
 pub enum LevelChangeContinuity {
@@ -126,5 +88,38 @@
     }
 
     Ok(are_siblings)
->>>>>>> b53924b1
+}
+
+#[derive(Default, Resource)]
+pub struct CreationSettings {
+    pub direction_alignment: Vec<Vec2>,
+}
+
+impl CreationSettings {
+    pub fn reset(&mut self) {
+        self.direction_alignment = Vec::new();
+    }
+}
+
+pub fn apply_creation_settings(
+    creation_settings: Res<CreationSettings>,
+    cursor: Res<Cursor>,
+    transform: Query<&Transform>,
+    mut move_to: EventWriter<MoveTo>,
+) {
+    let Ok(mut end_anchor_tf) = transform
+        .get(cursor.level_anchor_placement)
+        .map(|tf| tf.clone())
+    else {
+        return;
+    };
+    end_anchor_tf.translation = Vec3::default();
+    for alignment in &creation_settings.direction_alignment {
+        end_anchor_tf.translation += alignment.extend(0.0);
+    }
+
+    move_to.write(MoveTo {
+        entity: cursor.level_anchor_placement,
+        transform: end_anchor_tf,
+    });
 }