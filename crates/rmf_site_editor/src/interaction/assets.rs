/*
 * Copyright (C) 2022 Open Source Robotics Foundation
 *
 * Licensed under the Apache License, Version 2.0 (the "License");
 * you may not use this file except in compliance with the License.
 * You may obtain a copy of the License at
 *
 *     http://www.apache.org/licenses/LICENSE-2.0
 *
 * Unless required by applicable law or agreed to in writing, software
 * distributed under the License is distributed on an "AS IS" BASIS,
 * WITHOUT WARRANTIES OR CONDITIONS OF ANY KIND, either express or implied.
 * See the License for the specific language governing permissions and
 * limitations under the License.
 *
*/

use crate::interaction::*;
use bevy::color::palettes::css as Colors;
use bevy::ecs::hierarchy::ChildOf;
use bevy::{math::primitives, math::Affine3A, prelude::*};
use rmf_site_mesh::*;

#[derive(Clone, Debug, Resource)]
pub struct InteractionAssets {
    pub dagger_mesh: Handle<Mesh>,
    pub dagger_material: Handle<StandardMaterial>,
    pub halo_mesh: Handle<Mesh>,
    pub halo_material: Handle<StandardMaterial>,
    pub camera_control_mesh: Handle<Mesh>,
    pub camera_control_orbit_material: Handle<StandardMaterial>,
    pub camera_control_pan_material: Handle<StandardMaterial>,
    pub arrow_mesh: Handle<Mesh>,
    pub point_light_socket_mesh: Handle<Mesh>,
    pub point_light_shine_mesh: Handle<Mesh>,
    pub spot_light_cover_mesh: Handle<Mesh>,
    pub spot_light_shine_mesh: Handle<Mesh>,
    pub directional_light_cover_mesh: Handle<Mesh>,
    pub directional_light_shine_mesh: Handle<Mesh>,
    pub physical_light_cover_material: Handle<StandardMaterial>,
    pub direction_light_cover_material: Handle<StandardMaterial>,
    pub x_axis_materials: GizmoMaterialSet,
    pub y_axis_materials: GizmoMaterialSet,
    pub z_axis_materials: GizmoMaterialSet,
    pub z_plane_materials: GizmoMaterialSet,
    pub lift_doormat_available_materials: GizmoMaterialSet,
    pub lift_doormat_unavailable_materials: GizmoMaterialSet,
    pub centimeter_finite_grid: Vec<(primitives::BoxedPolyline3d, PolylineMaterial)>,
}

impl InteractionAssets {
    pub fn make_orientation_cue_meshes(
        &self,
        commands: &mut Commands,
        parent: Entity,
        scale: f32,
    ) -> [Entity; 3] {
        // The arrows should originate in the mesh origin
        let pos = Vec3::splat(0.0);
        let rot_x = Quat::from_rotation_y(90_f32.to_radians());
        let rot_y = Quat::from_rotation_x(-90_f32.to_radians());
        let rot_z = Quat::default();
        let x_mat = self.x_axis_materials.clone();
        let y_mat = self.y_axis_materials.clone();
        let z_mat = self.z_axis_materials.clone();
        let x = self.make_axis(commands, None, parent, x_mat, pos, rot_x, scale);
        let y = self.make_axis(commands, None, parent, y_mat, pos, rot_y, scale);
        let z = self.make_axis(commands, None, parent, z_mat, pos, rot_z, scale);
        [x, y, z]
    }

    pub fn make_axis(
        &self,
        commands: &mut Commands,
        // What entity will be moved when this gizmo is dragged
        for_entity_opt: Option<Entity>,
        // What entity should be the parent frame of this gizmo
        parent: Entity,
        material_set: GizmoMaterialSet,
        offset: Vec3,
        rotation: Quat,
        scale: f32,
    ) -> Entity {
        let child_entity = commands
            .spawn((
                Transform::from_rotation(rotation)
                    .with_translation(offset)
                    .with_scale(Vec3::splat(scale)),
                Mesh3d(self.arrow_mesh.clone()),
                MeshMaterial3d(material_set.passive.clone()),
                Visibility::default(),
            ))
            .insert(ChildOf(parent))
            .id();

        if let Some(for_entity) = for_entity_opt {
            commands
                .entity(child_entity)
                .insert(DragAxisBundle::new(for_entity, Vec3::Z).with_materials(material_set));
        }
        child_entity
    }

    pub fn make_draggable_axis(
        &self,
        command: &mut Commands,
        // What entity will be moved when this gizmo is dragged
        for_entity: Entity,
        // What entity should be the parent frame of this gizmo
        parent: Entity,
        material_set: GizmoMaterialSet,
        offset: Vec3,
        rotation: Quat,
        scale: f32,
    ) -> Entity {
        self.make_axis(
            command,
            Some(for_entity),
            parent,
            material_set,
            offset,
            rotation,
            scale,
        )
    }

    #[allow(non_snake_case)]
    pub fn add_anchor_gizmos_2D(
        &self,
        commands: &mut Commands,
        anchor: Entity,
        cue: &mut AnchorVisualization,
    ) {
        let drag_parent = commands
            .spawn((Transform::default(), Visibility::default()))
            .insert(VisualCue::no_outline().irregular().always_xray())
            .insert(ChildOf(anchor))
            .id();

        let height = 0.0;
        let scale = 0.2;
        let offset = 0.15;
        for (m, p, r) in [
            (
                self.x_axis_materials.clone(),
                Vec3::new(offset, 0., height),
                Quat::from_euler(EulerRot::YXZ, 90_f32.to_radians(), 0.0, 90_f32.to_radians()),
            ),
            (
                self.x_axis_materials.clone(),
                Vec3::new(-offset, 0., height),
                Quat::from_euler(
                    EulerRot::YXZ,
                    -90_f32.to_radians(),
                    0.0,
                    -90_f32.to_radians(),
                ),
            ),
            (
                self.y_axis_materials.clone(),
                Vec3::new(0., offset, height),
                Quat::from_euler(
                    EulerRot::YXZ,
                    90_f32.to_radians(),
                    -90_f32.to_radians(),
                    90_f32.to_radians(),
                ),
            ),
            (
                self.y_axis_materials.clone(),
                Vec3::new(0., -offset, height),
                Quat::from_rotation_x(90_f32.to_radians()),
            ),
        ] {
            self.make_draggable_axis(commands, anchor, drag_parent, m, p, r, scale);
        }

        cue.drag = Some(drag_parent);
    }

    #[allow(non_snake_case)]
    pub fn add_anchor_gizmos_3D(
        &self,
        commands: &mut Commands,
        anchor: Entity,
        cue: &mut AnchorVisualization,
        draggable: bool,
        gizmos: &mut Gizmos,
    ) {
        let drag_parent = commands
            .spawn((Transform::default(), Visibility::default()))
            .insert(VisualCue::no_outline().irregular().always_xray())
            .id();
        commands.entity(anchor).add_child(drag_parent);

        let for_entity = if draggable { Some(anchor) } else { None };
        let scale = 0.2;
        let offset = 0.15;
        for (m, p, r) in [
            (
                self.x_axis_materials.clone(),
                Vec3::new(offset, 0., 0.),
                Quat::from_rotation_y(90_f32.to_radians()),
            ),
            (
                self.y_axis_materials.clone(),
                Vec3::new(0., offset, 0.),
                Quat::from_rotation_x(-90_f32.to_radians()),
            ),
            (
                self.z_axis_materials.clone(),
                Vec3::new(0., 0., offset),
                Quat::IDENTITY,
            ),
        ] {
            self.make_axis(commands, for_entity, drag_parent, m, p, r, scale);
        }

        commands.entity(drag_parent).with_children(|_parent| {
            for (polyline, material) in &self.centimeter_finite_grid {
                // TODO(@xiyuoh) As part of migrating to newer versions of Bevy,
                // we're moving from bevy_polyline to using Bevy's own gizmos crate
                // to generate grid lines. This is currently only used in the rmf_workcell
                // editor, which has not been updated as quickly. Proper testing will
                // be required to validate polyline generation with gizmos.
                gizmos.primitive_3d(
                    polyline,
                    Isometry3d::new(Vec3::default(), Quat::IDENTITY),
                    material.color,
                );
                // TODO(@xiyuoh) insert DisableXray
            }
        });

        cue.drag = Some(drag_parent);
    }

    pub fn lift_doormat_materials(&self, available: bool) -> GizmoMaterialSet {
        if available {
            self.lift_doormat_available_materials.clone()
        } else {
            self.lift_doormat_unavailable_materials.clone()
        }
    }
}

impl FromWorld for InteractionAssets {
    fn from_world(world: &mut World) -> Self {
        let mut meshes = world.get_resource_mut::<Assets<Mesh>>().unwrap();
        let dagger_mesh = meshes.add(make_dagger_mesh());
        let halo_mesh = meshes.add(make_halo_mesh());
        let camera_control_mesh = meshes.add(Mesh::from(primitives::Sphere::new(0.02)));
<<<<<<< HEAD
        let arrow_mesh = make_cylinder_arrow_mesh();
        if let Err(err) = arrow_mesh.clone().with_generated_outline_normals() {
            error!("Unable to generate outline for arrow mesh: {err}");
        }
        let arrow_mesh = meshes.add(arrow_mesh);
=======
        let arrow_mesh = meshes.add(make_triangular_arrow_mesh());
>>>>>>> f5d0449d
        let point_light_socket_mesh = meshes.add(
            make_cylinder(0.06, 0.02).transform_by(Affine3A::from_translation(0.04 * Vec3::Z)),
        );
        let point_light_shine_mesh = meshes.add(Mesh::from(primitives::Sphere::new(0.05)));
        let spot_light_cover_mesh = meshes.add(make_smooth_wrap(
            [
                OffsetCircle {
                    radius: 0.05,
                    height: 0.0,
                },
                OffsetCircle {
                    radius: 0.01,
                    height: 0.04,
                },
            ],
            32,
        ));
        let spot_light_shine_mesh = meshes.add(
            Mesh::from(
                make_bottom_circle(
                    OffsetCircle {
                        radius: 0.05,
                        height: 0.0,
                    },
                    32,
                )
                .merge_with(make_top_circle(
                    OffsetCircle {
                        radius: 0.01,
                        height: 0.04,
                    },
                    32,
                )),
            )
            .with_generated_outline_normals()
            .unwrap(),
        );
        let directional_light_cover_mesh = meshes.add(
            Mesh::from(
                make_cylinder(0.02, 0.1).transform_by(Affine3A::from_translation(0.01 * Vec3::Z)),
            )
            .with_generated_outline_normals()
            .unwrap(),
        );
        let directional_light_shine_mesh = meshes.add(
            Mesh::from(
                make_cylinder(0.02, 0.1).transform_by(Affine3A::from_translation(-0.01 * Vec3::Z)),
            )
            .with_generated_outline_normals()
            .unwrap(),
        );

        let mut materials = world
            .get_resource_mut::<Assets<StandardMaterial>>()
            .unwrap();
        let halo_material = materials.add(StandardMaterial {
            base_color: Colors::WHITE.into(),
            alpha_mode: AlphaMode::Blend,
            unlit: true,
            perceptual_roughness: 0.089,
            metallic: 0.01,
            ..default()
        });
        let dagger_material = materials.add(StandardMaterial {
            base_color: Colors::WHITE.into(),
            emissive: Colors::WHITE.into(),
            perceptual_roughness: 0.089,
            metallic: 0.01,
            ..default()
        });
        let camera_control_orbit_material = materials.add(StandardMaterial {
            base_color: Colors::GREEN.into(),
            emissive: Colors::LIME.into(),
            depth_bias: f32::MAX,
            unlit: true,
            ..default()
        });
        let camera_control_pan_material = materials.add(StandardMaterial {
            base_color: Colors::WHITE.into(),
            emissive: Colors::WHITE.into(),
            unlit: true,
            ..default()
        });
        let light_cover_color = Color::srgb(0.6, 0.7, 0.8);
        let physical_light_cover_material = materials.add(StandardMaterial {
            base_color: light_cover_color,
            perceptual_roughness: 0.089,
            metallic: 0.01,
            ..default()
        });
        let direction_light_cover_material = materials.add(StandardMaterial {
            base_color: light_cover_color,
            unlit: true,
            perceptual_roughness: 0.089,
            metallic: 0.01,
            ..default()
        });
        let x_axis_materials = GizmoMaterialSet::make_x_axis(&mut materials);
        let y_axis_materials = GizmoMaterialSet::make_y_axis(&mut materials);
        let z_axis_materials = GizmoMaterialSet::make_z_axis(&mut materials);
        let z_plane_materials = GizmoMaterialSet::make_z_plane(&mut materials);
        let lift_doormat_available_materials = GizmoMaterialSet {
            passive: materials.add(StandardMaterial {
                base_color: Color::srgba(0.1, 0.9, 0.1, 0.1),
                alpha_mode: AlphaMode::Blend,
                unlit: true,
                perceptual_roughness: 0.089,
                metallic: 0.01,
                ..default()
            }),
            hover: materials.add(StandardMaterial {
                base_color: Color::srgba(0.1, 0.9, 0.1, 0.9),
                alpha_mode: AlphaMode::Blend,
                unlit: true,
                perceptual_roughness: 0.089,
                metallic: 0.01,
                ..default()
            }),
            drag: materials.add(StandardMaterial {
                base_color: Color::srgba(0.1, 0.9, 0.1, 0.9),
                alpha_mode: AlphaMode::Blend,
                unlit: true,
                perceptual_roughness: 0.089,
                metallic: 0.01,
                ..default()
            }),
        };
        let lift_doormat_unavailable_materials = GizmoMaterialSet {
            passive: materials.add(StandardMaterial {
                base_color: Color::srgba(0.9, 0.1, 0.1, 0.1),
                alpha_mode: AlphaMode::Blend,
                unlit: true,
                perceptual_roughness: 0.089,
                metallic: 0.01,
                ..default()
            }),
            hover: materials.add(StandardMaterial {
                base_color: Color::srgba(0.9, 0.1, 0.1, 0.9),
                alpha_mode: AlphaMode::Blend,
                unlit: true,
                perceptual_roughness: 0.089,
                metallic: 0.01,
                ..default()
            }),
            drag: materials.add(StandardMaterial {
                base_color: Color::srgba(0.9, 0.1, 0.1, 0.9),
                alpha_mode: AlphaMode::Blend,
                unlit: true,
                perceptual_roughness: 0.089,
                metallic: 0.01,
                ..default()
            }),
        };

        let centimeter_finite_grid = {
            let (polylines, polyline_mats): (Vec<_>, Vec<_>) =
                make_metric_finite_grid(0.01, 100, Colors::WHITE.into())
                    .into_iter()
                    .unzip();
            polylines
                .into_iter()
                .zip(polyline_mats.into_iter())
                .collect()
        };

        Self {
            dagger_mesh,
            dagger_material,
            halo_mesh,
            halo_material,
            camera_control_mesh,
            camera_control_orbit_material,
            camera_control_pan_material,
            arrow_mesh,
            point_light_socket_mesh,
            point_light_shine_mesh,
            spot_light_cover_mesh,
            spot_light_shine_mesh,
            directional_light_cover_mesh,
            directional_light_shine_mesh,
            physical_light_cover_material,
            direction_light_cover_material,
            x_axis_materials,
            y_axis_materials,
            z_axis_materials,
            z_plane_materials,
            lift_doormat_available_materials,
            lift_doormat_unavailable_materials,
            centimeter_finite_grid,
        }
    }
}<|MERGE_RESOLUTION|>--- conflicted
+++ resolved
@@ -250,15 +250,11 @@
         let dagger_mesh = meshes.add(make_dagger_mesh());
         let halo_mesh = meshes.add(make_halo_mesh());
         let camera_control_mesh = meshes.add(Mesh::from(primitives::Sphere::new(0.02)));
-<<<<<<< HEAD
-        let arrow_mesh = make_cylinder_arrow_mesh();
+        let arrow_mesh = make_triangular_arrow_mesh();
         if let Err(err) = arrow_mesh.clone().with_generated_outline_normals() {
             error!("Unable to generate outline for arrow mesh: {err}");
         }
         let arrow_mesh = meshes.add(arrow_mesh);
-=======
-        let arrow_mesh = meshes.add(make_triangular_arrow_mesh());
->>>>>>> f5d0449d
         let point_light_socket_mesh = meshes.add(
             make_cylinder(0.06, 0.02).transform_by(Affine3A::from_translation(0.04 * Vec3::Z)),
         );
