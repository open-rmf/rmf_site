use bevy::{
    app::ScheduleRunnerPlugin, asset::UnapprovedPathMode, log::LogPlugin,
    pbr::DirectionalLightShadowMap, prelude::*,
};
use bevy_egui::EguiPlugin;
#[cfg(not(target_arch = "wasm32"))]
use clap::Parser;
use main_menu::MainMenuPlugin;

pub mod aabb;
pub mod autoload;
pub use autoload::*;

pub mod asset_loaders;
use asset_loaders::*;

pub mod exit_confirmation;
use exit_confirmation::ExitConfirmationPlugin;

// Bevy plugins that are public dependencies, mixing versions won't work for downstream users
pub use bevy_egui;

pub mod keyboard;
use keyboard::*;

pub mod widgets;
use rmf_site_animate::VisualCueAnimationsPlugin;
use widgets::*;
pub mod occupancy;
use occupancy::OccupancyPlugin;
pub mod issue;
use issue::*;

pub mod demo_world;
pub mod log;
mod recency;
use log::LogHistoryPlugin;
use recency::*;

pub mod interaction;
pub mod main_menu;
pub mod site;

pub mod workspace;
use workspace::*;

pub mod sdf_loader;

pub mod site_asset_io;
use sdf_loader::*;

pub mod wireframe;
use wireframe::*;

use aabb::AabbUpdatePlugin;
use interaction::InteractionPlugin;
use site::{OSMViewPlugin, SitePlugin};
use site_asset_io::SiteAssetIoPlugin;

pub mod mapf_rse;
use mapf_rse::MapfRsePlugin;

pub mod osm_slippy_map;
use bevy::render::{
    batching::gpu_preprocessing::{GpuPreprocessingMode, GpuPreprocessingSupport},
    render_resource::{AddressMode, SamplerDescriptor},
    settings::{WgpuFeatures, WgpuSettings},
    RenderApp, RenderPlugin,
};
pub use osm_slippy_map::*;

#[derive(Debug, Clone, Copy, Resource)]
pub struct DebugMode(pub bool);

impl FromWorld for DebugMode {
    fn from_world(_: &mut World) -> Self {
        DebugMode(false)
    }
}

#[cfg_attr(not(target_arch = "wasm32"), derive(Parser))]
pub struct CommandLineArgs {
    /// Filename of a Site (.site.ron / .site.json) or Building (.building.yaml) file to load.
    /// Exclude this argument to get the main menu.
    pub filename: Option<String>,
    /// Name of a Site (.site.json or .site.ron) file to import on top of the base FILENAME.
    #[cfg_attr(not(target_arch = "wasm32"), arg(short, long))]
    pub import: Option<String>,
    /// Run in headless mode and export the loaded site to the requested path.
    /// This requires you to specify FILENAME, and it can be used with export_nav.
    #[cfg_attr(not(target_arch = "wasm32"), arg(long))]
    pub export_sdf: Option<String>,
    /// Run in headless mode and export the nav graphs to the requested path.
    /// This requires you to specify FILENAME, and it can be used with export_sdf.
    #[cfg_attr(not(target_arch = "wasm32"), arg(long))]
    pub export_nav: Option<String>,
}

#[derive(Clone, Default, Eq, PartialEq, Debug, Hash, States)]
pub enum AppState {
    #[default]
    MainMenu,
    SiteEditor,
    SiteVisualizer,
    SiteDrawingEditor,
}

impl AppState {
    pub fn in_displaying_mode() -> impl Condition<()> {
        IntoSystem::into_system(|state: Res<State<AppState>>| match state.get() {
            AppState::MainMenu => false,
            AppState::SiteEditor | AppState::SiteVisualizer | AppState::SiteDrawingEditor => true,
        })
    }
}

pub fn run(command_line_args: Vec<String>) {
    let mut app = App::new();
    app.add_plugins(SiteEditor::from_cli_args(command_line_args));
    app.run();
}

#[derive(Default)]
pub struct SiteEditor {
    /// Contains Some(path) if the site editor is running in headless mode
    /// exporting its site as an SDF.
    export_sdf: Option<String>,
    /// Contains Some(path) if the site editor is running in headless mode
    /// exporting its nav graphs.
    export_nav: Option<String>,
<<<<<<< HEAD
    autoload: Option<Autoload>,
=======
    /// Contains Some(path) if the site editor is running in headless mode and
    /// saving the contents of the site as a new path. This is primarily used
    /// for unit testing.
    save_as_path: Option<String>,
>>>>>>> f5d0449d
}

impl SiteEditor {
    pub fn new() -> Self {
        Self::default()
    }

    pub fn from_cli_args(command_line_args: Vec<String>) -> Self {
        let mut _export_sdf = None;
        let mut _export_nav = None;
        let mut autoload = None;

        #[cfg(not(target_arch = "wasm32"))]
        {
            let command_line_args = CommandLineArgs::parse_from(command_line_args);
            if let Some(path) = command_line_args.filename {
                autoload = Some(Autoload::file(
                    path.into(),
                    command_line_args.import.map(Into::into),
                ));
            }
            _export_sdf = command_line_args.export_sdf;
            _export_nav = command_line_args.export_nav;
        }

        Self {
            export_sdf: _export_sdf,
            export_nav: _export_nav,
            autoload,
        }
    }

    pub fn export_sdf(mut self, export_to_file: Option<String>) -> Self {
        self.export_sdf = export_to_file;
        self
    }

    pub fn export_nav(mut self, export_to_file: Option<String>) -> Self {
        self.export_nav = export_to_file;
        self
    }

    pub fn save_as_path(mut self, path: Option<String>) -> Self {
        self.save_as_path = path;
        self
    }

    pub fn is_headless(&self) -> bool {
        self.is_headless_export()
    }

    // This is a separate function from is_headless just in case there are other
    // reasons to run headless in the future, e.g. headless simulation.
    pub fn is_headless_export(&self) -> bool {
        self.export_sdf.is_some() || self.export_nav.is_some() || self.save_as_path.is_some()
    }
}

impl Plugin for SiteEditor {
    fn build(&self, app: &mut App) {
        if let Some(autoload) = self.autoload.clone() {
            app.insert_resource(autoload);
        }
        let mut plugins = DefaultPlugins
            .set(AssetPlugin {
                unapproved_path_mode: UnapprovedPathMode::Deny,
                ..Default::default()
            })
            .build();

        let headless = {
            #[cfg(not(target_arch = "wasm32"))]
            {
                self.is_headless()
            }
            #[cfg(target_arch = "wasm32")]
            {
                false
            }
        };
        plugins = if headless {
            plugins
                .set(WindowPlugin {
                    primary_window: None,
                    exit_condition: bevy::window::ExitCondition::DontExit,
                    close_when_requested: false,
                })
                .disable::<bevy::winit::WinitPlugin>()
        } else {
            plugins.set(WindowPlugin {
                primary_window: Some(Window {
                    title: "RMF Site Editor".to_owned(),
                    #[cfg(not(target_arch = "wasm32"))]
                    resolution: (1600., 900.).into(),
                    #[cfg(target_arch = "wasm32")]
                    canvas: Some(String::from("#rmf_site_editor_canvas")),
                    #[cfg(target_arch = "wasm32")]
                    fit_canvas_to_parent: true,
                    ..default()
                }),
                close_when_requested: false,
                ..default()
            })
        };
        app.add_plugins((
            SiteAssetIoPlugin,
            plugins
                .disable::<LogPlugin>()
                .set(ImagePlugin {
                    default_sampler: SamplerDescriptor {
                        address_mode_u: AddressMode::Repeat,
                        address_mode_v: AddressMode::Repeat,
                        address_mode_w: AddressMode::Repeat,
                        ..Default::default()
                    }
                    .into(),
                })
                .set(RenderPlugin {
                    render_creation: WgpuSettings {
                        #[cfg(not(target_arch = "wasm32"))]
                        features: WgpuFeatures::POLYGON_MODE_LINE,
                        ..default()
                    }
                    .into(),
                    ..default()
                }),
        ));

        app.insert_resource(DirectionalLightShadowMap { size: 2048 })
            .init_state::<AppState>()
            .add_plugins((
                AssetLoadersPlugin,
                LogHistoryPlugin,
                AabbUpdatePlugin,
                EguiPlugin {
                    enable_multipass_for_primary_context: false,
                },
                ExitConfirmationPlugin,
                EditorInputPlugin,
                SitePlugin,
                InteractionPlugin::new().headless(self.is_headless()),
                VisualCueAnimationsPlugin,
                OccupancyPlugin,
                WorkspacePlugin,
                IssuePlugin,
                bevy_impulse::ImpulsePlugin::default(),
            ));

        if self.is_headless() {
            // Turn off GPU preprocessing in headless mode so that this can
            // work in GitHub CI. Without this, we were encountering this error:
            // https://github.com/bevyengine/bevy/issues/18932
            app.sub_app_mut(RenderApp)
                .insert_resource(GpuPreprocessingSupport {
                    max_supported_mode: GpuPreprocessingMode::None,
                });
        } else {
            // Turn on plugins used by the GUI.
            app.add_plugins((StandardUiPlugin::default(), MainMenuPlugin))
                // Note order matters, plugins that edit the menus must be initialized after the UI
                .add_plugins((site::ViewMenuPlugin, OSMViewPlugin, SiteWireframePlugin))
                .add_plugins(MapfRsePlugin::default());
        }

        if self.is_headless_export() {
            // We really don't need a high update rate here since we are IO bound, set a low rate
            // to save CPU.
            // TODO(luca) this still seems to take quite some time, check where the bottleneck is.
            app.add_plugins(ScheduleRunnerPlugin::run_loop(
                std::time::Duration::from_secs_f64(1.0 / 10.0),
            ));
            app.insert_resource(site::HeadlessExportState::new(
                self.export_sdf.clone(),
                self.export_nav.clone(),
                self.save_as_path.clone(),
            ));
            app.add_systems(Last, site::headless_export);
        }
    }
}<|MERGE_RESOLUTION|>--- conflicted
+++ resolved
@@ -128,14 +128,11 @@
     /// Contains Some(path) if the site editor is running in headless mode
     /// exporting its nav graphs.
     export_nav: Option<String>,
-<<<<<<< HEAD
     autoload: Option<Autoload>,
-=======
     /// Contains Some(path) if the site editor is running in headless mode and
     /// saving the contents of the site as a new path. This is primarily used
     /// for unit testing.
     save_as_path: Option<String>,
->>>>>>> f5d0449d
 }
 
 impl SiteEditor {
@@ -165,6 +162,7 @@
             export_sdf: _export_sdf,
             export_nav: _export_nav,
             autoload,
+            save_as_path: None,
         }
     }
 
