--- conflicted
+++ resolved
@@ -35,10 +35,6 @@
 rmf_site_camera = {workspace = true}
 rmf_site_mesh = {workspace = true}
 rmf_site_picking = {workspace = true}
-<<<<<<< HEAD
-rmf_site_egui = {workspace = true}
-=======
->>>>>>> bffbb443
 itertools = {workspace = true}
 bitfield = {workspace = true}
 crossbeam-channel = {workspace = true}
