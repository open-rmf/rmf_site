--- conflicted
+++ resolved
@@ -1,16 +1,16 @@
 use super::{
-    floor::FloorParameters, level::Level, lift::Lift, wall::WallProperties, PortingError, Result,
+    PortingError, Result, floor::FloorParameters, level::Level, lift::Lift, wall::WallProperties,
 };
 use crate::{
-    alignment::align_legacy_building, legacy::model::Model, Affiliation, Anchor, Angle,
-    AssetSource, AssociatedGraphs, Category, DisplayColor, Dock as SiteDock,
-    Drawing as SiteDrawing, DrawingProperties, Fiducial as SiteFiducial, FiducialGroup,
-    FiducialMarker, Guided, Inclusion, InstanceModifier, Lane as SiteLane, LaneMarker,
-    Level as SiteLevel, LevelElevation, LevelProperties as SiteLevelProperties,
-    ModelDescriptionBundle, ModelInstance, Motion, NameInSite, NameOfSite, NavGraph, Navigation,
-    OrientationConstraint, Parented, PixelsPerMeter, Pose, PreferredSemiTransparency,
-    RankingsInLevel, ReverseLane, Robot, Rotation, Scenario, Site, SiteProperties, Task,
-    Texture as SiteTexture, TextureGroup, UserCameraPose, DEFAULT_NAV_GRAPH_COLORS,
+    Affiliation, Anchor, Angle, AssetSource, AssociatedGraphs, Category, DEFAULT_NAV_GRAPH_COLORS,
+    DisplayColor, Dock as SiteDock, Drawing as SiteDrawing, DrawingProperties,
+    Fiducial as SiteFiducial, FiducialGroup, FiducialMarker, Guided, Inclusion, InstanceModifier,
+    Lane as SiteLane, LaneMarker, Level as SiteLevel, LevelElevation,
+    LevelProperties as SiteLevelProperties, ModelDescriptionBundle, ModelInstance, Motion,
+    NameInSite, NameOfSite, NavGraph, Navigation, OrientationConstraint, Parented, PixelsPerMeter,
+    Pose, PreferredSemiTransparency, RankingsInLevel, ReverseLane, Robot, Rotation, Scenario, Site,
+    SiteProperties, Task, Texture as SiteTexture, TextureGroup, UserCameraPose,
+    alignment::align_legacy_building, legacy::model::Model,
 };
 use glam::{DAffine2, DMat3, DQuat, DVec2, DVec3, EulerRot};
 use serde::{Deserialize, Serialize};
@@ -537,10 +537,7 @@
                         InstanceModifier {
                             pose: Some(model_pose),
                             inclusion: Some(Inclusion::Included),
-<<<<<<< HEAD
                             on_level: Some(level_id),
-=======
->>>>>>> 313a4428
                         },
                     );
             }
@@ -563,10 +560,7 @@
                         InstanceModifier {
                             pose: Some(model_pose),
                             inclusion: Some(Inclusion::Included),
-<<<<<<< HEAD
                             on_level: Some(level_id),
-=======
->>>>>>> 313a4428
                         },
                     );
             }
