--- conflicted
+++ resolved
@@ -41,13 +41,9 @@
     #[serde(default, skip_serializing_if = "is_default")]
     pub pose: Option<Pose>,
     #[serde(default, skip_serializing_if = "is_default")]
-<<<<<<< HEAD
-    pub visibility: Option<bool>,
+    pub inclusion: Option<Inclusion>,
     #[serde(default, skip_serializing_if = "is_default")]
     pub on_level: Option<u32>,
-=======
-    pub inclusion: Option<Inclusion>,
->>>>>>> 8dc440a2
 }
 
 #[derive(Serialize, Deserialize, Debug, Default, Clone, PartialEq)]
